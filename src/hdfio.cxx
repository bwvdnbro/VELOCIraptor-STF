--- conflicted
+++ resolved
@@ -146,10 +146,7 @@
 
     //for extra fields related to chemistry, feedback etc
     int numextrafields = 0;
-<<<<<<< HEAD
-=======
     vector<int> numextrafieldsvec(NHDFTYPE);
->>>>>>> da9f55a0
     string extrafield;
     int iextraoffset;
     double *extrafieldbuff = NULL;
@@ -294,12 +291,6 @@
 
     //handle any extra fields that should be loaded related to chemistry
     numextrafields = 0;
-<<<<<<< HEAD
-    #if defined(GASON) || defined(STARON) || defined(BHON)
-    numextrafields += opt.gas_internalprop_names.size() + opt.gas_chem_names.size() + opt.gas_chemproduction_names.size();
-    numextrafields += opt.star_internalprop_names.size() + opt.star_chem_names.size() + opt.star_chemproduction_names.size();
-    numextrafields += opt.bh_internalprop_names.size() + opt.bh_chem_names.size() + opt.bh_chemproduction_names.size();
-=======
     for (auto &nf:numextrafieldsvec) nf=0;
     #if defined(GASON)
     numextrafieldsvec[HDFGASTYPE] = opt.gas_internalprop_names.size() + opt.gas_chem_names.size() + opt.gas_chemproduction_names.size();
@@ -312,7 +303,6 @@
     #if defined(BHON)
     numextrafieldsvec[HDFBHTYPE] = opt.bh_internalprop_names.size() + opt.bh_chem_names.size() + opt.bh_chemproduction_names.size();
     numextrafields += numextrafieldsvec[HDFBHTYPE];
->>>>>>> da9f55a0
     #endif
     if (numextrafields>0) {
         partsdataset_extra.resize(opt.num_files*numextrafields);
@@ -1903,11 +1893,7 @@
                     if (numextrafields>0) {
                         iextraoffset = 0;
 #ifdef GASON
-<<<<<<< HEAD
-                        if (k==HDFGASTYPE) {
-=======
                         if (k==HDFGASTYPE && numextrafieldsvec[HDFGASTYPE]) {
->>>>>>> da9f55a0
                             if (!Pbuf[ibufindex].HasHydroProperties()) Pbuf[ibufindex].InitHydroProperties();
                             if (opt.gas_internalprop_names.size()>0)
                             {
@@ -1936,11 +1922,7 @@
                         }
 #endif
 #ifdef STARON
-<<<<<<< HEAD
-                        if (k==HDFSTARTYPE) {
-=======
                         if (k==HDFSTARTYPE && numextrafieldsvec[HDFSTARTYPE]) {
->>>>>>> da9f55a0
                             if (!Pbuf[ibufindex].HasStarProperties()) Pbuf[ibufindex].InitStarProperties();
                             if (opt.star_internalprop_names.size()>0)
                             {
@@ -1969,11 +1951,7 @@
                         }
 #endif
 #ifdef BHON
-<<<<<<< HEAD
-                        if (k==HDFBHTYPE) {
-=======
                         if (k==HDFBHTYPE && numextrafieldsvec[HDFBHTYPE]) {
->>>>>>> da9f55a0
                             if (!Pbuf[ibufindex].HasBHProperties()) Pbuf[ibufindex].InitBHProperties();
                             if (opt.bh_internalprop_names.size()>0)
                             {
