/*! \file allvars.h
 *  \brief declares global variables.
 *
 *  This file declares all global variables and structures. Further variables should be added here, and declared as
 *  \e \b extern. The actual existence of these variables is provided by the file \ref allvars.cxx. To produce
 *  \ref allvars.cxx from \ref allvars.h, do the following:
 *
 *     \arg Erase all \#define's, typedef's, and enum's
 *     \arg add \#include "allvars.h", delete the \#ifndef ALLVARS_H conditional
 *     \arg delete all keywords 'extern'
 *     \arg delete all struct definitions enclosed in {...}, e.g.
 *        "extern struct global_data_all_processes {....} All;"
 *        becomes "struct global_data_all_processes All;"
 */

#ifndef ALLVARS_H
#define ALLVARS_H

#include <cstdio>
#include <cstdlib>
#include <iostream>
#include <iomanip>
#include <fstream>
#include <cmath>
#include <string>
#include <vector>
#include <set>
#include <unordered_set>
#include <algorithm>
#include <map>
#include <unordered_map>
#include <getopt.h>
#include <sys/stat.h>
#include <sys/timeb.h>
#include <sys/time.h>
#include <unistd.h>

#include <gsl/gsl_heapsort.h>
#include <gsl/gsl_errno.h>
#include <gsl/gsl_math.h>
#include <gsl/gsl_roots.h>


///\name Include for NBodyFramework library.
//@{
///nbody code
#include <NBody.h>
///Math code
#include <NBodyMath.h>
///Binary KD-Tree code
#include <KDTree.h>
///Extra routines that analyze a distribution of particles
#include <Analysis.h>
//@}

// ///\name for checking the endian of floats
//#include <endianutils.h>

///if using OpenMP API
#ifdef USEOPENMP
#include <omp.h>
#endif
#include "ompvar.h"

///if using HDF API
#ifdef USEHDF
#include "hdf5.h"
#endif

///if using ADIOS API
#ifdef USEADIOS
#include "adios.h"
#endif

//#include "swiftinterface.h"
//
//using namespace Swift;
using namespace std;
using namespace Math;
using namespace NBody;

//-- Structures and external variables

/// \defgroup PARTTYPES Particle types
//@{
#define  GASTYPE 0
#define  DARKTYPE 1
#define  DARK2TYPE 2
#define  DARK3TYPE 3
#define  STARTYPE 4
#define  BHTYPE 5
#define  WINDTYPE 6
#define  NPARTTYPES 7
//number of baryon types +1, to store all baryons
#define  NBARYONTYPES 5
//@}

/// \defgroup SEARCHTYPES Specify particle type to be searched, all, dm only, separate
//@{
#define  PSTALL 1
#define  PSTDARK 2
#define  PSTSTAR 3
#define  PSTGAS 4
#define  PSTBH 5
#define  PSTNOBH 6
//@}

/// \defgroup STRUCTURETYPES Specific structure type, allow for other types beside HALO
//@{
/// \todo note that here I have set background group type to a halo structure type but that can be changed
#define HALOSTYPE 10
#define HALOCORESTYPE 5
#define SUBSTYPE 10
#define WALLSTYPE 1
#define VOIDSTYPE 2
#define FILAMENTSTYPE 3
#define BGTYPE 10
#define GROUPNOPARENT -1
#define FOF3DTYPE 7
#define FOF3DGROUP -2
//@}

/// \defgroup FOFTYPES FOF search types
//@{
//subsets made
///call \ref FOFStreamwithprob
#define  FOFSTPROB 1
///6D FOF search but only with outliers
#define  FOF6DSUBSET 7
///like \ref FOFStreamwithprob search but search is limited to nearest physical neighbours
#define  FOFSTPROBNN 9
///like \ref FOFStreamwithprob search but here linking length adjusted by velocity offset, smaller lengths for larger velocity offsets
#define  FOFSTPROBLX 10
///like \ref FOFSTPROBLX but for NN search
#define  FOFSTPROBNNLX 11
///like \ref FOFSTPROBNN but there is not linking length applied just use nearest neighbours
#define  FOFSTPROBNNNODIST 12
//for iterative method with FOFStreamwithprob
//#define  FOFSTPROBIT 13
#define  FOFSTPROBSCALEELL 13
//#define  FOFSTPROBIT 13
#define  FOFSTPROBSCALEELLNN 14
//solely phase-space tensor core growth substructure search
#define  FOF6DCORE 6

///phase-space FOF but no subset produced
#define  FOFSTNOSUBSET 2
///no subsets made, just 6d (with each 6dfof search using 3d fof velocity dispersion,)
#define  FOF6DADAPTIVE 3
///6d fof but only use single velocity dispersion from largest 3d fof object
#define  FOF6D 4
///3d search
#define  FOF3D 5
///baryon 6D FOF search
#define FOFBARYON6D 0
///baryon phase tensor search
#define FOFBARYONPHASETENSOR 1
//@}

/// \defgroup INTERATIVESEARCHPARAMS for iterative subsubstructure search
//@{
/// this is minimum particle number size for a subsearch to proceed whereby substructure split up into CELLSPLITNUM new cells
#define  MINCELLSIZE 100
#define  CELLSPLITNUM 8
#define  MINSUBSIZE MINCELLSIZE*CELLSPLITNUM
#define  MAXSUBLEVEL 8
/// maximum fraction a cell can take of a halo
#define  MAXCELLFRACTION 0.1
//@}

///\defgroup GRIDTYPES Type of Grid structures
//@{
#define  PHYSENGRID 1
#define  PHASEENGRID 2
#define  PHYSGRID 3
//@}

/// \name Max number of neighbouring cells used in interpolation of background velocity field.
//@{

//if cells were cubes this would be all the neighbours that full enclose the cube, 6 faces+20 diagonals
//using daganoals may not be ideal. Furthermore, code using adaptive grid that if effectively produces
//cell that are rectangular prisms. Furthermore, not all cells will share a boundary with another cell.
//So just consider "faces".
#define MAXNGRID 6

//@}

///\defgroup INPUTTYPES defining types of input
//@{
#define  NUMINPUTS 5
#define  IOGADGET 1
#define  IOHDF 2
#define  IOTIPSY 3
#define  IORAMSES 4
#define  IONCHILADA 5
//@}


///\defgroup OUTPUTTYPES defining format types of output
//@{
#define OUTASCII 0
#define OUTBINARY 1
#define OUTHDF 2
#define OUTADIOS 3
//@}

///\defgroup CALCULATIONTYPES defining what is calculated
//@{
#define CALCAVERAGE 1
#define CALCTOTAL 2
#define CALCSTD 3
#define CALCMEDIAN 4
#define CALCMIN 5
#define CALCMAX 6
#define CALCLOGAVERAGE 7
#define CALCLOGSTD 8
#define CALCQUANTITYMASSWEIGHT 10
#define CALCAVERAGEMASSWEIGHT 11
#define CALCTOTALMASSWEIGHT 12
#define CALCSTDMASSWEIGHT 13
#define CALCMEDIANMASSWEIGHT 14
#define CALCMINMASSWEIGHT 15
#define CALCMAXMASSWEIGHT 16
#define CALCLOGAVERAGEMASSWEIGHT 17
#define CALCLOGSTDMASSWEIGHT 18
#define CALCQUANTITYAPERTURETOTAL -1
#define CALCQUANTITYAPERTUREAVERAGE -2
typedef double (*ExtraPropFunc)(double, double, double&);

//@}

/// \name For Unbinding
//@{

///number below which just use PP calculation for potential, which occurs roughly at when n~2*log(n) (from scaling of n^2 vs n ln(n) for PP vs tree and factor of 2 is
///for extra overhead in producing tree. For reasonable values of n (>100) this occurs at ~100. Here to account for extra memory need for tree, we use n=3*log(n) or 150
#define UNBINDNUM 150
#define POTPPCALCNUM 150
#define POTOMPCALCNUM 1000
///diferent methods for calculating approximate potential
#define POTAPPROXMETHODTREE 0
#define POTAPPROXMETHODRAND 1

///when unbinding check to see if system is bound and least bound particle is also bound
#define USYSANDPART 0
///when unbinding check to see if least bound particle is also bound
#define UPART 1
///use the bulk centre of mass velocity to define velocity reference frame when determining if particle bound
#define CMVELREF 0
///use the particle at potential minimum. Issues if too few particles used as particles will move in and out of deepest point of the potential well
#define POTREF 1
///use Centre-of-mass to caculate Properties
#define PROPREFCM 0
///use most bound particle to calculate properties
#define PROPREFMBP 1
///use minimum potential particle to calculat properties
#define PROPREFMINPOT 2

//@}

/// \name For Tree potential calculation
//@{

///leafflag indicating in tree-calculation of potential, reached a leaf node that does not satisfy mono-pole approx
#define leafflag 1
///split flag means node not used as subcells are searched
#define splitflag -1
///cellflag means a node that is not necessarily a leaf node can be approximated by mono-pole
#define cellflag 0

//@}

/// \defgroup PROPLIMS Particle limits for calculating properties
//@{
#define PROPNFWMINNUM 100
#define PROPCMMINNUM 10
#define PROPROTMINNUM 10
#define PROPMORPHMINNUM 10
//@}

///\name halo id modifers used with current snapshot value to make temporally unique halo identifiers
#ifdef LONGINT
#define HALOIDSNVAL 1000000000000L
#else
#define HALOIDSNVAL 1000000
#endif

///\defgroup radial profile parameters
//@{
#define PROFILERNORMPHYS 0
#define PROFILERNORMR200CRIT 1
#define PROFILERBINTYPELOG 0
//@}

///\defgroup GASPARAMS Useful constants for gas
//@{
///mass of helium relative to hydrogen
#define M_HetoM_H 4.0026
//@}


/// Structure stores unbinding information
struct UnbindInfo
{
    ///\name flag whether unbind groups, keep bg potential when unbinding, type of unbinding and reference frame
    //@{
    int unbindflag,bgpot,unbindtype,cmvelreftype;
    //@}
    ///boolean as to whether code calculate potentials or potentials are externally provided
    bool icalculatepotential;
    ///fraction of potential energy that kinetic energy is allowed to be and consider particle bound
    Double_t Eratio;
    ///minimum bound mass fraction
    Double_t minEfrac;
    ///when to recalculate kinetic energies if cmvel has changed enough
    Double_t cmdelta;
    ///maximum fraction of particles to remove when unbinding in one given unbinding step
    Double_t maxunbindfrac;
    ///Maximum fraction of particles that can be considered unbound before group removed entirely
    Double_t maxunboundfracforiterativeunbind;
    ///Max allowed unbound fraction to speed up unbinding
    Double_t maxallowedunboundfrac;

    ///minimum number of particles to use to calculate reference frame if using particles around deepest potential well as reference frame
    Int_t Npotref;
    ///fraction of number of particles to use to calculate reference frame if using particles around deepest potential well as reference frame
    Double_t fracpotref;
    ///\name gravity and tree potential calculation;
    //@{
    int BucketSize;
    Double_t TreeThetaOpen;
    ///softening length
    Double_t eps;
    ///whether to calculate approximate potential energy
    int iapproxpot;
    ///fraction of particles to subsample
    Double_t approxpotnumfrac;
    ///fraction of particles to subsample
    Double_t approxpotminnum;
    ///method of subsampling to calculate potential
    int approxpotmethod;
    //@}
    UnbindInfo(){
        icalculatepotential=true;
        unbindflag=0;
        bgpot=1;
        unbindtype=UPART;
        cmvelreftype=CMVELREF;
        cmdelta=0.02;
        Eratio=1.0;
        minEfrac=1.0;
        BucketSize=8;
        TreeThetaOpen=0.5;
        eps=0.0;
        Npotref=20;
        fracpotref=1.0;
        maxunbindfrac=0.5;
        maxunboundfracforiterativeunbind=0.95;
        maxallowedunboundfrac=0.025;
        iapproxpot = 0;
        approxpotnumfrac = 0.1;
        approxpotminnum = 5000;
        approxpotmethod = POTAPPROXMETHODTREE;
    }
};

/// Structure stores information used when calculating bulk (sub)structure properties
/// which is used in \ref substructureproperties.cxx
struct PropInfo
{
    //interate till this much mass in contained in a spherical region to calculate cm quantities
    Double_t cmfrac,cmadjustfac;

    PropInfo(){
        cmfrac=0.1;
        cmadjustfac=0.7;
    }
};

/* Structure to hold the location of a top-level cell. */
struct cell_loc {

    /* Coordinates x,y,z */
    double loc[3];

};

/// Options structure stores useful variables that have user determined values which are altered by \ref GetArgs in \ref ui.cxx
struct Options
{
    ///\name filenames
    //@{
    char *fname,*outname,*smname,*pname,*gname;
    char *ramsessnapname;
    //@}
    ///input format
    int inputtype;
    ///number of snapshots
    int num_files,snum;
    ///if parallel reading, number of files read in parallel
    int nsnapread;
    ///for output, specify the formats, ie. many separate files
    int iseparatefiles;
    ///for output specify the format HDF, binary or ascii \ref OUTHDF, \ref OUTBINARY, \ref OUTASCII
    int ibinaryout;
    ///for extended output allowing extraction of particles
    int iextendedoutput;
    /// output extra fields in halo properties
    int iextrahalooutput;
    /// calculate and output extra gas fields
    int iextragasoutput;
    /// calculate and output extra star fields
    int iextrastaroutput;
    /// calculate and output extra bh fields
    int iextrabhoutput;
    /// calculate and output extra interloper fields
    int iextrainterloperoutput;
    /// calculate subind like properties
    int isubfindproperties;
    ///for output, produce subfind like format
    int isubfindoutput;
    ///flag indicating that VR is running on the fly
    bool iontheflyfinding;

    ///disable particle id related output like fof.grp or catalog_group data. Useful if just want halo properties
    ///and not interested in tracking. Code writes halo properties catalog and exits.
    int inoidoutput;
    ///return propery data in in comoving little h units instead of standard physical units
    int icomoveunit;
    /// input is a cosmological simulation so can use box sizes, cosmological parameters, etc to set scales
    int icosmologicalin;
    /// input buffer size when reading data
    long long inputbufsize;
    /// mpi paritcle buffer size when sending input particle information
    long long mpiparticletotbufsize,mpiparticlebufsize;
    /// mpi factor by which to multiple the memory allocated, ie: buffer region
    /// to reduce likelihood of having to expand/allocate new memory
    Double_t mpipartfac;
    /// if using parallel output, number of mpi threads to group together
    int mpinprocswritesize;

    /// run FOF using OpenMP
    int iopenmpfof;
    /// size of openmp FOF region
    int openmpfofsize;

    ///\name length,m,v,grav conversion units
    //@{
    Double_t lengthinputconversion, massinputconversion, energyinputconversion, internalenergyinputconversion, velocityinputconversion;
    Double_t SFRinputconversion, metallicityinputconversion, stellarageinputconversion;
    int istellaragescalefactor, isfrisssfr;
    Double_t G;
    Double_t lengthtokpc, velocitytokms, masstosolarmass, energyperunitmass, timetoseconds;
    Double_t SFRtosolarmassperyear, stellaragetoyrs, metallicitytosolar;
    //@}
    ///period (comove)
    Double_t p;
    ///\name scale factor, Hubunit, h, cosmology, virial density. These are used if linking lengths are scaled or trying to define virlevel using the cosmology
    //@{
    Double_t a,H,h;
    Double_t Omega_m, Omega_b, Omega_cdm, Omega_Lambda, Omega_k, Omega_r, Omega_nu, Omega_de, w_de;
    Double_t rhocrit, rhobg, virlevel, virBN98;
    int comove;
    /// to store the internal code unit to kpc and the distance^2 of 30 kpc, and 50 kpc
    Double_t lengthtokpc30pow2, lengthtokpc50pow2;
    //@}

    ///to store number of each particle types so that if only searching one particle type, assumes order of gas, dark (halo, disk,bulge), star, special or sink for pfof tipsy style output
    Int_t numpart[NPARTTYPES];

    ///\name parameters that control the local and average volumes used to calculate the local velocity density and the mean field, also the size of the leafnode in the kd-tree used when searching the tree for fof neighbours
    //@{
    int iLocalVelDenApproxCalcFlag;
    int Nvel, Nsearch, Bsize;
    Int_t Ncell;
    Double_t Ncellfac;
    //@}
    ///minimum group size
    int MinSize;
    ///allows for field halos to have a different minimum size
    int HaloMinSize;
    ///Significance parameter for groups
    Double_t siglevel;

    ///whether to search for substructures at all
    int iSubSearch;
    ///type of search
    int foftype,fofbgtype;
    ///grid type, physical, physical+entropy splitting criterion, phase+entropy splitting criterion. Note that this parameter should not be changed from the default value
    int gridtype;
    ///flag indicating search all particle types or just dark matter
    int partsearchtype;
    ///flag indicating a separate baryonic search is run, looking for all particles that are associated in phase-space
    ///with dark matter particles that belong to a structure
    int iBaryonSearch;
    /// FOF search for baryons
    int ifofbaryonsearch;
    ///flag indicating if move to CM frame for substructure search
    int icmrefadjust;
    /// flag indicating if CM is interated shrinking spheres
    int iIterateCM;
    /// flag to sort output particle lists by binding energy (or potential if not on)
    int iSortByBindingEnergy;
    /// what reference position to use when calculating Properties
    int iPropertyReferencePosition;
    /// what particle type is used to define reference position
    int ParticleTypeForRefenceFrame;


    ///threshold on particle ELL value, normalized logarithmic distance from predicted maxwellian velocity density.
    Double_t ellthreshold;
    ///\name fofstream search parameters
    //@{
    Double_t thetaopen,Vratio,ellphys;
    //@}
    ///fof6d search parameters
    Double_t ellvel;
    ///scaling for ellphs and ellvel
    Double_t ellxscale,ellvscale;
    ///flag to use iterative method
    int iiterflag;
    ///\name factors used to multiply the input values to find initial candidate particles and for mergering groups in interative search
    //@{
    Double_t ellfac,ellxfac,vfac,thetafac,nminfac;
    Double_t fmerge;
    //@}
    ///factors to alter halo linking length search (related to substructure search)
    //@{
    Double_t ellhalophysfac,ellhalovelfac;
    //@}
    ///\name parameters related to 3DFOF search & subsequent 6DFOF search
    //@{
    Double_t ellhalo3dxfac;
    Double_t ellhalo6dxfac;
    Double_t ellhalo6dvfac;
    int iKeepFOF;
    Int_t num3dfof;
    //@}
    //@{
    ///\name factors used to check for halo mergers, large background substructures and store the velocity scale when searching for associated baryon substructures
    //@{
    Double_t HaloMergerSize,HaloMergerRatio,HaloSigmaV,HaloVelDispScale,HaloLocalSigmaV;
    Double_t fmergebg;
    //@}
    ///flag indicating a single halo is passed or must run search for FOF haloes
    Int_t iSingleHalo;
    ///flag indicating haloes are to be check for self-boundness after being searched for substructure
    Int_t iBoundHalos;
    /// store denv ratio statistics
    //@{
    int idenvflag;
    Double_t denvstat[3];
    //@}
    ///verbose output flag
    int iverbose;
    ///whether or not to write a fof.grp tipsy like array file
    int iwritefof;
    ///whether mass properties for field objects are inclusive
    int iInclusiveHalo;

    ///if no mass value stored then store global mass value
    Double_t MassValue;

    ///structure that contains variables for unbinding
    UnbindInfo uinfo;
    ///structure that contains variables for property calculation
    PropInfo pinfo;

    ///effective resolution for zoom simulations
    Int_t Neff;

    ///if during substructure search, want to also search for larger substructures
    //using the more time consuming local velocity calculations (partly in lieu of using the faster core search)
    int iLargerCellSearch;

    ///\name extra stuff for halo merger check and identification of multiple halo core and flag for fully adaptive linking length using number density of candidate objects
    //@{
    /// run halo core search for mergers
    int iHaloCoreSearch;
    ///maximum sublevel at which we search for phase-space cores
    int maxnlevelcoresearch;
    ///parameters associated with phase-space search for cores of mergers
    Double_t halocorexfac, halocorevfac, halocorenfac, halocoresigmafac;
    ///x and v space linking lengths calculated for each object
    int iAdaptiveCoreLinking;
    ///use phase-space tensor core assignment
    int iPhaseCoreGrowth;
    ///number of iterations
    int halocorenumloops;
    ///factor by which one multiples the configuration space dispersion when looping for cores
    Double_t halocorexfaciter;
    ///factor by which one multiples the velocity space dispersion when looping for cores
    Double_t halocorevfaciter;
    ///factor by which one multiples the min num when looping for cores
    Double_t halocorenumfaciter;
    ///factor by which a core must be seperated from main core in phase-space in sigma units
    Double_t halocorephasedistsig;
    ///factor by which a substructure s must be closer than in phase-space to merger with another substructure in sigma units
    Double_t coresubmergemindist;
    ///whether substructure phase-space distance merge check is applied to background host halo as well.
    int icoresubmergewithbg;
    ///fraction of size a substructure must be of host to be considered a spurious dynamical substructure
    Double_t minfracsubsizeforremoval;
    ///Maximum allowed mean local velocity density ratio above which structure is considered highly unrelaxed.
    Double_t maxmeanlocalvelratio;
    //@}
    ///for storing a snapshot value to make halo ids unique across snapshots
    long long snapshotvalue;

    ///\name for reading gadget info with lots of extra sph, star and bh blocks
    //@{
    int gnsphblocks,gnstarblocks,gnbhblocks;
    //@}

    /// \name Extra HDF flags indicating the existence of extra baryonic/dm particle types
    //@{
    /// input naming convention
    int ihdfnameconvention;
    /// input contains dm particles
    int iusedmparticles;
    /// input contains hydro/gas particles
    int iusegasparticles;
    /// input contains star particles
    int iusestarparticles;
    /// input contains black hole/sink particles
    int iusesinkparticles;
    /// input contains wind particles
    int iusewindparticles;
    /// input contains tracer particles
    int iusetracerparticles;
    /// input contains extra dark type particles
    int iuseextradarkparticles;
    //@}

    /// if want full spherical overdensity, factor by which size is multiplied to get
    ///bucket of particles
    Double_t SphericalOverdensitySeachFac;
    ///minimum enclosed mass on which to base SO calculations, <1
    Double_t SphericalOverdensityMinHaloFac;
    ///if want to the particle IDs that are within the SO overdensity of a halo
    int iSphericalOverdensityPartList;
    /// if want to include more than just field objects (halos) in full SO calculations
    int SphericalOverdensitySeachMaxStructLevel;
    /// \name Extra variables to store information useful in zoom simluations
    //@{
    /// store the lowest dark matter particle mass
    Double_t zoomlowmassdm;
    //@}

    ///\name extra runtime flags
    //@{
    ///scale lengths. Useful if searching single halo system and which to automatically scale linking lengths
    int iScaleLengths;

    /// \name Swift/Metis related quantitites
    //@{
    //Swift::siminfo swiftsiminfo;

    double spacedimension[3];

    /* Number of top-level cells. */
    int numcells;

    /* Number of top-level cells in each dimension. */
    int numcellsperdim;

    /* Locations of top-level cells. */
    cell_loc *cellloc;

    /*! Top-level cell width. */
    double cellwidth[3];

    /*! Inverse of the top-level cell width. */
    double icellwidth[3];

    /*! Holds the node ID of each top-level cell. */
    const int *cellnodeids;
    //@}

    /// \name options related to calculation of aperture/profile
    //@{
    int iaperturecalc;
    int aperturenum,apertureprojnum;
    vector<Double_t> aperture_values_kpc;
    vector<string> aperture_names_kpc;
    vector<Double_t> aperture_proj_values_kpc;
    vector<string> aperture_proj_names_kpc;
    int iprofilecalc, iprofilenorm, iprofilebintype;
    int profilenbins;
    int iprofilecumulative;
    string profileradnormstring;
    vector<Double_t> profile_bin_edges;
    Int_t profileminsize, profileminFOFsize;
    //@}

    /// \name options related to calculation of arbitrary overdensities masses, radii, angular momentum
    //@{
    int SOnum;
    vector<Double_t> SOthresholds_values_crit;
    vector<string> SOthresholds_names_crit;
    //@}

    /// \name options related to calculating star forming gas quantities
    //@{
    Double_t gas_sfr_threshold;
    //@}

    /// \name options related to calculating detailed hydro/star/bh properties related to chemistry/feedbac, etc
    //@{
    ///stores the name of the field
    vector<string> gas_internalprop_names;
    vector<string> star_internalprop_names;
    vector<string> bh_internalprop_names;

    ///can also store the dimensional index of the field, useful when single data
    ///set contains many related but different properties
    vector<unsigned int> gas_internalprop_index;
    vector<unsigned int> star_internalprop_index;
    vector<unsigned int> bh_internalprop_index;
    ///stores what is calculated
    ///(1 is mass weighted average, 2 mass weighted total, etc
    vector<int> gas_internalprop_function;
    vector<int> star_internalprop_function;
    vector<int> bh_internalprop_function;

    vector<string> gas_chem_names;
    vector<string> star_chem_names;
    vector<string> bh_chem_names;
    vector<unsigned int> gas_chem_index;
    vector<unsigned int> star_chem_index;
    vector<unsigned int> bh_chem_index;
    vector<int> gas_chem_function;
    vector<int> star_chem_function;
    vector<int> bh_chem_function;

    vector<string> gas_chemproduction_names;
    vector<string> star_chemproduction_names;
    vector<string> bh_chemproduction_names;
    vector<unsigned int> gas_chemproduction_index;
    vector<unsigned int> star_chemproduction_index;
    vector<unsigned int> bh_chemproduction_index;
    vector<int> gas_chemproduction_function;
    vector<int> star_chemproduction_function;
    vector<int> bh_chemproduction_function;

    vector<string> extra_dm_internalprop_names;
    vector<unsigned int> extra_dm_internalprop_index;
    vector<int> extra_dm_internalprop_function;

    ///store the output field name
    vector<string> gas_internalprop_output_names;
    vector<string> star_internalprop_output_names;
    vector<string> bh_internalprop_output_names;
    vector<string> gas_chem_output_names;
    vector<string> star_chem_output_names;
    vector<string> bh_chem_output_names;
    vector<string> gas_chemproduction_output_names;
    vector<string> star_chemproduction_output_names;
    vector<string> bh_chemproduction_output_names;
    vector<string> extra_dm_internalprop_output_names;

    ///store conversion factor from input unit to output unit
    vector<float> gas_internalprop_input_output_unit_conversion_factors;
    vector<float> star_internalprop_input_output_unit_conversion_factors;
    vector<float> bh_internalprop_input_output_unit_conversion_factors;
    vector<float> gas_chem_input_output_unit_conversion_factors;
    vector<float> star_chem_input_output_unit_conversion_factors;
    vector<float> bh_chem_input_output_unit_conversion_factors;
    vector<float> gas_chemproduction_input_output_unit_conversion_factors;
    vector<float> star_chemproduction_input_output_unit_conversion_factors;
    vector<float> bh_chemproduction_input_output_unit_conversion_factors;
    vector<float> extra_dm_internalprop_input_output_unit_conversion_factors;

    ///store output units
    vector<string> gas_internalprop_output_units;
    vector<string> star_internalprop_output_units;
    vector<string> bh_internalprop_output_units;
    vector<string> gas_chem_output_units;
    vector<string> star_chem_output_units;
    vector<string> bh_chem_output_units;
    vector<string> gas_chemproduction_output_units;
    vector<string> star_chemproduction_output_units;
    vector<string> bh_chemproduction_output_units;
    vector<string> extra_dm_internalprop_output_units;

    ///some calculations are multistage and must be paired with
    ///another calculation in the list. This is true of standard deviations
    vector<int> gas_internalprop_index_paired_calc;
    vector<int> star_internalprop_index_paired_calc;
    vector<int> bh_internalprop_index_paired_calc;
    vector<int> gas_chem_index_paired_calc;
    vector<int> star_chem_index_paired_calc;
    vector<int> bh_chem_index_paired_calc;
    vector<int> gas_chemproduction_index_paired_calc;
    vector<int> star_chemproduction_index_paired_calc;
    vector<int> bh_chemproduction_index_paired_calc;
    vector<int> extra_dm_internalprop_index_paired_calc;

    ///whether some calculations are for extra properties are aperture calculations
    bool gas_extraprop_aperture_calc;
    bool star_extraprop_aperture_calc;
    bool bh_extraprop_aperture_calc;
    bool extra_dm_extraprop_aperture_calc;

    ///easier to store information separately internally
    vector<string> gas_internalprop_names_aperture;
    vector<string> gas_chem_names_aperture;
    vector<string> gas_chemproduction_names_aperture;
    vector<string> star_internalprop_names_aperture;
    vector<string> star_chem_names_aperture;
    vector<string> star_chemproduction_names_aperture;
    vector<string> bh_internalprop_names_aperture;
    vector<string> bh_chem_names_aperture;
    vector<string> bh_chemproduction_names_aperture;
    vector<string> extra_dm_internalprop_names_aperture;

    vector<unsigned int> gas_internalprop_index_aperture;
    vector<unsigned int> gas_chem_index_aperture;
    vector<unsigned int> gas_chemproduction_index_aperture;
    vector<unsigned int> star_internalprop_index_aperture;
    vector<unsigned int> star_chem_index_aperture;
    vector<unsigned int> star_chemproduction_index_aperture;
    vector<unsigned int> bh_internalprop_index_aperture;
    vector<unsigned int> bh_chem_index_aperture;
    vector<unsigned int> bh_chemproduction_index_aperture;
    vector<unsigned int> extra_dm_internalprop_index_aperture;

    vector<int> gas_internalprop_function_aperture;
    vector<int> gas_chem_function_aperture;
    vector<int> gas_chemproduction_function_aperture;
    vector<int> star_internalprop_function_aperture;
    vector<int> star_chem_function_aperture;
    vector<int> star_chemproduction_function_aperture;
    vector<int> bh_internalprop_function_aperture;
    vector<int> bh_chem_function_aperture;
    vector<int> bh_chemproduction_function_aperture;
    vector<int> extra_dm_internalprop_function_aperture;

    vector<string> gas_internalprop_output_units_aperture;
    vector<string> star_internalprop_output_units_aperture;
    vector<string> bh_internalprop_output_units_aperture;
    vector<string> gas_chem_output_units_aperture;
    vector<string> star_chem_output_units_aperture;
    vector<string> bh_chem_output_units_aperture;
    vector<string> gas_chemproduction_output_units_aperture;
    vector<string> star_chemproduction_output_units_aperture;
    vector<string> bh_chemproduction_output_units_aperture;
    vector<string> extra_dm_internalprop_output_units_aperture;

    vector<float> gas_internalprop_input_output_unit_conversion_factors_aperture;
    vector<float> star_internalprop_input_output_unit_conversion_factors_aperture;
    vector<float> bh_internalprop_input_output_unit_conversion_factors_aperture;
    vector<float> gas_chem_input_output_unit_conversion_factors_aperture;
    vector<float> star_chem_input_output_unit_conversion_factors_aperture;
    vector<float> bh_chem_input_output_unit_conversion_factors_aperture;
    vector<float> gas_chemproduction_input_output_unit_conversion_factors_aperture;
    vector<float> star_chemproduction_input_output_unit_conversion_factors_aperture;
    vector<float> bh_chemproduction_input_output_unit_conversion_factors_aperture;
    vector<float> extra_dm_internalprop_input_output_unit_conversion_factors_aperture;

    vector<string> gas_internalprop_output_names_aperture;
    vector<string> gas_chem_output_names_aperture;
    vector<string> gas_chemproduction_output_names_aperture;
    vector<string> star_internalprop_output_names_aperture;
    vector<string> star_chem_output_names_aperture;
    vector<string> star_chemproduction_output_names_aperture;
    vector<string> bh_internalprop_output_names_aperture;
    vector<string> bh_chem_output_names_aperture;
    vector<string> bh_chemproduction_output_names_aperture;
    vector<string> extra_dm_internalprop_output_names_aperture;

    //to store the unique names that are going to be loaded from the input
    vector<string> gas_internalprop_unique_input_names;
    vector<string> gas_chem_unique_input_names;
    vector<string> gas_chemproduction_unique_input_names;
    vector<string> star_internalprop_unique_input_names;
    vector<string> star_chem_unique_input_names;
    vector<string> star_chemproduction_unique_input_names;
    vector<string> bh_internalprop_unique_input_names;
    vector<string> bh_chem_unique_input_names;
    vector<string> bh_chemproduction_unique_input_names;
    vector<string> extra_dm_internalprop_unique_input_names;

    vector<unsigned short> gas_internalprop_unique_input_indexlist;
    vector<unsigned short> gas_chem_unique_input_indexlist;
    vector<unsigned short> gas_chemproduction_unique_input_indexlist;
    vector<unsigned short> star_internalprop_unique_input_indexlist;
    vector<unsigned short> star_chem_unique_input_indexlist;
    vector<unsigned short> star_chemproduction_unique_input_indexlist;
    vector<unsigned short> bh_internalprop_unique_input_indexlist;
    vector<unsigned short> bh_chem_unique_input_indexlist;
    vector<unsigned short> bh_chemproduction_unique_input_indexlist;
    vector<unsigned short> extra_dm_internalprop_unique_input_indexlist;

    //@}

    /// \name memory related info
    //@{
    unsigned long long memuse_peak;
    unsigned long long memuse_ave;
    int memuse_nsamples;
    bool memuse_log;
    //@}

    Options()
    {
        lengthinputconversion = 1.0;
        massinputconversion = 1.0;
        velocityinputconversion = 1.0;
        SFRinputconversion = 1.0;
        metallicityinputconversion = 1.0;
        energyinputconversion = 1.0;
        stellarageinputconversion =1.0;
        istellaragescalefactor = 1;
        isfrisssfr = 0;

        G = 1.0;
        p = 0.0;

        a = 1.0;
        H = 0.;
        h = 1.0;
        Omega_m = 1.0;
        Omega_Lambda = 0.0;
        Omega_b = 0.0;
        Omega_cdm = Omega_m;
        Omega_k = 0;
        Omega_r = 0.0;
        Omega_nu = 0.0;
        Omega_de = 0.0;
        w_de = -1.0;
        rhobg = 1.0;
        virlevel = -1;
        comove=0;
        H=100.0;//value of Hubble flow in h 1 km/s/Mpc
        MassValue=1.0;

        inputtype=IOGADGET;

        num_files=1;
        nsnapread=1;

        fname=outname=smname=pname=gname=outname=NULL;

        Bsize=32;
        Nvel=32;
        Nsearch=256;
        Ncellfac=0.01;

        iSubSearch=1;
        partsearchtype=PSTALL;
        for (int i=0;i<NPARTTYPES;i++)numpart[i]=0;
        foftype=FOFSTPROB;
        gridtype=PHYSENGRID;
        fofbgtype=FOF6D;
        idenvflag=0;
        iBaryonSearch=0;
        icmrefadjust=1;
        iIterateCM = 1;
        iLocalVelDenApproxCalcFlag = 2 ;

        Neff=-1;


        ellthreshold=1.5;
        thetaopen=0.05;
        Vratio=1.25;
        ellphys=0.2;
        MinSize=20;
        HaloMinSize=-1;
        siglevel=2.0;
        ellvel=0.5;
        ellxscale=ellvscale=1.0;
        ellhalophysfac=ellhalovelfac=1.0;
        ellhalo6dxfac=1.0;
        ellhalo6dvfac=1.25;
        ellhalo3dxfac=-1.0;

        iiterflag=0;
        ellfac=2.5;
        ellxfac=3.0;
        vfac=1.0;
        thetafac=1.0;
        nminfac=0.5;
        fmerge=0.25;

        HaloMergerSize=10000;
        HaloMergerRatio=0.2;
        HaloVelDispScale=0;
        fmergebg=0.5;
        iSingleHalo=0;
        iBoundHalos=0;
        iInclusiveHalo=0;
        iKeepFOF=0;
        iSortByBindingEnergy=1;
        iPropertyReferencePosition=PROPREFCM;
        ParticleTypeForRefenceFrame=-1;

        iLargerCellSearch=0;

        iHaloCoreSearch=0;
        iAdaptiveCoreLinking=0;
        iPhaseCoreGrowth=1;
        maxnlevelcoresearch=5;
        halocorexfac=0.5;
        halocorevfac=2.0;
        halocorenfac=0.1;
        halocoresigmafac=2.0;
        halocorenumloops=3;
        halocorexfaciter=0.75;
        halocorevfaciter=0.75;
        halocorenumfaciter=1.0;
        halocorephasedistsig=2.0;
        coresubmergemindist=0.0;
        icoresubmergewithbg=0;
        minfracsubsizeforremoval=0.75;
        maxmeanlocalvelratio=0.5;

        iverbose=0;
        iwritefof=0;
        iseparatefiles=0;
        ibinaryout=0;
        iextendedoutput=0;
        isubfindoutput=0;
        inoidoutput=0;
        icomoveunit=0;
        icosmologicalin=1;

        iextrahalooutput=0;
        iextragasoutput=0;
        iextrastaroutput=0;
        iextrainterloperoutput=0;
        isubfindproperties=0;

        iusedmparticles=1;
        iusegasparticles=1;
        iusestarparticles=1;
        iusesinkparticles=1;
        iusewindparticles=0;
        iusetracerparticles=0;
#ifdef HIGHRES
        iuseextradarkparticles=1;
#else
        iuseextradarkparticles=0;
#endif

        snapshotvalue=0;

        gnsphblocks=4;
        gnstarblocks=2;
        gnbhblocks=2;

        iScaleLengths=0;

        inputbufsize=1000000;

        mpiparticletotbufsize=-1;
        mpiparticlebufsize=-1;
        mpinprocswritesize=1;

        lengthtokpc=-1.0;
        velocitytokms=-1.0;
        masstosolarmass=-1.0;
#if defined(GASON) || defined(STARON) || defined(BHON)
        SFRtosolarmassperyear=-1.0;
        stellaragetoyrs=-1.0;
        metallicitytosolar=-1.0;
#endif


        lengthtokpc30pow2=30.0*30.0;
        lengthtokpc50pow2=50.0*50.0;

        SphericalOverdensitySeachFac=2.5;
        SphericalOverdensityMinHaloFac=0.05;
        iSphericalOverdensityPartList=0;
        SphericalOverdensitySeachMaxStructLevel = HALOSTYPE;

        mpipartfac=0.1;
#if USEHDF
        ihdfnameconvention=-1;
#endif
        iaperturecalc=0;
        aperturenum=0;
        apertureprojnum=0;
        SOnum=0;

        iprofilecalc=0;
        iprofilenorm=PROFILERNORMR200CRIT;
        iprofilebintype=PROFILERBINTYPELOG;
        iprofilecumulative=0;
        profilenbins=0;
        profileminsize = profileminFOFsize = 0;
#ifdef USEOPENMP
        iopenmpfof = 1;
        openmpfofsize = ompfofsearchnum;
#endif

        iontheflyfinding = false;

        memuse_peak = 0;
        memuse_ave = 0;
        memuse_nsamples = 0;
        memuse_log = false;
    }
    Options(Options &opt) = default;
    Options& operator=(const Options&) = default;
    Options& operator=(Options&&) = default;
};

struct ConfigInfo{
    //list the name of the info
    vector<string> nameinfo;
    vector<string> datainfo;
    vector<string> datatype;

    string python_type_string(bool &x){return string("bool");}
    string python_type_string(int &x){return string("int32");}
    string python_type_string(unsigned int &x){return string("uint32");}
    string python_type_string(long long &x){return string("int64");}
    string python_type_string(unsigned long long &x){return string("uint64");}
    string python_type_string(float &x){return string("float32");}
    string python_type_string(double &x){return string("float64");}
    string python_type_string(string &x){return string("str");}

<<<<<<< HEAD
    ConfigInfo(Options &opt){
        string datastring;
        //if compiler is super old and does not have at least std 11 implementation to_string does not exist
#ifndef OLDCCOMPILER
        //general search operations
        nameinfo.push_back("Particle_search_type");
        datainfo.push_back(to_string(opt.partsearchtype));
        datatype.push_back(python_type_string(opt.partsearchtype));
        nameinfo.push_back("FoF_search_type");
        datainfo.push_back(to_string(opt.foftype));
        datatype.push_back(python_type_string(opt.foftype));
        nameinfo.push_back("FoF_Field_search_type");
        datainfo.push_back(to_string(opt.fofbgtype));
        datatype.push_back(python_type_string(opt.fofbgtype));
        nameinfo.push_back("Search_for_substructure");
        datainfo.push_back(to_string(opt.iSubSearch));
        datatype.push_back(python_type_string(opt.iSubSearch));
        nameinfo.push_back("Keep_FOF");
        datainfo.push_back(to_string(opt.iKeepFOF));
        datatype.push_back(python_type_string(opt.iKeepFOF));
        nameinfo.push_back("Iterative_searchflag");
        datainfo.push_back(to_string(opt.iiterflag));
        datatype.push_back(python_type_string(opt.iiterflag));
        nameinfo.push_back("Baryon_searchflag");
        datainfo.push_back(to_string(opt.iBaryonSearch));
        datatype.push_back(python_type_string(opt.iBaryonSearch));
        nameinfo.push_back("CMrefadjustsubsearch_flag");
        datainfo.push_back(to_string(opt.icmrefadjust));
        datatype.push_back(python_type_string(opt.icmrefadjust));
        nameinfo.push_back("Halo_core_search");
        datainfo.push_back(to_string(opt.iHaloCoreSearch));
        datatype.push_back(python_type_string(opt.iHaloCoreSearch));
        nameinfo.push_back("Use_adaptive_core_search");
        datainfo.push_back(to_string(opt.iAdaptiveCoreLinking));
        datatype.push_back(python_type_string(opt.iAdaptiveCoreLinking));
        nameinfo.push_back("Use_phase_tensor_core_growth");
        datainfo.push_back(to_string(opt.iPhaseCoreGrowth));
        datatype.push_back(python_type_string(opt.iPhaseCoreGrowth));

        //local field parameters
        nameinfo.push_back("Local_velocity_density_approximate_calculation");
        datainfo.push_back(to_string(opt.iLocalVelDenApproxCalcFlag));
        datatype.push_back(python_type_string(opt.iLocalVelDenApproxCalcFlag));
        nameinfo.push_back("Cell_fraction");
        datainfo.push_back(to_string(opt.Ncellfac));
        datatype.push_back(python_type_string(opt.Ncellfac));
        nameinfo.push_back("Grid_type");
        datainfo.push_back(to_string(opt.gridtype));
        datatype.push_back(python_type_string(opt.gridtype));
        nameinfo.push_back("Nsearch_velocity");
        datainfo.push_back(to_string(opt.Nvel));
        datatype.push_back(python_type_string(opt.Nvel));
        nameinfo.push_back("Nsearch_physical");
        datainfo.push_back(to_string(opt.Nsearch));
        datatype.push_back(python_type_string(opt.Nsearch));

        //substructure search parameters
        nameinfo.push_back("Outlier_threshold");
        datainfo.push_back(to_string(opt.ellthreshold));
        datatype.push_back(python_type_string(opt.ellthreshold));
        nameinfo.push_back("Significance_level");
        datainfo.push_back(to_string(opt.siglevel));
        datatype.push_back(python_type_string(opt.siglevel));
        nameinfo.push_back("Velocity_ratio");
        datainfo.push_back(to_string(opt.Vratio));
        datatype.push_back(python_type_string(opt.Vratio));
        nameinfo.push_back("Velocity_opening_angle");
        datainfo.push_back(to_string(opt.thetaopen));
        datatype.push_back(python_type_string(opt.thetaopen));
        ///\todo this configuration option will be deprecated. Replaced by Substructure_physical_linking_length
        //nameinfo.push_back("Physical_linking_length");
        //datainfo.push_back(to_string(opt.ellphys));
        nameinfo.push_back("Substructure_physical_linking_length");
        datainfo.push_back(to_string(opt.ellphys));
        datatype.push_back(python_type_string(opt.ellphys));
        nameinfo.push_back("Velocity_linking_length");
        datainfo.push_back(to_string(opt.ellvel));
        datatype.push_back(python_type_string(opt.ellvel));
        nameinfo.push_back("Minimum_size");
        datainfo.push_back(to_string(opt.MinSize));
        datatype.push_back(python_type_string(opt.MinSize));

        //field object specific searches
        nameinfo.push_back("Minimum_halo_size");
        datainfo.push_back(to_string(opt.HaloMinSize));
        datatype.push_back(python_type_string(opt.HaloMinSize));
        ///\todo this configuration option will be deprecated. Replaced by Halo_3D_physical_linking_length
        //nameinfo.push_back("Halo_linking_length_factor");
        //datainfo.push_back(to_string(opt.ellhalophysfac));
        nameinfo.push_back("Halo_3D_linking_length");
        datainfo.push_back(to_string(opt.ellhalo3dxfac));
        datatype.push_back(python_type_string(opt.ellhalo3dxfac));
        nameinfo.push_back("Halo_velocity_linking_length_factor");
        datainfo.push_back(to_string(opt.ellhalovelfac));
        datatype.push_back(python_type_string(opt.ellhalovelfac));

        //specific to 6DFOF field search
        nameinfo.push_back("Halo_6D_linking_length_factor");
        datainfo.push_back(to_string(opt.ellhalo6dxfac));
        datatype.push_back(python_type_string(opt.ellhalo6dxfac));
        nameinfo.push_back("Halo_6D_vel_linking_length_factor");
        datainfo.push_back(to_string(opt.ellhalo6dvfac));
        datatype.push_back(python_type_string(opt.ellhalo6dvfac));

        //specific search for 6d fof core searches
        nameinfo.push_back("Halo_core_ellx_fac");
        datainfo.push_back(to_string(opt.halocorexfac));
        datatype.push_back(python_type_string(opt.halocorexfac));
        nameinfo.push_back("Halo_core_ellv_fac");
        datainfo.push_back(to_string(opt.halocorevfac));
        datatype.push_back(python_type_string(opt.halocorevfac));
        nameinfo.push_back("Halo_core_ncellfac");
        datainfo.push_back(to_string(opt.halocorenfac));
        datatype.push_back(python_type_string(opt.halocorenfac));
        nameinfo.push_back("Halo_core_adaptive_sigma_fac");
        datainfo.push_back(to_string(opt.halocoresigmafac));
        datatype.push_back(python_type_string(opt.halocoresigmafac));
        nameinfo.push_back("Halo_core_num_loops");
        datainfo.push_back(to_string(opt.halocorenumloops));
        datatype.push_back(python_type_string(opt.halocorenumloops));
        nameinfo.push_back("Halo_core_loop_ellx_fac");
        datainfo.push_back(to_string(opt.halocorexfaciter));
        datatype.push_back(python_type_string(opt.halocorexfaciter));
        nameinfo.push_back("Halo_core_loop_ellv_fac");
        datainfo.push_back(to_string(opt.halocorevfaciter));
        datatype.push_back(python_type_string(opt.halocorevfaciter));
        nameinfo.push_back("Halo_core_loop_elln_fac");
        datainfo.push_back(to_string(opt.halocorenumfaciter));
        datatype.push_back(python_type_string(opt.halocorenumfaciter));
        nameinfo.push_back("Halo_core_phase_significance");
        datainfo.push_back(to_string(opt.halocorephasedistsig));
        datatype.push_back(python_type_string(opt.halocorephasedistsig));

        //for merging structures together
        nameinfo.push_back("Structure_phase_merge_dist");
        datainfo.push_back(to_string(opt.coresubmergemindist));
        datatype.push_back(python_type_string(opt.coresubmergemindist));
        nameinfo.push_back("Apply_phase_merge_to_host");
        datainfo.push_back(to_string(opt.icoresubmergewithbg));
        datatype.push_back(python_type_string(opt.icoresubmergewithbg));

        //for changing factors used in iterative search
        nameinfo.push_back("Iterative_threshold_factor");
        datainfo.push_back(to_string(opt.ellfac));
        datatype.push_back(python_type_string(opt.ellfac));
        nameinfo.push_back("Iterative_linking_length_factor");
        datatype.push_back(python_type_string(opt.ellxfac));
        datainfo.push_back(to_string(opt.ellxfac));
        nameinfo.push_back("Iterative_Vratio_factor");
        datainfo.push_back(to_string(opt.vfac));
        datatype.push_back(python_type_string(opt.vfac));
        nameinfo.push_back("Iterative_ThetaOp_factor");
        datainfo.push_back(to_string(opt.thetafac));
        datatype.push_back(python_type_string(opt.thetafac));

        //for changing effective resolution when rescaling linking lengh
        #ifdef HIGHRES
        nameinfo.push_back("Effective_resolution");
        datainfo.push_back(to_string(opt.Neff));
        datatype.push_back(python_type_string(opt.Neff));
        #endif

        //for changing effective resolution when rescaling linking lengh
        nameinfo.push_back("Singlehalo_search");
        datainfo.push_back(to_string(opt.iSingleHalo));
        datatype.push_back(python_type_string(opt.iSingleHalo));

        //units, cosmology
        nameinfo.push_back("Length_unit");
        datainfo.push_back(to_string(opt.lengthinputconversion));
        datatype.push_back(python_type_string(opt.lengthinputconversion));
        nameinfo.push_back("Velocity_unit");
        datainfo.push_back(to_string(opt.velocityinputconversion));
        datatype.push_back(python_type_string(opt.velocityinputconversion));
        nameinfo.push_back("Mass_unit");
        datainfo.push_back(to_string(opt.massinputconversion));
        datatype.push_back(python_type_string(opt.massinputconversion));
        nameinfo.push_back("Length_input_unit_conversion_to_output_unit");
        datainfo.push_back(to_string(opt.lengthinputconversion));
        datatype.push_back(python_type_string(opt.lengthinputconversion));
        nameinfo.push_back("Velocity_input_unit_conversion_to_output_unit");
        datainfo.push_back(to_string(opt.velocityinputconversion));
        datatype.push_back(python_type_string(opt.velocityinputconversion));
        nameinfo.push_back("Mass_input_unit_conversion_to_output_unit");
        datainfo.push_back(to_string(opt.massinputconversion));
        datatype.push_back(python_type_string(opt.massinputconversion));
        nameinfo.push_back("Star_formation_rate_input_unit_conversion_to_output_unit");
        datainfo.push_back(to_string(opt.SFRinputconversion));
        datatype.push_back(python_type_string(opt.SFRinputconversion));
        nameinfo.push_back("Metallicity_input_unit_conversion_to_output_unit");
        datainfo.push_back(to_string(opt.metallicityinputconversion));
        datatype.push_back(python_type_string(opt.metallicityinputconversion));
        nameinfo.push_back("Stellar_age_input_is_cosmological_scalefactor");
        datainfo.push_back(to_string(opt.istellaragescalefactor));
        datatype.push_back(python_type_string(opt.istellaragescalefactor));
        nameinfo.push_back("Hubble_unit");
        datainfo.push_back(to_string(opt.H));
        datatype.push_back(python_type_string(opt.H));
        nameinfo.push_back("Gravity");
        datainfo.push_back(to_string(opt.G));
        datatype.push_back(python_type_string(opt.G));
        nameinfo.push_back("Mass_value");
        datainfo.push_back(to_string(opt.MassValue));
        datatype.push_back(python_type_string(opt.MassValue));
        nameinfo.push_back("Length_unit_to_kpc");
        datainfo.push_back(to_string(opt.lengthtokpc));
        datatype.push_back(python_type_string(opt.lengthtokpc));
        nameinfo.push_back("Velocity_to_kms");
        datainfo.push_back(to_string(opt.velocitytokms));
        datatype.push_back(python_type_string(opt.velocitytokms));
        nameinfo.push_back("Mass_to_solarmass");
        datainfo.push_back(to_string(opt.masstosolarmass));
        datatype.push_back(python_type_string(opt.masstosolarmass));
        nameinfo.push_back("Star_formation_rate_to_solarmassperyear");
        datainfo.push_back(to_string(opt.SFRtosolarmassperyear));
        datatype.push_back(python_type_string(opt.SFRtosolarmassperyear));
        nameinfo.push_back("Metallicity_to_solarmetallicity");
        datainfo.push_back(to_string(opt.metallicitytosolar));
        datatype.push_back(python_type_string(opt.metallicitytosolar));
        nameinfo.push_back("Stellar_age_to_yr");
        datainfo.push_back(to_string(opt.stellaragetoyrs));
        datatype.push_back(python_type_string(opt.stellaragetoyrs));

        // simulation/cosmology info
        nameinfo.push_back("Period");
        datainfo.push_back(to_string(opt.p));
        datatype.push_back(python_type_string(opt.p));
        nameinfo.push_back("Scale_factor");
        datainfo.push_back(to_string(opt.a));
        datatype.push_back(python_type_string(opt.a));
        nameinfo.push_back("h_val");
        datainfo.push_back(to_string(opt.h));
        datatype.push_back(python_type_string(opt.h));
        nameinfo.push_back("Omega_m");
        datainfo.push_back(to_string(opt.Omega_m));
        datatype.push_back(python_type_string(opt.Omega_m));
        nameinfo.push_back("Omega_Lambda");
        datainfo.push_back(to_string(opt.Omega_Lambda));
        datatype.push_back(python_type_string(opt.Omega_Lambda));
        nameinfo.push_back("Critical_density");
        datainfo.push_back(to_string(opt.rhobg));
        datatype.push_back(python_type_string(opt.rhobg));
        nameinfo.push_back("Virial_density");
        datainfo.push_back(to_string(opt.virlevel));
        datatype.push_back(python_type_string(opt.virlevel));
        nameinfo.push_back("Omega_cdm");
        datainfo.push_back(to_string(opt.Omega_cdm));
        datatype.push_back(python_type_string(opt.Omega_cdm));
        nameinfo.push_back("Omega_b");
        datainfo.push_back(to_string(opt.Omega_b));
        datatype.push_back(python_type_string(opt.Omega_b));
        nameinfo.push_back("Omega_r");
        datainfo.push_back(to_string(opt.Omega_r));
        datatype.push_back(python_type_string(opt.Omega_r));
        nameinfo.push_back("Omega_nu");
        datainfo.push_back(to_string(opt.Omega_nu));
        datatype.push_back(python_type_string(opt.Omega_nu));
        nameinfo.push_back("Omega_k");
        datainfo.push_back(to_string(opt.Omega_k));
        datatype.push_back(python_type_string(opt.Omega_k));
        nameinfo.push_back("Omega_DE");
        datainfo.push_back(to_string(opt.Omega_de));
        datatype.push_back(python_type_string(opt.Omega_de));
        nameinfo.push_back("w_of_DE");
        datainfo.push_back(to_string(opt.w_de));
        datatype.push_back(python_type_string(opt.w_de));

        //unbinding
        nameinfo.push_back("Unbind_flag");
        datainfo.push_back(to_string(opt.uinfo.unbindflag));
        datatype.push_back(python_type_string(opt.uinfo.unbindflag));
        nameinfo.push_back("Unbinding_type");
        datainfo.push_back(to_string(opt.uinfo.unbindtype));
        datatype.push_back(python_type_string(opt.uinfo.unbindtype));
        nameinfo.push_back("Bound_halos");
        datainfo.push_back(to_string(opt.iBoundHalos));
        datatype.push_back(python_type_string(opt.iBoundHalos));
        nameinfo.push_back("Approximate_potential_calculation");
        datainfo.push_back(to_string(opt.uinfo.iapproxpot));
        datatype.push_back(python_type_string(opt.uinfo.iapproxpot));
        nameinfo.push_back("Approximate_potential_calculation_particle_number_fraction");
        datainfo.push_back(to_string(opt.uinfo.approxpotnumfrac));
        datatype.push_back(python_type_string(opt.uinfo.approxpotnumfrac));
        nameinfo.push_back("Approximate_potential_calculation_min_particle");
        datainfo.push_back(to_string(opt.uinfo.approxpotminnum));
        datatype.push_back(python_type_string(opt.uinfo.approxpotminnum));
        nameinfo.push_back("Approximate_potential_calculation_method");
        datainfo.push_back(to_string(opt.uinfo.approxpotmethod));
        datatype.push_back(python_type_string(opt.uinfo.approxpotmethod));
        nameinfo.push_back("Allowed_kinetic_potential_ratio");
        datainfo.push_back(to_string(opt.uinfo.Eratio));
        datatype.push_back(python_type_string(opt.uinfo.Eratio));
        nameinfo.push_back("Min_bound_mass_frac");
        datainfo.push_back(to_string(opt.uinfo.minEfrac));
        datatype.push_back(python_type_string(opt.uinfo.minEfrac));
        nameinfo.push_back("Keep_background_potential");
        datainfo.push_back(to_string(opt.uinfo.bgpot));
        datatype.push_back(python_type_string(opt.uinfo.bgpot));
        nameinfo.push_back("Kinetic_reference_frame_type");
        datainfo.push_back(to_string(opt.uinfo.cmvelreftype));
        datatype.push_back(python_type_string(opt.uinfo.cmvelreftype));
        nameinfo.push_back("Min_npot_ref");
        datainfo.push_back(to_string(opt.uinfo.Npotref));
        datatype.push_back(python_type_string(opt.uinfo.Npotref));
        nameinfo.push_back("Frac_pot_ref");
        datainfo.push_back(to_string(opt.uinfo.fracpotref));
        datatype.push_back(python_type_string(opt.uinfo.fracpotref));
        nameinfo.push_back("Unbinding_max_unbound_removal_fraction_per_iteration");
        datainfo.push_back(to_string(opt.uinfo.maxunbindfrac));
        datatype.push_back(python_type_string(opt.uinfo.maxunbindfrac));
        nameinfo.push_back("Unbinding_max_unbound_fraction");
        datainfo.push_back(to_string(opt.uinfo.maxunboundfracforiterativeunbind));
        datatype.push_back(python_type_string(opt.uinfo.maxunboundfracforiterativeunbind));
        nameinfo.push_back("Unbinding_max_unbound_fraction_allowed");
        datainfo.push_back(to_string(opt.uinfo.maxallowedunboundfrac));
        datatype.push_back(python_type_string(opt.uinfo.maxallowedunboundfrac));
        nameinfo.push_back("Softening_length");
        datainfo.push_back(to_string(opt.uinfo.eps));
        datatype.push_back(python_type_string(opt.uinfo.eps));

        //property related
        nameinfo.push_back("Inclusive_halo_masses");
        datainfo.push_back(to_string(opt.iInclusiveHalo));
        datatype.push_back(python_type_string(opt.iInclusiveHalo));
        nameinfo.push_back("Extensive_halo_properties_output");
        datainfo.push_back(to_string(opt.iextrahalooutput));
        datatype.push_back(python_type_string(opt.iextrahalooutput));
        nameinfo.push_back("Extensive_gas_properties_output");
        datainfo.push_back(to_string(opt.iextragasoutput));
        datatype.push_back(python_type_string(opt.iextragasoutput));
        nameinfo.push_back("Extensive_star_properties_output");
        datainfo.push_back(to_string(opt.iextrastaroutput));
        datatype.push_back(python_type_string(opt.iextrastaroutput));
        nameinfo.push_back("Extensive_interloper_properties_output");
        datainfo.push_back(to_string(opt.iextrainterloperoutput));
        datatype.push_back(python_type_string(opt.iextrainterloperoutput));
        nameinfo.push_back("Iterate_cm_flag");
        datainfo.push_back(to_string(opt.iIterateCM));
        datatype.push_back(python_type_string(opt.iIterateCM));
        nameinfo.push_back("Sort_by_binding_energy");
        datainfo.push_back(to_string(opt.iSortByBindingEnergy));
        datatype.push_back(python_type_string(opt.iSortByBindingEnergy));
        nameinfo.push_back("Reference_frame_for_properties");
        datainfo.push_back(to_string(opt.iPropertyReferencePosition));
        datatype.push_back(python_type_string(opt.iPropertyReferencePosition));
        nameinfo.push_back("Calculate_aperture_quantities");
        datainfo.push_back(to_string(opt.iaperturecalc));
        datatype.push_back(python_type_string(opt.iaperturecalc));
        nameinfo.push_back("Number_of_apertures");
        datainfo.push_back(to_string(opt.aperturenum));
        datatype.push_back(python_type_string(opt.aperturenum));
        if (opt.aperturenum>0){
            nameinfo.push_back("Aperture_values_in_kpc");
            datastring=string("");for (auto &x:opt.aperture_names_kpc) {datastring+=x;datastring+=string(",");}
            datainfo.push_back(datastring);
            datatype.push_back(python_type_string(opt.aperture_values_kpc[0]));
        }
        nameinfo.push_back("Number_of_projected_apertures");
        datainfo.push_back(to_string(opt.apertureprojnum));
        datatype.push_back(python_type_string(opt.apertureprojnum));
        if (opt.apertureprojnum>0){
            nameinfo.push_back("Projected_aperture_values_in_kpc");
            datastring=string("");for (auto &x:opt.aperture_proj_names_kpc) {datastring+=x;datastring+=string(",");}
            datainfo.push_back(datastring);
            datatype.push_back(python_type_string(opt.aperture_proj_values_kpc[0]));
        }
        nameinfo.push_back("Calculate_radial_profiles");
        datainfo.push_back(to_string(opt.iprofilecalc));
        datatype.push_back(python_type_string(opt.iprofilecalc));
        if(opt.iprofilecalc) {
            nameinfo.push_back("Number_of_radial_profile_bin_edges");
            datainfo.push_back(to_string(opt.profilenbins));
            datatype.push_back(python_type_string(opt.profilenbins));
            nameinfo.push_back("Radial_profile_norm");
            datainfo.push_back(to_string(opt.iprofilenorm));
            datatype.push_back(python_type_string(opt.iprofilenorm));
            nameinfo.push_back("Radial_profile_bin_edges");
            datastring=string("");for (auto &x:opt.profile_bin_edges) {datastring+=to_string(x);datastring+=string(",");}
            datainfo.push_back(datastring);
            datatype.push_back(python_type_string(opt.profile_bin_edges[0]));
        }
        nameinfo.push_back("Number_of_overdensities");
        datainfo.push_back(to_string(opt.SOnum));
        datatype.push_back(python_type_string(opt.SOnum));
        if (opt.SOnum>0) {
            nameinfo.push_back("Overdensity_values_in_critical_density");
            datastring=string("");for (auto &x:opt.SOthresholds_names_crit) {datastring+=x;datastring+=string(",");}
            datainfo.push_back(datastring);
            datatype.push_back(python_type_string(opt.SOthresholds_values_crit[0]));
        }
        if (opt.gas_internalprop_names.size()>0){
            nameinfo.push_back("Gas_internal_property_names");
            datastring=string("");for (auto &x:opt.gas_internalprop_names) {datastring+=x;datastring+=string(",");}
            datainfo.push_back(datastring);
            datatype.push_back("str");
        }
        if (opt.gas_chem_names.size()>0){
            nameinfo.push_back("Gas_chemistry_names");
            datastring=string("");for (auto &x:opt.gas_chem_names) {datastring+=x;datastring+=string(",");}
            datainfo.push_back(datastring);
            datatype.push_back("str");
        }
        if (opt.gas_chemproduction_names.size()>0){
            nameinfo.push_back("Gas_chemistry_production_names");
            datastring=string("");for (auto &x:opt.gas_chemproduction_names) {datastring+=x;datastring+=string(",");}
            datainfo.push_back(datastring);
            datatype.push_back("str");
        }
        if (opt.star_internalprop_names.size()>0){
            nameinfo.push_back("Star_internal_property_names");
            datastring=string("");for (auto &x:opt.star_internalprop_names) {datastring+=x;datastring+=string(",");}
            datainfo.push_back(datastring);
            datatype.push_back("str");
        }
        if (opt.star_chem_names.size()>0){
            nameinfo.push_back("Star_chemistry_names");
            datastring=string("");for (auto &x:opt.star_chem_names) {datastring+=x;datastring+=string(",");}
            datainfo.push_back(datastring);
            datatype.push_back("str");
        }
        if (opt.star_chemproduction_names.size()>0){
            nameinfo.push_back("Star_chemistry_production_names");
            datastring=string("");for (auto &x:opt.star_chemproduction_names) {datastring+=x;datastring+=string(",");}
            datainfo.push_back(datastring);
            datatype.push_back("str");
        }
        if (opt.bh_internalprop_names.size()>0){
            nameinfo.push_back("BH_internal_property_names");
            datastring=string("");for (auto &x:opt.star_internalprop_names) {datastring+=x;datastring+=string(",");}
            datainfo.push_back(datastring);
            datatype.push_back("str");
        }
        if (opt.bh_chem_names.size()>0){
            nameinfo.push_back("BH_chemistry_names");
            datastring=string("");for (auto &x:opt.star_chem_names) {datastring+=x;datastring+=string(",");}
            datainfo.push_back(datastring);
            datatype.push_back("str");
        }
        if (opt.bh_chemproduction_names.size()>0){
            nameinfo.push_back("BH_chemistry_production_names");
            datastring=string("");for (auto &x:opt.bh_chemproduction_names) {datastring+=x;datastring+=string(",");}
            datainfo.push_back(datastring);
            datatype.push_back("str");
        }
        if (opt.extra_dm_internalprop_names.size()>0){
            nameinfo.push_back("Extra_DM_internal_property_names");
            datastring=string("");for (auto &x:opt.extra_dm_internalprop_names) {datastring+=x;datastring+=string(",");}
            datainfo.push_back(datastring);
            datatype.push_back("str");
        }

        if (opt.gas_internalprop_index.size()>0){
            nameinfo.push_back("Gas_internal_property_index");
            datastring=string("");for (auto &x:opt.gas_internalprop_index) {datastring+=to_string(x);datastring+=string(",");}
            datainfo.push_back(datastring);
            datatype.push_back("uint32");
        }
        if (opt.gas_chem_index.size()>0){
            nameinfo.push_back("Gas_chemistry_index");
            datastring=string("");for (auto &x:opt.gas_chem_index) {datastring+=to_string(x);datastring+=string(",");}
            datainfo.push_back(datastring);
            datatype.push_back("uint32");
        }
        if (opt.gas_chemproduction_index.size()>0){
            nameinfo.push_back("Gas_chemistry_production_index");
            datastring=string("");for (auto &x:opt.gas_chemproduction_index) {datastring+=to_string(x);datastring+=string(",");}
            datainfo.push_back(datastring);
            datatype.push_back("uint32");
        }
        if (opt.star_internalprop_index.size()>0){
            nameinfo.push_back("Star_internal_property_index");
            datastring=string("");for (auto &x:opt.star_internalprop_index) {datastring+=to_string(x);datastring+=string(",");}
            datainfo.push_back(datastring);
            datatype.push_back("uint32");
        }
        if (opt.star_chem_index.size()>0){
            nameinfo.push_back("Star_chemistry_index");
            datastring=string("");for (auto &x:opt.star_chem_index) {datastring+=to_string(x);datastring+=string(",");}
            datainfo.push_back(datastring);
            datatype.push_back("uint32");
        }
        if (opt.star_chemproduction_index.size()>0){
            nameinfo.push_back("Star_chemistry_production_index");
            datastring=string("");for (auto &x:opt.star_chemproduction_index) {datastring+=to_string(x);datastring+=string(",");}
            datainfo.push_back(datastring);
            datatype.push_back("uint32");
        }
        if (opt.bh_internalprop_index.size()>0){
            nameinfo.push_back("BH_internal_property_index");
            datastring=string("");for (auto &x:opt.star_internalprop_index) {datastring+=to_string(x);datastring+=string(",");}
            datainfo.push_back(datastring);
            datatype.push_back("uint32");
        }
        if (opt.bh_chem_index.size()>0){
            nameinfo.push_back("BH_chemistry_index");
            datastring=string("");for (auto &x:opt.star_chem_index) {datastring+=to_string(x);datastring+=string(",");}
            datainfo.push_back(datastring);
            datatype.push_back("uint32");
        }
        if (opt.bh_chemproduction_index.size()>0){
            nameinfo.push_back("BH_chemistry_production_index");
            datastring=string("");for (auto &x:opt.bh_chemproduction_index) {datastring+=to_string(x);datastring+=string(",");}
            datainfo.push_back(datastring);
            datatype.push_back("uint32");
        }
        if (opt.extra_dm_internalprop_index.size()>0){
            nameinfo.push_back("Extra_DM_internal_property_index");
            datastring=string("");for (auto &x:opt.extra_dm_internalprop_index) {datastring+=to_string(x);datastring+=string(",");}
            datainfo.push_back(datastring);
            datatype.push_back("uint32");
        }

        if (opt.gas_internalprop_function.size()>0){
            nameinfo.push_back("Gas_internal_property_calculation_type");
            datastring=string("");for (auto &x:opt.gas_internalprop_function) {datastring+=to_string(x);datastring+=string(",");}
            datainfo.push_back(datastring);
            datatype.push_back("uint32");
        }
        if (opt.gas_chem_function.size()>0){
            nameinfo.push_back("Gas_chemistry_calculation_type");
            datastring=string("");for (auto &x:opt.gas_chem_function) {datastring+=to_string(x);datastring+=string(",");}
            datainfo.push_back(datastring);
            datatype.push_back("uint32");
        }
        if (opt.gas_chemproduction_function.size()>0){
            nameinfo.push_back("Gas_chemistry_production_calculation_type");
            datastring=string("");for (auto &x:opt.gas_chemproduction_function) {datastring+=to_string(x);datastring+=string(",");}
            datainfo.push_back(datastring);
            datatype.push_back("uint32");
        }
        if (opt.star_internalprop_function.size()>0){
            nameinfo.push_back("Star_internal_property_calculation_type");
            datastring=string("");for (auto &x:opt.star_internalprop_function) {datastring+=to_string(x);datastring+=string(",");}
            datainfo.push_back(datastring);
            datatype.push_back("uint32");
        }
        if (opt.star_chem_function.size()>0){
            nameinfo.push_back("Star_chemistry_calculation_type");
            datastring=string("");for (auto &x:opt.star_chem_function) {datastring+=to_string(x);datastring+=string(",");}
            datainfo.push_back(datastring);
            datatype.push_back("uint32");
        }
        if (opt.star_chemproduction_function.size()>0){
            nameinfo.push_back("Star_chemistry_production_calculation_type");
            datastring=string("");for (auto &x:opt.star_chemproduction_function) {datastring+=to_string(x);datastring+=string(",");}
            datainfo.push_back(datastring);
            datatype.push_back("uint32");
        }
        if (opt.bh_internalprop_function.size()>0){
            nameinfo.push_back("BH_internal_property_calculation_type");
            datastring=string("");for (auto &x:opt.star_internalprop_function) {datastring+=to_string(x);datastring+=string(",");}
            datainfo.push_back(datastring);
            datatype.push_back("uint32");
        }
        if (opt.bh_chem_function.size()>0){
            nameinfo.push_back("BH_chemistry_calculation_type");
            datastring=string("");for (auto &x:opt.star_chem_function) {datastring+=to_string(x);datastring+=string(",");}
            datainfo.push_back(datastring);
            datatype.push_back("uint32");
        }
        if (opt.bh_chemproduction_function.size()>0){
            nameinfo.push_back("BH_chemistry_production_calculation_type");
            datastring=string("");for (auto &x:opt.bh_chemproduction_function) {datastring+=to_string(x);datastring+=string(",");}
            datainfo.push_back(datastring);
            datatype.push_back("uint32");
        }
        if (opt.extra_dm_internalprop_function.size()>0){
            nameinfo.push_back("Extra_DM_internal_property_calculation_type");
            datastring=string("");for (auto &x:opt.extra_dm_internalprop_function) {datastring+=to_string(x);datastring+=string(",");}
            datainfo.push_back(datastring);
            datatype.push_back("uint32");
        }
        if (opt.gas_internalprop_output_units.size()>0){
            nameinfo.push_back("Gas_internal_property_output_units");
            datastring=string("");for (auto &x:opt.gas_internalprop_output_units) {datastring+=x;datastring+=string(",");}
            datainfo.push_back(datastring);
            datatype.push_back("str");
        }
        if (opt.gas_chem_output_units.size()>0){
            nameinfo.push_back("Gas_chemistry_output_units");
            datastring=string("");for (auto &x:opt.gas_chem_output_units) {datastring+=x;datastring+=string(",");}
            datainfo.push_back(datastring);
            datatype.push_back("str");
        }
        if (opt.gas_chemproduction_output_units.size()>0){
            nameinfo.push_back("Gas_chemistry_production_output_units");
            datastring=string("");for (auto &x:opt.gas_chemproduction_output_units) {datastring+=x;datastring+=string(",");}
            datainfo.push_back(datastring);
            datatype.push_back("str");
        }
        if (opt.star_internalprop_output_units.size()>0){
            nameinfo.push_back("Star_internal_property_output_units");
            datastring=string("");for (auto &x:opt.star_internalprop_output_units) {datastring+=x;datastring+=string(",");}
            datainfo.push_back(datastring);
            datatype.push_back("str");
        }
        if (opt.star_chem_output_units.size()>0){
            nameinfo.push_back("Star_chemistry_output_units");
            datastring=string("");for (auto &x:opt.star_chem_output_units) {datastring+=x;datastring+=string(",");}
            datainfo.push_back(datastring);
            datatype.push_back("str");
        }
        if (opt.star_chemproduction_output_units.size()>0){
            nameinfo.push_back("Star_chemistry_production_output_units");
            datastring=string("");for (auto &x:opt.star_chemproduction_output_units) {datastring+=x;datastring+=string(",");}
            datainfo.push_back(datastring);
            datatype.push_back("str");
        }
        if (opt.bh_internalprop_output_units.size()>0){
            nameinfo.push_back("BH_internal_property_output_units");
            datastring=string("");for (auto &x:opt.star_internalprop_output_units) {datastring+=x;datastring+=string(",");}
            datainfo.push_back(datastring);
            datatype.push_back("str");
        }
        if (opt.bh_chem_output_units.size()>0){
            nameinfo.push_back("BH_chemistry_output_units");
            datastring=string("");for (auto &x:opt.star_chem_output_units) {datastring+=x;datastring+=string(",");}
            datainfo.push_back(datastring);
            datatype.push_back("str");
        }
        if (opt.bh_chemproduction_output_units.size()>0){
            nameinfo.push_back("BH_chemistry_production_output_units");
            datastring=string("");for (auto &x:opt.bh_chemproduction_output_units) {datastring+=x;datastring+=string(",");}
            datainfo.push_back(datastring);
            datatype.push_back("str");
        }
        if (opt.extra_dm_internalprop_output_units.size()>0){
            nameinfo.push_back("Extra_DM_internal_property_output_units");
            datastring=string("");for (auto &x:opt.extra_dm_internalprop_output_units) {datastring+=x;datastring+=string(",");}
            datainfo.push_back(datastring);
            datatype.push_back("str");
        }
        if (opt.gas_internalprop_input_output_unit_conversion_factors.size()>0){
            nameinfo.push_back("Gas_internal_property_input_output_unit_conversion_factors");
            datastring=string("");for (auto &x:opt.gas_internalprop_input_output_unit_conversion_factors) {datastring+=to_string(x);datastring+=string(",");}
            datainfo.push_back(datastring);
            datatype.push_back("float32");
        }
        if (opt.gas_chem_input_output_unit_conversion_factors.size()>0){
            nameinfo.push_back("Gas_chemistry_input_output_unit_conversion_factors");
            datastring=string("");for (auto &x:opt.gas_chem_input_output_unit_conversion_factors) {datastring+=to_string(x);datastring+=string(",");}
            datainfo.push_back(datastring);
            datatype.push_back("float32");
        }
        if (opt.gas_chemproduction_input_output_unit_conversion_factors.size()>0){
            nameinfo.push_back("Gas_chemistry_production_input_output_unit_conversion_factors");
            datastring=string("");for (auto &x:opt.gas_chemproduction_input_output_unit_conversion_factors) {datastring+=to_string(x);datastring+=string(",");}
            datainfo.push_back(datastring);
            datatype.push_back("float32");
        }
        if (opt.star_internalprop_input_output_unit_conversion_factors.size()>0){
            nameinfo.push_back("Star_internal_property_input_output_unit_conversion_factors");
            datastring=string("");for (auto &x:opt.star_internalprop_input_output_unit_conversion_factors) {datastring+=to_string(x);datastring+=string(",");}
            datainfo.push_back(datastring);
            datatype.push_back("float32");
        }
        if (opt.star_chem_input_output_unit_conversion_factors.size()>0){
            nameinfo.push_back("Star_chemistry_input_output_unit_conversion_factors");
            datastring=string("");for (auto &x:opt.star_chem_input_output_unit_conversion_factors) {datastring+=to_string(x);datastring+=string(",");}
            datainfo.push_back(datastring);
            datatype.push_back("float32");
        }
        if (opt.star_chemproduction_input_output_unit_conversion_factors.size()>0){
            nameinfo.push_back("Star_chemistry_production_input_output_unit_conversion_factors");
            datastring=string("");for (auto &x:opt.star_chemproduction_input_output_unit_conversion_factors) {datastring+=to_string(x);datastring+=string(",");}
            datainfo.push_back(datastring);
            datatype.push_back("float32");
        }
        if (opt.bh_internalprop_input_output_unit_conversion_factors.size()>0){
            nameinfo.push_back("BH_internal_property_input_output_unit_conversion_factors");
            datastring=string("");for (auto &x:opt.star_internalprop_input_output_unit_conversion_factors) {datastring+=to_string(x);datastring+=string(",");}
            datainfo.push_back(datastring);
            datatype.push_back("float32");
        }
        if (opt.bh_chem_input_output_unit_conversion_factors.size()>0){
            nameinfo.push_back("BH_chemistry_input_output_unit_conversion_factors");
            datastring=string("");for (auto &x:opt.star_chem_input_output_unit_conversion_factors) {datastring+=to_string(x);datastring+=string(",");}
            datainfo.push_back(datastring);
            datatype.push_back("float32");
        }
        if (opt.bh_chemproduction_input_output_unit_conversion_factors.size()>0){
            nameinfo.push_back("BH_chemistry_production_input_output_unit_conversion_factors");
            datastring=string("");for (auto &x:opt.bh_chemproduction_input_output_unit_conversion_factors) {datastring+=to_string(x);datastring+=string(",");}
            datainfo.push_back(datastring);
            datatype.push_back("float32");
        }
        if (opt.extra_dm_internalprop_input_output_unit_conversion_factors.size()>0){
            nameinfo.push_back("Extra_DM_internal_property_input_output_unit_conversion_factors");
            datastring=string("");for (auto &x:opt.extra_dm_internalprop_input_output_unit_conversion_factors) {datastring+=to_string(x);datastring+=string(",");}
            datainfo.push_back(datastring);
            datatype.push_back("float32");
        }

        //other options
        nameinfo.push_back("Verbose");
        datainfo.push_back(to_string(opt.iverbose));
        datatype.push_back(python_type_string(opt.iverbose));
        nameinfo.push_back("Write_group_array_file");
        datainfo.push_back(to_string(opt.iwritefof));
        datatype.push_back(python_type_string(opt.iwritefof));
        nameinfo.push_back("Snapshot_value");
        datainfo.push_back(to_string(opt.snapshotvalue));
        datatype.push_back(python_type_string(opt.snapshotvalue));
        nameinfo.push_back("Memory_log");
        datainfo.push_back(to_string(opt.memuse_log));
        datatype.push_back(python_type_string(opt.memuse_log));

        //io related
        nameinfo.push_back("Cosmological_input");
        datainfo.push_back(to_string(opt.icosmologicalin));
        datatype.push_back(python_type_string(opt.icosmologicalin));
        nameinfo.push_back("Input_chunk_size");
        datainfo.push_back(to_string(opt.inputbufsize));
        datatype.push_back(python_type_string(opt.inputbufsize));
        nameinfo.push_back("MPI_particle_total_buf_size");
        datainfo.push_back(to_string(opt.mpiparticletotbufsize));
        datatype.push_back(python_type_string(opt.mpiparticletotbufsize));
        nameinfo.push_back("Separate_output_files");
        datainfo.push_back(to_string(opt.iseparatefiles));
        datatype.push_back(python_type_string(opt.iseparatefiles));
        nameinfo.push_back("Binary_output");
        datainfo.push_back(to_string(opt.ibinaryout));
        datatype.push_back(python_type_string(opt.ibinaryout));
        nameinfo.push_back("Comoving_units");
        datainfo.push_back(to_string(opt.icomoveunit));
        datatype.push_back(python_type_string(opt.icomoveunit));
        nameinfo.push_back("Extended_output");
        datainfo.push_back(to_string(opt.iextendedoutput));
        datatype.push_back(python_type_string(opt.iextendedoutput));

        //HDF io related info
        nameinfo.push_back("HDF_name_convention");
        datainfo.push_back(to_string(opt.ihdfnameconvention));
        datatype.push_back(python_type_string(opt.ihdfnameconvention));
        nameinfo.push_back("Input_includes_dm_particle");
        datainfo.push_back(to_string(opt.iusedmparticles));
        datatype.push_back(python_type_string(opt.iusedmparticles));
        nameinfo.push_back("Input_includes_gas_particle");
        datainfo.push_back(to_string(opt.iusegasparticles));
        datatype.push_back(python_type_string(opt.iusegasparticles));
        nameinfo.push_back("Input_includes_star_particle");
        datainfo.push_back(to_string(opt.iusestarparticles));
        datatype.push_back(python_type_string(opt.iusestarparticles));
        nameinfo.push_back("Input_includes_bh_particle");
        datainfo.push_back(to_string(opt.iusesinkparticles));
        datatype.push_back(python_type_string(opt.iusesinkparticles));
        nameinfo.push_back("Input_includes_extradm_particle");
        datainfo.push_back(to_string(opt.iuseextradarkparticles));
        datatype.push_back(python_type_string(opt.iuseextradarkparticles));
        nameinfo.push_back("Input_includes_wind_particle");
        datainfo.push_back(to_string(opt.iusewindparticles));
        datatype.push_back(python_type_string(opt.iusewindparticles));
        nameinfo.push_back("Input_includes_tracer_particle");
        datainfo.push_back(to_string(opt.iusetracerparticles));
        datatype.push_back(python_type_string(opt.iusetracerparticles));

        //gadget io related to extra info for sph, stars, bhs,
        nameinfo.push_back("NSPH_extra_blocks");
        datainfo.push_back(to_string(opt.gnsphblocks));
        datatype.push_back(python_type_string(opt.gnsphblocks));
        nameinfo.push_back("NStar_extra_blocks");
        datainfo.push_back(to_string(opt.gnstarblocks));
        datatype.push_back(python_type_string(opt.gnstarblocks));
        nameinfo.push_back("NBH_extra_blocks");
        datainfo.push_back(to_string(opt.gnbhblocks));
        datatype.push_back(python_type_string(opt.gnbhblocks));

        //mpi related configuration
        nameinfo.push_back("MPI_part_allocation_fac");
        datainfo.push_back(to_string(opt.mpipartfac));
        datatype.push_back(python_type_string(opt.mpipartfac));
#endif
        nameinfo.push_back("#Compilation Info");
        datainfo.push_back("");
        datatype.push_back("");
        #ifdef USEMPI
        nameinfo.push_back("#USEMPI");
        datainfo.push_back("");
        datatype.push_back("");
        #endif
        #ifdef USEOPENMP
        nameinfo.push_back("#USEOPENMP");
        datainfo.push_back("");
        datatype.push_back("");
        #endif
        #ifdef GASON
        nameinfo.push_back("#USEGAS");
        datainfo.push_back("");
        datatype.push_back("");
        #endif
        #ifdef STARON
        nameinfo.push_back("#USESTAR");
        datainfo.push_back("");
        datatype.push_back("");
        #endif
        #ifdef BHON
        nameinfo.push_back("#USEBH");
        datainfo.push_back("");
        datatype.push_back("");
        #endif
        #ifdef EXTRADMON
        nameinfo.push_back("#USEEXTRADMPROPERTIES");
        datainfo.push_back("");
        datatype.push_back("");
        #endif
        #ifdef HIGHRES
        nameinfo.push_back("#ZOOMSIM");
=======
    void AddEntry(string entryname){
        nameinfo.push_back(entryname);
>>>>>>> 91430833
        datainfo.push_back("");
        datatype.push_back("");
    }
    template<typename T> void AddEntry(string entryname, T entry){
        nameinfo.push_back(entryname);
        datainfo.push_back(to_string(entry));
        datatype.push_back(python_type_string(entry));
    }
    template<typename T> void AddEntry(string entryname, vector<T> entries){
        if (entries.size() == 0) return;
        T val = entries[0];
        nameinfo.push_back(entryname);
        string datastring=string("");
        for (auto &x:entries) {datastring+=to_string(x);datastring+=string(",");}
        datainfo.push_back(datastring);
        datatype.push_back(python_type_string(val));
    }
    template<typename T> void AddEntry(string entryname, vector<T> entries1, vector<T> entries2){
        if (entries1.size() + entries2.size() == 0) return;
        T val = entries1[0];
        nameinfo.push_back(entryname);
        string datastring=string("");
        for (auto &x:entries1) {datastring+=to_string(x);datastring+=string(",");}
        for (auto &x:entries2) {datastring+=to_string(x);datastring+=string(",");}
        datainfo.push_back(datastring);
        datatype.push_back(python_type_string(val));
    }
    void AddEntry(string entryname, string entry){
        nameinfo.push_back(entryname);
        datainfo.push_back(entry);
        datatype.push_back(python_type_string(entry));
    }
    void AddEntry(string entryname, vector<string> entries){
        if (entries.size() == 0) return;
        string val = entries[0];
        nameinfo.push_back(entryname);
        string datastring=string("");
        for (auto &x:entries) {datastring+=x;datastring+=string(",");}
        datainfo.push_back(datastring);
        datatype.push_back(python_type_string(val));
    }
    void AddEntry(string entryname, vector<string> entries1, vector<string> entries2){
        if (entries1.size() + entries2.size() == 0) return;
        string val = entries1[0];
        nameinfo.push_back(entryname);
        string datastring=string("");
        for (auto &x:entries1) {datastring+=x;datastring+=string(",");}
        for (auto &x:entries2) {datastring+=x;datastring+=string(",");}
        datainfo.push_back(datastring);
        datatype.push_back(python_type_string(val));
    }

    ConfigInfo(Options &opt);
};

struct SimInfo{
    //list the name of the info
    vector<string> nameinfo;
    vector<string> datainfo;
    vector<string> datatype;

    string python_type_string(int &x){return string("int32");}
    string python_type_string(unsigned int &x){return string("uint32");}
    string python_type_string(long &x){return string("int64");}
    string python_type_string(unsigned long &x){return string("uint64");}
    string python_type_string(float &x){return string("float32");}
    string python_type_string(double &x){return string("float64");}

    SimInfo(Options &opt){
        //if compiler is super old and does not have at least std 11 implementation to_string does not exist
#ifndef OLDCCOMPILER
        nameinfo.push_back("Cosmological_Sim");
        datainfo.push_back(to_string(opt.icosmologicalin));
        datatype.push_back(python_type_string(opt.icosmologicalin));
        if (opt.icosmologicalin) {
            nameinfo.push_back("ScaleFactor");
            datainfo.push_back(to_string(opt.a));
            datatype.push_back(python_type_string(opt.a));
            nameinfo.push_back("h_val");
            datainfo.push_back(to_string(opt.h));
            datatype.push_back(python_type_string(opt.h));
            nameinfo.push_back("Omega_m");
            datainfo.push_back(to_string(opt.Omega_m));
            datatype.push_back(python_type_string(opt.Omega_m));
            nameinfo.push_back("Omega_Lambda");
            datainfo.push_back(to_string(opt.Omega_Lambda));
            datatype.push_back(python_type_string(opt.Omega_Lambda));
            nameinfo.push_back("Omega_cdm");
            datainfo.push_back(to_string(opt.Omega_cdm));
            datatype.push_back(python_type_string(opt.Omega_cdm));
            nameinfo.push_back("Omega_b");
            datainfo.push_back(to_string(opt.Omega_b));
            datatype.push_back(python_type_string(opt.Omega_b));
            nameinfo.push_back("w_of_DE");
            datainfo.push_back(to_string(opt.w_de));
            datatype.push_back(python_type_string(opt.w_de));
            nameinfo.push_back("Period");
            datainfo.push_back(to_string(opt.p));
            datatype.push_back(python_type_string(opt.p));
            nameinfo.push_back("Hubble_unit");
            datainfo.push_back(to_string(opt.H));
            datatype.push_back(python_type_string(opt.H));
        }
        else{
            nameinfo.push_back("Time");
            datainfo.push_back(to_string(opt.a));
            datatype.push_back(python_type_string(opt.a));
            nameinfo.push_back("Period");
            datainfo.push_back(to_string(opt.p));
            datatype.push_back(python_type_string(opt.p));
        }

        //units
        nameinfo.push_back("Length_unit");
        datainfo.push_back(to_string(opt.lengthinputconversion));
        datatype.push_back(python_type_string(opt.lengthinputconversion));
        nameinfo.push_back("Velocity_unit");
        datainfo.push_back(to_string(opt.velocityinputconversion));
        datatype.push_back(python_type_string(opt.velocityinputconversion));
        nameinfo.push_back("Mass_unit");
        datainfo.push_back(to_string(opt.massinputconversion));
        datatype.push_back(python_type_string(opt.massinputconversion));
        nameinfo.push_back("Gravity");
        datainfo.push_back(to_string(opt.G));
        datatype.push_back(python_type_string(opt.G));
#ifdef NOMASS
        nameinfo.push_back("Mass_value");
        datainfo.push_back(to_string(opt.MassValue));
        datatype.push_back(python_type_string(opt.MassValue));
#endif

#endif
    }
};


struct UnitInfo{
    //list the name of the info
    vector<string> nameinfo;
    vector<string> datainfo;
    vector<string> datatype;

    string python_type_string(int &x){return string("int32");}
    string python_type_string(unsigned int &x){return string("uint32");}
    string python_type_string(long &x){return string("int64");}
    string python_type_string(unsigned long &x){return string("uint64");}
    string python_type_string(float &x){return string("float32");}
    string python_type_string(double &x){return string("float64");}

    UnitInfo(Options &opt){
        //if compiler is super old and does not have at least std 11 implementation to_string does not exist
#ifndef OLDCCOMPILER
        nameinfo.push_back("Cosmological_Sim");
        datainfo.push_back(to_string(opt.icosmologicalin));
        datatype.push_back(python_type_string(opt.icosmologicalin));
        nameinfo.push_back("Comoving_or_Physical");
        datainfo.push_back(to_string(opt.icomoveunit));
        datatype.push_back(python_type_string(opt.icomoveunit));
        //units
        nameinfo.push_back("Length_unit_to_kpc");
        datainfo.push_back(to_string(opt.lengthtokpc));
        datatype.push_back(python_type_string(opt.lengthtokpc));
        nameinfo.push_back("Velocity_unit_to_kms");
        datainfo.push_back(to_string(opt.velocitytokms));
        datatype.push_back(python_type_string(opt.velocitytokms));
        nameinfo.push_back("Mass_unit_to_solarmass");
        datainfo.push_back(to_string(opt.masstosolarmass));
        datatype.push_back(python_type_string(opt.masstosolarmass));
#if defined(GASON) || defined(STARON) || defined(BHON)
        nameinfo.push_back("Metallicity_unit_to_solar");
        datainfo.push_back(to_string(opt.metallicitytosolar));
        datatype.push_back(python_type_string(opt.metallicitytosolar));
        nameinfo.push_back("SFR_unit_to_solarmassperyear");
        datainfo.push_back(to_string(opt.SFRtosolarmassperyear));
        datatype.push_back(python_type_string(opt.SFRtosolarmassperyear));
        nameinfo.push_back("Stellar_age_unit_to_yr");
        datainfo.push_back(to_string(opt.stellaragetoyrs));
        datatype.push_back(python_type_string(opt.stellaragetoyrs));
#endif
#endif
    }
};

/// N-dim grid cell
struct GridCell
{
    int ndim;
    Int_t gid;
    //middle of cell, and boundaries of cell
    Double_t xm[6], xbl[6],xbu[6];
    //mass, radial size of in cell
    Double_t mass, rsize;
    //number of particles in cell
    Int_t nparts,*nindex;
    //neighbouring grid cells and distance from cell centers
    Int_t nnidcells[MAXNGRID];
    Double_t nndist[MAXNGRID];
    Double_t den;
    GridCell(int N=3){
        ndim=N;
        nparts=0;
        den=0;
    }
    ~GridCell(){
        if (nparts>0)delete[] nindex;
    }
};

/*! structure stores bulk properties like
    \f$ m,\ (x,y,z)_{\rm cm},\ (vx,vy,vz)_{\rm cm},\ V_{\rm max},\ R_{\rm max}, \f$
    which is calculated in \ref substructureproperties.cxx
*/
struct PropData
{
    ///\name order in structure hierarchy and number of subhaloes
    //@{
    long long haloid,hostid,directhostid, hostfofid;
    Int_t numsubs;
    //@}

    ///\name properties of total object including DM, gas, stars, bh, etc
    //@{
    ///number of particles
    Int_t num;
    ///number of particles in FOF envelop
    Int_t gNFOF,gN6DFOF;
    ///centre of mass
    Coordinate gcm, gcmvel;
    ///Position of most bound particle, and also of particle with min potential
    Coordinate gposmbp, gvelmbp, gposminpot, gvelminpot;
    ///\name physical properties regarding mass, size
    //@{
    Double_t gmass,gsize,gMvir,gRvir,gRcm,gRmbp,gRminpot,gmaxvel,gRmaxvel,gMmaxvel,gRhalfmass,gMassTwiceRhalfmass;
    Double_t gM200c,gR200c,gM200m,gR200m,gMFOF,gM6DFOF,gM500c,gR500c,gMBN98,gRBN98;
    //to store exclusive masses of halo ignoring substructure
    Double_t gMvir_excl,gRvir_excl,gM200c_excl,gR200c_excl,gM200m_excl,gR200m_excl,gMBN98_excl,gRBN98_excl;
    //@}
    ///\name physical properties for shape/mass distribution
    //@{
    ///axis ratios
    Double_t gq,gs;
    ///eigenvector
    Matrix geigvec;
    //@}
    ///\name physical properties for velocity
    //@{
    ///velocity dispersion
    Double_t gsigma_v;
    ///dispersion tensor
    Matrix gveldisp;
    //@}
    ///physical properties for dynamical state
    Double_t Efrac,Pot,T;
    ///physical properties for angular momentum
    Coordinate gJ;
    Coordinate gJ200m, gJ200c, gJBN98;
    ///physical properties for angular momentum exclusive
    Coordinate gJ200m_excl, gJ200c_excl, gJBN98_excl;
    ///Keep track of position of least unbound particle and most bound particle pid and minimum potential
    Int_t iunbound,ibound, iminpot;
    ///Type of structure
    int stype;
    ///concentration (and related quantity used to calculate a concentration)
    Double_t cNFW, VmaxVvir2;
    ///Bullock & Peebles spin parameters
    Double_t glambda_B,glambda_P;
    ///measure of rotational support
    Double_t Krot;
    //@}

    ///\name halo properties within RVmax
    //@{
    Double_t RV_q,RV_s;
    Matrix RV_eigvec;
    Double_t RV_sigma_v;
    Matrix RV_veldisp;
    Coordinate RV_J;
    Double_t RV_lambda_B,RV_lambda_P;
    Double_t RV_Krot;
    //@}

    ///\name radial profiles
    //@{
    vector<unsigned int> aperture_npart;
    vector<float> aperture_mass;
    vector<float> aperture_veldisp;
    vector<float> aperture_vrdisp;
    vector<float> aperture_rhalfmass;
    vector<Coordinate> aperture_mass_proj;
    vector<Coordinate> aperture_rhalfmass_proj;
    vector<Coordinate> aperture_L;
    vector<unsigned int> profile_npart;
    vector<unsigned int> profile_npart_inclusive;
    vector<float> profile_mass;
    vector<float> profile_mass_inclusive;
    vector<Coordinate> profile_L;
    #if defined(GASON) || defined(STARON) || defined(BHON)
    vector<unsigned int> aperture_npart_dm;
    vector<float> aperture_mass_dm;
    vector<float> aperture_veldisp_dm;
    vector<float> aperture_vrdisp_dm;
    vector<float> aperture_rhalfmass_dm;
    #endif
    //@}

    vector<Double_t> SO_mass, SO_radius;
    vector<Coordinate> SO_angularmomentum;

#ifdef GASON
    ///\name gas specific quantities
    //@{
    ///number of particles
    int n_gas;
    ///mass
    Double_t M_gas, M_gas_rvmax, M_gas_30kpc, M_gas_50kpc, M_gas_500c;
    ///mass in spherical overdensities
    Double_t M_200crit_gas, M_200mean_gas, M_BN98_gas;
    ///mass in spherical overdensities inclusive of all masses
    Double_t M_200crit_excl_gas, M_200mean_excl_gas, M_BN98_excl_gas;
    ///pos/vel info
    Coordinate cm_gas,cmvel_gas;
    ///velocity/angular momentum info
    Double_t Krot_gas;
    Coordinate L_gas;
    ///physical properties for angular momentum (can be inclusive or exclusive )
    Coordinate L_200crit_gas, L_200mean_gas, L_BN98_gas;
    ///physical properties for angular momentum exclusiveto object
    Coordinate L_200crit_excl_gas, L_200mean_excl_gas, L_BN98_excl_gas;
    //dispersion
    Matrix veldisp_gas;
    ///morphology
    Double_t MassTwiceRhalfmass_gas, Rhalfmass_gas, q_gas, s_gas;
    Matrix eigvec_gas;
    ///mass weighted sum of temperature, metallicty, star formation rate
    Double_t Temp_gas, Z_gas, SFR_gas;
    ///mean temperature,metallicty,star formation rate
    Double_t Temp_mean_gas, Z_mean_gas, SFR_mean_gas;
    ///physical properties for dynamical state
    Double_t Efrac_gas, Pot_gas, T_gas;
    //@}

    ///\name gas radial profiles
    //@{
    vector<unsigned int> aperture_npart_gas;
    vector<float> aperture_mass_gas;
    vector<float> aperture_veldisp_gas;
    vector<float> aperture_vrdisp_gas;
    vector<float> aperture_SFR_gas;
    vector<float> aperture_Z_gas;
    vector<float> aperture_rhalfmass_gas;
    vector<Coordinate> aperture_L_gas;
    vector<Coordinate> aperture_mass_proj_gas;
    vector<Coordinate> aperture_rhalfmass_proj_gas;
    vector<Coordinate> aperture_SFR_proj_gas;
    vector<Coordinate> aperture_Z_proj_gas;
    vector<unsigned int> profile_npart_gas;
    vector<unsigned int> profile_npart_inclusive_gas;
    vector<float> profile_mass_gas;
    vector<float> profile_mass_inclusive_gas;
    vector<Coordinate> profile_L_gas;
    //@}

    vector<Double_t> SO_mass_gas;
    vector<Coordinate> SO_angularmomentum_gas;
#ifdef STARON
    ///\name star forming gas specific quantities
    //@{
    ///number of particles
    int n_gas_sf;
    ///mass
    Double_t M_gas_sf, M_gas_sf_rvmax,M_gas_sf_30kpc,M_gas_sf_50kpc, M_gas_sf_500c;
    ///mass in spherical overdensities
    Double_t M_200crit_gas_sf, M_200mean_gas_sf, M_BN98_gas_sf;
    ///mass in spherical overdensities inclusive of all masses
    Double_t M_200crit_excl_gas_sf, M_200mean_excl_gas_sf, M_BN98_excl_gas_sf;
    ///velocity/angular momentum info
    Double_t Krot_gas_sf;
    Coordinate L_gas_sf;
    ///physical properties for angular momentum (can be inclusive or exclusive )
    Coordinate L_200crit_gas_sf, L_200mean_gas_sf, L_BN98_gas_sf;
    ///physical properties for angular momentum exclusiveto object
    Coordinate L_200crit_excl_gas_sf, L_200mean_excl_gas_sf, L_BN98_excl_gas_sf;
    //dispersion
    Double_t sigV_gas_sf;
    ///morphology
    Double_t MassTwiceRhalfmass_gas_sf, Rhalfmass_gas_sf, q_gas_sf, s_gas_sf;
    ///mass weighted sum of temperature, metallicty, star formation rate
    Double_t Temp_gas_sf, Z_gas_sf, SFR_gas_sf;
    ///mean temperature,metallicty,star formation rate
    Double_t Temp_mean_gas_sf, Z_mean_gas_sf, SFR_mean_gas_sf;
    //@}

    ///\name gas star forming radial profiles
    //@{
    vector<unsigned int> aperture_npart_gas_sf;
    vector<float> aperture_mass_gas_sf;
    vector<float> aperture_veldisp_gas_sf;
    vector<float> aperture_vrdisp_gas_sf;
    vector<float> aperture_rhalfmass_gas_sf;
    vector<float> aperture_Z_gas_sf;
    vector<Coordinate> aperture_L_gas_sf;
    vector<Coordinate> aperture_mass_proj_gas_sf;
    vector<Coordinate> aperture_rhalfmass_proj_gas_sf;
    vector<Coordinate> aperture_Z_proj_gas_sf;
    vector<unsigned int> profile_npart_gas_sf;
    vector<unsigned int> profile_npart_inclusive_gas_sf;
    vector<float> profile_mass_gas_sf;
    vector<float> profile_mass_inclusive_gas_sf;
    vector<Coordinate> profile_L_gas_sf;
    //@}

    vector<Double_t> SO_mass_gas_sf;
    vector<Coordinate> SO_angularmomentum_gas_sf;

    ///\name star forming gas specific quantities
    //@{
    ///number of particles
    int n_gas_nsf;
    ///mass
    Double_t M_gas_nsf, M_gas_nsf_rvmax,M_gas_nsf_30kpc,M_gas_nsf_50kpc, M_gas_nsf_500c;
    ///mass in spherical overdensities
    Double_t M_200crit_gas_nsf, M_200mean_gas_nsf, M_BN98_gas_nsf;
    ///mass in spherical overdensities inclusive of all masses
    Double_t M_200crit_excl_gas_nsf, M_200mean_excl_gas_nsf, M_BN98_excl_gas_nsf;
    ///velocity/angular momentum info
    Double_t Krot_gas_nsf;
    Coordinate L_gas_nsf;
    ///physical properties for angular momentum (can be inclusive or exclusive )
    Coordinate L_200crit_gas_nsf, L_200mean_gas_nsf, L_BN98_gas_nsf;
    ///physical properties for angular momentum exclusiveto object
    Coordinate L_200crit_excl_gas_nsf, L_200mean_excl_gas_nsf, L_BN98_excl_gas_nsf;
    //dispersion
    Double_t sigV_gas_nsf;
    ///morphology
    Double_t MassTwiceRhalfmass_gas_nsf, Rhalfmass_gas_nsf, q_gas_nsf, s_gas_nsf;
    ///mass weighted sum of temperature, metallicty, star formation rate
    Double_t Temp_gas_nsf, Z_gas_nsf;
    ///mean temperature,metallicty,star formation rate
    Double_t Temp_mean_gas_nsf, Z_mean_gas_nsf;
    //@}

    ///\name gas star forming radial profiles
    //@{
    vector<unsigned int> aperture_npart_gas_nsf;
    vector<float> aperture_mass_gas_nsf;
    vector<float> aperture_veldisp_gas_nsf;
    vector<float> aperture_vrdisp_gas_nsf;
    vector<float> aperture_rhalfmass_gas_nsf;
    vector<float> aperture_Z_gas_nsf;
    vector<Coordinate> aperture_L_gas_nsf;
    vector<Coordinate> aperture_mass_proj_gas_nsf;
    vector<Coordinate> aperture_rhalfmass_proj_gas_nsf;
    vector<Coordinate> aperture_Z_proj_gas_nsf;
    vector<unsigned int> profile_npart_gas_nsf;
    vector<unsigned int> profile_npart_inclusive_gas_nsf;
    vector<float> profile_mass_gas_nsf;
    vector<float> profile_mass_inclusive_gas_nsf;
    vector<Coordinate> profile_L_gas_nsf;
    //@}

    vector<Double_t> SO_mass_gas_nsf;
    vector<Coordinate> SO_angularmomentum_gas_nsf;
#endif
#endif

#ifdef STARON
    ///\name star specific quantities
    //@{
    ///number of particles
    int n_star;
    ///mass
    Double_t M_star, M_star_rvmax, M_star_30kpc, M_star_50kpc, M_star_500c;
    ///mass in spherical overdensities
    Double_t M_200crit_star, M_200mean_star, M_BN98_star;
    ///mass in spherical overdensities inclusive of all masses
    Double_t M_200crit_excl_star, M_200mean_excl_star, M_BN98_excl_star;
    ///pos/vel info
    Coordinate cm_star,cmvel_star;
    ///velocity/angular momentum info
    Double_t Krot_star;
    Coordinate L_star;
    ///physical properties for angular momentum (can be inclusive or exclusive )
    Coordinate L_200crit_star, L_200mean_star, L_BN98_star;
    ///physical properties for angular momentum exclusiveto object
    Coordinate L_200crit_excl_star, L_200mean_excl_star, L_BN98_excl_star;
    Matrix veldisp_star;
    ///morphology
    Double_t MassTwiceRhalfmass_star, Rhalfmass_star,q_star,s_star;
    Matrix eigvec_star;
    ///mean age,metallicty
    Double_t t_star,Z_star;
    ///mean age,metallicty
    Double_t t_mean_star,Z_mean_star;
    ///physical properties for dynamical state
    Double_t Efrac_star,Pot_star,T_star;
    //@}

    ///\name stellar radial profiles
    //@{
    vector<unsigned int> aperture_npart_star;
    vector<float> aperture_mass_star;
    vector<float> aperture_veldisp_star;
    vector<float> aperture_vrdisp_star;
    vector<float> aperture_rhalfmass_star;
    vector<float> aperture_Z_star;
    vector<Coordinate> aperture_L_star;
    vector<Coordinate> aperture_mass_proj_star;
    vector<Coordinate> aperture_rhalfmass_proj_star;
    vector<Coordinate> aperture_Z_proj_star;
    vector<unsigned int> profile_npart_star;
    vector<unsigned int> profile_npart_inclusive_star;
    vector<float> profile_mass_star;
    vector<float> profile_mass_inclusive_star;
    vector<Coordinate> profile_L_star;
    //@}

    vector<Double_t> SO_mass_star;
    vector<Coordinate> SO_angularmomentum_star;
#endif

#ifdef BHON
    ///\name black hole specific quantities
    //@{
    ///number of BH
    int n_bh;
    ///mass
    Double_t M_bh, M_bh_mostmassive;
    ///mean accretion rate, metallicty
    Double_t acc_bh, acc_bh_mostmassive;

    ///\name blackhole aperture/radial profiles
    //@{
    vector<int> aperture_npart_bh;
    vector<float> aperture_mass_bh;
    vector<Coordinate> aperture_L_bh;
    //@}

    vector<Double_t> SO_mass_bh;
    vector<Coordinate> SO_angularmomentum_bh;
    //@}
#endif

#ifdef HIGHRES
    ///\name low resolution interloper particle specific quantities
    //@{
    ///number of interloper low res particles
    int n_interloper;
    ///mass
    Double_t M_interloper;
    ///mass in spherical overdensities
    Double_t M_200crit_interloper, M_200mean_interloper, M_BN98_interloper;
    ///mass in spherical overdensities inclusive of all masses
    Double_t M_200crit_excl_interloper, M_200mean_excl_interloper, M_BN98_excl_interloper;

    vector<unsigned int> aperture_npart_interloper;
    vector<float> aperture_mass_interloper;
    vector<unsigned int> profile_npart_interloper;
    vector<unsigned int> profile_npart_inclusive_interloper;
    vector<float> profile_mass_interloper;
    vector<float> profile_mass_inclusive_interloper;

    vector<Double_t> SO_mass_interloper;
    //@}
#endif

    /// \name extra hydro/star/bh properties such as chemistry/feedback/metal production

    //@{
#if defined(GASON)
    HydroProperties hydroprop;
    vector<HydroProperties> aperture_properties_gas;
#if defined(STARON)
    vector<HydroProperties> aperture_properties_gas_sf;
    vector<HydroProperties> aperture_properties_gas_nsf;
#endif
#endif
#if defined(STARON)
    StarProperties starprop;
    vector<StarProperties> aperture_properties_star;
#endif
#if defined(BHON)
    BHProperties bhprop;
    vector<BHProperties> aperture_properties_bh;
#endif
#if defined(EXTRADMON)
    Int_t n_dm;
    ExtraDMProperties extradmprop;
    vector<ExtraDMProperties> aperture_properties_extra_dm;
#endif
    //@}

    PropData()
    {
        num=gNFOF=gN6DFOF=0;
        gmass=gsize=gRmbp=gmaxvel=gRmaxvel=gRvir=gR200m=gR200c=gRhalfmass=gMassTwiceRhalfmass=Efrac=Pot=T=0.;
        gMFOF=gM6DFOF=0;
        gM500c=gR500c=0;
        gMBN98=gRBN98=0;
        gcm[0]=gcm[1]=gcm[2]=gcmvel[0]=gcmvel[1]=gcmvel[2]=0.;
        gJ[0]=gJ[1]=gJ[2]=0;
        gJ200m[0]=gJ200m[1]=gJ200m[2]=0;
        gJ200c[0]=gJ200c[1]=gJ200c[2]=0;
        gJBN98[0]=gJBN98[1]=gJBN98[2]=0;
        gveldisp=Matrix(0.);
        gq=gs=1.0;
        Krot=0.;

        gM200m_excl=gM200c_excl=gMBN98_excl=0;
        gR200m_excl=gR200c_excl=gRBN98_excl=0;
        gJ200m_excl[0]=gJ200m_excl[1]=gJ200m_excl[2]=0;
        gJ200c_excl[0]=gJ200c_excl[1]=gJ200c_excl[2]=0;
        gJBN98_excl[0]=gJBN98_excl[1]=gJBN98_excl[2]=0;

        RV_sigma_v=0;
        RV_q=RV_s=1.;
        RV_J[0]=RV_J[1]=RV_J[2]=0;
        RV_veldisp=Matrix(0.);
        RV_eigvec=Matrix(0.);
        RV_lambda_B=RV_lambda_P=RV_Krot=0;

#ifdef GASON
        M_gas_rvmax=M_gas_30kpc=M_gas_50kpc=0;
        n_gas=M_gas=Efrac_gas=0;
        cm_gas[0]=cm_gas[1]=cm_gas[2]=cmvel_gas[0]=cmvel_gas[1]=cmvel_gas[2]=0.;
        L_gas[0]=L_gas[1]=L_gas[2]=0;
        q_gas=s_gas=1.0;
        MassTwiceRhalfmass_gas=Rhalfmass_gas=0;
        eigvec_gas=Matrix(1,0,0,0,1,0,0,0,1);
        Temp_gas=Z_gas=SFR_gas=0.0;
        Temp_mean_gas=Z_mean_gas=SFR_mean_gas=0.0;
        veldisp_gas=Matrix(0.);
        Krot_gas=T_gas=Pot_gas=0;

        M_200mean_gas=M_200crit_gas=M_BN98_gas=0;
        M_200mean_excl_gas=M_200crit_excl_gas=M_BN98_excl_gas=0;
        L_200crit_gas[0]=L_200crit_gas[1]=L_200crit_gas[2]=0;
        L_200mean_gas[0]=L_200mean_gas[1]=L_200mean_gas[2]=0;
        L_BN98_gas[0]=L_BN98_gas[1]=L_BN98_gas[2]=0;
        L_200crit_excl_gas[0]=L_200crit_excl_gas[1]=L_200crit_excl_gas[2]=0;
        L_200mean_excl_gas[0]=L_200mean_excl_gas[1]=L_200mean_excl_gas[2]=0;
        L_BN98_excl_gas[0]=L_BN98_excl_gas[1]=L_BN98_excl_gas[2]=0;
#ifdef STARON
        n_gas_sf = n_gas_nsf = 0;
        M_gas_sf=M_gas_sf_rvmax=M_gas_sf_30kpc=M_gas_sf_50kpc=0;
        L_gas_sf[0]=L_gas_sf[1]=L_gas_sf[2]=0;
        q_gas_sf=s_gas_sf=1.0;
        MassTwiceRhalfmass_gas_sf=Rhalfmass_gas_sf=0;
        Temp_gas_sf=Z_gas_sf=0.0;
        Temp_mean_gas_sf=Z_mean_gas_sf=0.0;
        sigV_gas_sf=0;

        M_200mean_gas_sf=M_200crit_gas_sf=M_BN98_gas_sf=0;
        M_200mean_excl_gas_sf=M_200crit_excl_gas_sf=M_BN98_excl_gas_sf=0;
        L_200crit_gas_sf[0]=L_200crit_gas_sf[1]=L_200crit_gas_sf[2]=0;
        L_200mean_gas_sf[0]=L_200mean_gas_sf[1]=L_200mean_gas_sf[2]=0;
        L_BN98_gas_sf[0]=L_BN98_gas_sf[1]=L_BN98_gas_sf[2]=0;
        L_200crit_excl_gas_sf[0]=L_200crit_excl_gas_sf[1]=L_200crit_excl_gas_sf[2]=0;
        L_200mean_excl_gas_sf[0]=L_200mean_excl_gas_sf[1]=L_200mean_excl_gas_sf[2]=0;
        L_BN98_excl_gas_sf[0]=L_BN98_excl_gas_sf[1]=L_BN98_excl_gas_sf[2]=0;

        M_gas_nsf=M_gas_nsf_rvmax=M_gas_nsf_30kpc=M_gas_nsf_50kpc=0;
        L_gas_nsf[0]=L_gas_nsf[1]=L_gas_nsf[2]=0;
        q_gas_nsf=s_gas_nsf=1.0;
        MassTwiceRhalfmass_gas_nsf=Rhalfmass_gas_nsf=0;
        Temp_gas_nsf=Z_gas_nsf=0.0;
        Temp_mean_gas_nsf=Z_mean_gas_nsf=0.0;
        sigV_gas_nsf=0;
        M_200mean_gas_nsf=M_200crit_gas_nsf=M_BN98_gas_nsf=0;
        M_200mean_excl_gas_nsf=M_200crit_excl_gas_nsf=M_BN98_excl_gas_nsf=0;
        L_200crit_gas_nsf[0]=L_200crit_gas_nsf[1]=L_200crit_gas_nsf[2]=0;
        L_200mean_gas_nsf[0]=L_200mean_gas_nsf[1]=L_200mean_gas_nsf[2]=0;
        L_BN98_gas_nsf[0]=L_BN98_gas_nsf[1]=L_BN98_gas_nsf[2]=0;
        L_200crit_excl_gas_nsf[0]=L_200crit_excl_gas_nsf[1]=L_200crit_excl_gas_nsf[2]=0;
        L_200mean_excl_gas_nsf[0]=L_200mean_excl_gas_nsf[1]=L_200mean_excl_gas_nsf[2]=0;
        L_BN98_excl_gas_nsf[0]=L_BN98_excl_gas_nsf[1]=L_BN98_excl_gas_nsf[2]=0;
#endif
#endif
#ifdef STARON
        M_star_rvmax=M_star_30kpc=M_star_50kpc=0;
        n_star=M_star=Efrac_star=0;
        cm_star[0]=cm_star[1]=cm_star[2]=cmvel_star[0]=cmvel_star[1]=cmvel_star[2]=0.;
        L_star[0]=L_star[1]=L_star[2]=0;
        q_star=s_star=1.0;
        MassTwiceRhalfmass_star=Rhalfmass_star=0;
        eigvec_star=Matrix(1,0,0,0,1,0,0,0,1);
        t_star=Z_star=0.;
        t_mean_star=Z_mean_star=0.;
        veldisp_star=Matrix(0.);
        Krot_star=T_star=Pot_star=0;

        M_200mean_star=M_200crit_star=M_BN98_star=0;
        M_200mean_excl_star=M_200crit_excl_star=M_BN98_excl_star=0;
        L_200crit_star[0]=L_200crit_star[1]=L_200crit_star[2]=0;
        L_200mean_star[0]=L_200mean_star[1]=L_200mean_star[2]=0;
        L_BN98_star[0]=L_BN98_star[1]=L_BN98_star[2]=0;
        L_200crit_excl_star[0]=L_200crit_excl_star[1]=L_200crit_excl_star[2]=0;
        L_200mean_excl_star[0]=L_200mean_excl_star[1]=L_200mean_excl_star[2]=0;
        L_BN98_excl_star[0]=L_BN98_excl_star[1]=L_BN98_excl_star[2]=0;
#endif
#ifdef BHON
        n_bh=M_bh=0;
        M_bh_mostmassive=0;
        acc_bh=0;
        acc_bh_mostmassive=0;
#endif
#ifdef HIGHRES
        n_interloper=M_interloper=0;
#endif
#ifdef EXTRADMON
        n_dm = 0;
#endif
    }
    ///equals operator, useful if want inclusive information before substructure search
    PropData& operator=(const PropData &p) = default;
    /*
    PropData& operator=(const PropData &p) {
        num=p.num;
        gcm=p.gcm;gcmvel=p.gcmvel;
        gposmbp=p.gposmbp;gvelmbp=p.gvelmbp;
        gposminpot=p.gposminpot;gvelminpot=p.gvelminpot;
        gmass=p.gmass;gsize=p.gsize;
        gMvir=p.gMvir;gRvir=p.gRvir;gRmbp=p.gRmbp;
        gmaxvel=gmaxvel=p.gmaxvel;gRmaxvel=p.gRmaxvel;gMmaxvel=p.gMmaxvel;
        gM200c=p.gM200c;gR200c=p.gR200c;
        gM200m=p.gM200m;gR200m=p.gR200m;
        gM500c=p.gM500c;gR500c=p.gR500c;
        gMBN98=p.gMBN98;gRBN98=p.gRBN98;
        gNFOF=p.gNFOF;
        gMFOF=p.gMFOF;

        gM200c_excl=p.gM200c_excl;gR200c_excl=p.gR200c_excl;
        gM200m_excl=p.gM200m_excl;gR200m_excl=p.gR200m_excl;
        gMBN98_excl=p.gMBN98_excl;gRBN98_excl=p.gRBN98_excl;
        gJ=p.gJ;
        gJ200c=p.gJ200c;
        gJ200m=p.gJ200m;
        gJBN98=p.gJBN98;
        gJ200c_excl=p.gJ200c_excl;
        gJ200m_excl=p.gJ200m_excl;
        gJBN98_excl=p.gJBN98_excl;

        ///expand to copy all the gas, star, bh, stuff
#ifdef GASON
        M_200mean_gas=p.M_200mean_gas;
        M_200crit_gas=p.M_200crit_gas;
        M_BN98_gas=p.M_BN98_gas;
        M_200mean_excl_gas=p.M_200mean_excl_gas;
        M_200crit_excl_gas=p.M_200crit_excl_gas;
        M_BN98_excl_gas=p.M_BN98_excl_gas;
        L_200mean_gas=p.L_200mean_gas;
        L_200crit_gas=p.L_200crit_gas;
        L_BN98_gas=p.L_BN98_gas;
        L_200mean_excl_gas=p.L_200mean_excl_gas;
        L_200crit_excl_gas=p.L_200crit_excl_gas;
        L_BN98_excl_gas=p.L_BN98_excl_gas;
#ifdef STARON
        M_200mean_gas_sf=p.M_200mean_gas_sf;
        M_200crit_gas_sf=p.M_200crit_gas_sf;
        M_BN98_gas_sf=p.M_BN98_gas_sf;
        M_200mean_excl_gas_sf=p.M_200mean_excl_gas_sf;
        M_200crit_excl_gas_sf=p.M_200crit_excl_gas_sf;
        M_BN98_excl_gas_sf=p.M_BN98_excl_gas_sf;
        L_200mean_gas_sf=p.L_200mean_gas_sf;
        L_200crit_gas_sf=p.L_200crit_gas_sf;
        L_BN98_gas_sf=p.L_BN98_gas_sf;
        L_200mean_excl_gas_sf=p.L_200mean_excl_gas_sf;
        L_200crit_excl_gas_sf=p.L_200crit_excl_gas_sf;
        L_BN98_excl_gas_sf=p.L_BN98_excl_gas_sf;

        M_200mean_gas_nsf=p.M_200mean_gas_nsf;
        M_200crit_gas_nsf=p.M_200crit_gas_nsf;
        M_BN98_gas_nsf=p.M_BN98_gas_nsf;
        M_200mean_excl_gas_nsf=p.M_200mean_excl_gas_nsf;
        M_200crit_excl_gas_nsf=p.M_200crit_excl_gas_nsf;
        M_BN98_excl_gas_nsf=p.M_BN98_excl_gas_nsf;
        L_200mean_gas_nsf=p.L_200mean_gas_nsf;
        L_200crit_gas_nsf=p.L_200crit_gas_nsf;
        L_BN98_gas_nsf=p.L_BN98_gas_nsf;
        L_200mean_excl_gas_nsf=p.L_200mean_excl_gas_nsf;
        L_200crit_excl_gas_nsf=p.L_200crit_excl_gas_nsf;
        L_BN98_excl_gas_nsf=p.L_BN98_excl_gas_nsf;
#endif
#endif
#ifdef STARON
        M_200mean_star=p.M_200mean_star;
        M_200crit_star=p.M_200crit_star;
        M_BN98_star=p.M_BN98_star;
        M_200mean_excl_star=p.M_200mean_excl_star;
        M_200crit_excl_star=p.M_200crit_excl_star;
        M_BN98_excl_star=p.M_BN98_excl_star;
        L_200mean_star=p.L_200mean_star;
        L_200crit_star=p.L_200crit_star;
        L_BN98_star=p.L_BN98_star;
        L_200mean_excl_star=p.L_200mean_excl_star;
        L_200crit_excl_star=p.L_200crit_excl_star;
        L_BN98_excl_star=p.L_BN98_excl_star;
#endif
        aperture_npart=p.aperture_npart;
        aperture_mass=p.aperture_mass;
        aperture_veldisp=p.aperture_veldisp;
        aperture_vrdisp=p.aperture_vrdisp;
        aperture_rhalfmass=p.aperture_rhalfmass;
#if defined(GASON) || defined(STARON) || defined(BHON)
        aperture_npart_dm=p.aperture_npart_dm;
        aperture_mass_dm=p.aperture_mass_dm;
        aperture_veldisp_dm=p.aperture_veldisp_dm;
        aperture_vrdisp_dm=p.aperture_vrdisp_dm;
        aperture_rhalfmass_dm=p.aperture_rhalfmass_dm;
        #endif
#ifdef GASON
        aperture_npart_gas=p.aperture_npart_gas;
        aperture_mass_gas=p.aperture_mass_gas;
        aperture_veldisp_gas=p.aperture_veldisp_gas;
        aperture_rhalfmass_gas=p.aperture_rhalfmass_gas;
#ifdef STARON
        aperture_SFR_gas=p.aperture_SFR_gas;
        aperture_Z_gas=p.aperture_Z_gas;
        aperture_npart_gas_sf=p.aperture_npart_gas_sf;
        aperture_npart_gas_nsf=p.aperture_npart_gas_nsf;
        aperture_mass_gas_sf=p.aperture_mass_gas_sf;
        aperture_mass_gas_nsf=p.aperture_mass_gas_nsf;
        aperture_veldisp_gas_sf=p.aperture_veldisp_gas_sf;
        aperture_veldisp_gas_nsf=p.aperture_veldisp_gas_nsf;
        aperture_vrdisp_gas_sf=p.aperture_vrdisp_gas_sf;
        aperture_vrdisp_gas_nsf=p.aperture_vrdisp_gas_nsf;
        aperture_rhalfmass_gas_sf=p.aperture_rhalfmass_gas_sf;
        aperture_rhalfmass_gas_nsf=p.aperture_rhalfmass_gas_nsf;
        aperture_Z_gas_sf=p.aperture_Z_gas_sf;
        aperture_Z_gas_nsf=p.aperture_Z_gas_nsf;
#endif
#endif
#ifdef STARON
        aperture_npart_star=p.aperture_npart_star;
        aperture_mass_star=p.aperture_mass_star;
        aperture_veldisp_star=p.aperture_veldisp_star;
        aperture_vrdisp_star=p.aperture_vrdisp_star;
        aperture_rhalfmass_star=p.aperture_rhalfmass_star;
        aperture_Z_star=p.aperture_Z_star;
#endif
        aperture_mass_proj=p.aperture_mass_proj;
        aperture_rhalfmass_proj=p.aperture_rhalfmass_proj;
#ifdef GASON
        aperture_mass_proj_gas=p.aperture_mass_proj_gas;
        aperture_rhalfmass_proj_gas=p.aperture_rhalfmass_proj_gas;
#ifdef STARON
        aperture_SFR_proj_gas=p.aperture_SFR_proj_gas;
        aperture_Z_proj_gas=p.aperture_Z_proj_gas;
        aperture_mass_proj_gas_sf=p.aperture_mass_proj_gas_sf;
        aperture_mass_proj_gas_nsf=p.aperture_mass_proj_gas_nsf;
        aperture_rhalfmass_proj_gas_sf=p.aperture_rhalfmass_proj_gas_sf;
        aperture_rhalfmass_proj_gas_nsf=p.aperture_rhalfmass_proj_gas_nsf;
        aperture_Z_proj_gas_sf=p.aperture_Z_proj_gas_sf;
        aperture_Z_proj_gas_nsf=p.aperture_Z_proj_gas_nsf;
#endif
#endif
#ifdef STARON
        aperture_mass_proj_star=p.aperture_mass_proj_star;
        aperture_rhalfmass_proj_star=p.aperture_rhalfmass_proj_star;
        aperture_Z_proj_star=p.aperture_Z_proj_star;
#endif
        profile_npart=p.profile_npart;
        profile_mass=p.profile_mass;
        profile_npart_inclusive=p.profile_npart_inclusive;
        profile_mass_inclusive=p.profile_mass_inclusive;
#ifdef GASON
        profile_npart_gas=p.profile_npart_gas;
        profile_mass_gas=p.profile_mass_gas;
        profile_npart_inclusive_gas=p.profile_npart_inclusive_gas;
        profile_mass_inclusive_gas=p.profile_mass_inclusive_gas;
#ifdef STARON
        profile_npart_gas_sf=p.profile_npart_gas_sf;
        profile_mass_gas_sf=p.profile_mass_gas_sf;
        profile_npart_inclusive_gas_sf=p.profile_npart_inclusive_gas_sf;
        profile_mass_inclusive_gas_sf=p.profile_mass_inclusive_gas_sf;
        profile_npart_gas_nsf=p.profile_npart_gas_nsf;
        profile_mass_gas_nsf=p.profile_mass_gas_nsf;
        profile_npart_inclusive_gas_nsf=p.profile_npart_inclusive_gas_nsf;
        profile_mass_inclusive_gas_nsf=p.profile_mass_inclusive_gas_nsf;
#endif
#endif
#ifdef STARON
        profile_npart_star=p.profile_npart_star;
        profile_mass_star=p.profile_mass_star;
        profile_npart_inclusive_star=p.profile_npart_inclusive_star;
        profile_mass_inclusive_star=p.profile_mass_inclusive_star;
#endif
        return *this;
    }
    */

    //allocate memory for profiles
    void Allocate(Options &opt) {
        AllocateApertures(opt);
        AllocateProfiles(opt);
        AllocateSOs(opt);
    }
    void AllocateApertures(Options &opt)
    {
        if (opt.iaperturecalc && opt.aperturenum>0) {
            aperture_npart.resize(opt.aperturenum);
            aperture_mass.resize(opt.aperturenum);
            aperture_veldisp.resize(opt.aperturenum);
            aperture_vrdisp.resize(opt.aperturenum);
            aperture_rhalfmass.resize(opt.aperturenum);
#ifdef GASON
            aperture_npart_gas.resize(opt.aperturenum);
            aperture_mass_gas.resize(opt.aperturenum);
            aperture_veldisp_gas.resize(opt.aperturenum);
            aperture_vrdisp_gas.resize(opt.aperturenum);
            aperture_rhalfmass_gas.resize(opt.aperturenum);
            if (opt.gas_extraprop_aperture_calc) aperture_properties_gas.resize(opt.aperturenum);
#ifdef STARON
            aperture_SFR_gas.resize(opt.aperturenum);
            aperture_Z_gas.resize(opt.aperturenum);
            aperture_npart_gas_sf.resize(opt.aperturenum);
            aperture_npart_gas_nsf.resize(opt.aperturenum);
            aperture_mass_gas_sf.resize(opt.aperturenum);
            aperture_mass_gas_nsf.resize(opt.aperturenum);
            aperture_veldisp_gas_sf.resize(opt.aperturenum);
            aperture_veldisp_gas_nsf.resize(opt.aperturenum);
            aperture_vrdisp_gas_sf.resize(opt.aperturenum);
            aperture_vrdisp_gas_nsf.resize(opt.aperturenum);
            aperture_rhalfmass_gas_sf.resize(opt.aperturenum);
            aperture_rhalfmass_gas_nsf.resize(opt.aperturenum);
            aperture_Z_gas_sf.resize(opt.aperturenum);
            aperture_Z_gas_nsf.resize(opt.aperturenum);
            // if (opt.gas_extraprop_aperture_calc) aperture_properties_gas_sf.resize(opt.aperturenum);
            // if (opt.gas_extraprop_aperture_calc) aperture_properties_gas_nsf.resize(opt.aperturenum);
#endif
#endif
#ifdef STARON
            aperture_npart_star.resize(opt.aperturenum);
            aperture_mass_star.resize(opt.aperturenum);
            aperture_veldisp_star.resize(opt.aperturenum);
            aperture_vrdisp_star.resize(opt.aperturenum);
            aperture_rhalfmass_star.resize(opt.aperturenum);
            aperture_Z_star.resize(opt.aperturenum);
            if (opt.star_extraprop_aperture_calc) aperture_properties_star.resize(opt.aperturenum);
#endif
#ifdef BHON
            aperture_npart_bh.resize(opt.aperturenum);
            aperture_mass_bh.resize(opt.aperturenum);
            if (opt.bh_extraprop_aperture_calc) aperture_properties_bh.resize(opt.aperturenum);
#endif
#ifdef HIGHRES
            aperture_npart_interloper.resize(opt.aperturenum);
            aperture_mass_interloper.resize(opt.aperturenum);
#endif
#ifdef EXTRADMON
            if (opt.extra_dm_extraprop_aperture_calc) aperture_properties_extra_dm.resize(opt.aperturenum);
#endif
#if defined(GASON) || defined(STARON) || defined(BHON)
            //if searching all types, also store dm only aperture quantities
            if (opt.partsearchtype==PSTALL) {
                aperture_npart_dm.resize(opt.aperturenum);
                aperture_mass_dm.resize(opt.aperturenum);
                aperture_veldisp_dm.resize(opt.aperturenum);
                aperture_vrdisp_dm.resize(opt.aperturenum);
                aperture_rhalfmass_dm.resize(opt.aperturenum);
            }
#endif
            for (auto &x:aperture_npart) x=0;
            for (auto &x:aperture_mass) x=-1;
            for (auto &x:aperture_veldisp) x=0;
            for (auto &x:aperture_rhalfmass) x=-1;
#ifdef GASON
            for (auto &x:aperture_npart_gas) x=0;
            for (auto &x:aperture_mass_gas) x=-1;
            for (auto &x:aperture_veldisp_gas) x=0;
            for (auto &x:aperture_rhalfmass_gas) x=-1;
#ifdef STARON
            for (auto &x:aperture_SFR_gas) x=0;
            for (auto &x:aperture_Z_gas) x=0;
            for (auto &x:aperture_npart_gas_sf) x=0;
            for (auto &x:aperture_mass_gas_sf) x=-1;
            for (auto &x:aperture_npart_gas_nsf) x=0;
            for (auto &x:aperture_mass_gas_nsf) x=-1;
            for (auto &x:aperture_veldisp_gas_sf) x=0;
            for (auto &x:aperture_veldisp_gas_nsf) x=0;
            for (auto &x:aperture_rhalfmass_gas_sf) x=-1;
            for (auto &x:aperture_rhalfmass_gas_nsf) x=-1;
            for (auto &x:aperture_Z_gas_sf) x=0;
            for (auto &x:aperture_Z_gas_nsf) x=0;
#endif
#endif
#ifdef STARON
            for (auto &x:aperture_npart_star) x=0;
            for (auto &x:aperture_mass_star) x=-1;
            for (auto &x:aperture_veldisp_star) x=0;
            for (auto &x:aperture_rhalfmass_star) x=-1;
            for (auto &x:aperture_Z_star) x=0;
#endif
#ifdef HIGHRES
            for (auto &x:aperture_npart_interloper) x=0;
            for (auto &x:aperture_mass_interloper) x=-1;
#endif
#if defined(GASON) || defined(STARON) || defined(BHON)
            if (opt.partsearchtype==PSTALL) {
                for (auto &x:aperture_npart_dm) x=0;
                for (auto &x:aperture_mass_dm) x=-1;
                for (auto &x:aperture_veldisp_dm) x=0;
                for (auto &x:aperture_rhalfmass_dm) x=0;
            }
#endif
        }

        if (opt.iaperturecalc && opt.apertureprojnum>0) {
            aperture_mass_proj.resize(opt.apertureprojnum);
            aperture_rhalfmass_proj.resize(opt.apertureprojnum);
#ifdef GASON
            aperture_mass_proj_gas.resize(opt.apertureprojnum);
            aperture_rhalfmass_proj_gas.resize(opt.apertureprojnum);
#ifdef STARON
            aperture_SFR_proj_gas.resize(opt.apertureprojnum);
            aperture_Z_proj_gas.resize(opt.apertureprojnum);
            aperture_mass_proj_gas_sf.resize(opt.apertureprojnum);
            aperture_mass_proj_gas_nsf.resize(opt.apertureprojnum);
            aperture_rhalfmass_proj_gas_sf.resize(opt.apertureprojnum);
            aperture_rhalfmass_proj_gas_nsf.resize(opt.apertureprojnum);
            aperture_Z_proj_gas_sf.resize(opt.apertureprojnum);
            aperture_Z_proj_gas_nsf.resize(opt.apertureprojnum);
#endif
#endif
#ifdef STARON
            aperture_mass_proj_star.resize(opt.apertureprojnum);
            aperture_rhalfmass_proj_star.resize(opt.apertureprojnum);
            aperture_Z_proj_star.resize(opt.apertureprojnum);
#endif

            for (auto &x:aperture_mass_proj) x[0]=x[1]=x[2]=-1;
            for (auto &x:aperture_rhalfmass_proj) x[0]=x[1]=x[2]=-1;
#ifdef GASON
            for (auto &x:aperture_mass_proj_gas) x[0]=x[1]=x[2]=-1;
            for (auto &x:aperture_rhalfmass_proj_gas) x[0]=x[1]=x[2]=-1;
#ifdef STARON
            for (auto &x:aperture_SFR_proj_gas) x[0]=x[1]=x[2]=0;
            for (auto &x:aperture_Z_proj_gas) x[0]=x[1]=x[2]=0;
            for (auto &x:aperture_mass_proj_gas_sf) x[0]=x[1]=x[2]=-1;
            for (auto &x:aperture_rhalfmass_proj_gas_sf) x[0]=x[1]=x[2]=-1;
            for (auto &x:aperture_mass_proj_gas_nsf) x[0]=x[1]=x[2]=-1;
            for (auto &x:aperture_rhalfmass_proj_gas_nsf) x[0]=x[1]=x[2]=-1;
            for (auto &x:aperture_Z_proj_gas_sf) x[0]=x[1]=x[2]=-1;
            for (auto &x:aperture_Z_proj_gas_nsf) x[0]=x[1]=x[2]=-1;
#endif
#endif
#ifdef STARON
            for (auto &x:aperture_mass_proj_star) x[0]=x[1]=x[2]=-1;
            for (auto &x:aperture_rhalfmass_proj_star) x[0]=x[1]=x[2]=-1;
            for (auto &x:aperture_Z_proj_star) x[0]=x[1]=x[2]=-1;
#endif
        }
    }
    void AllocateProfiles(Options &opt)
    {
        if (opt.iprofilecalc && gNFOF>=opt.profileminFOFsize && num>=opt.profileminsize) {
            profile_npart.resize(opt.profilenbins);
            profile_mass.resize(opt.profilenbins);
            for (auto i=0;i<opt.profilenbins;i++) profile_npart[i]=profile_mass[i]=0;
#ifdef GASON
            profile_npart_gas.resize(opt.profilenbins);
            profile_mass_gas.resize(opt.profilenbins);
#ifdef STARON
            profile_npart_gas_sf.resize(opt.profilenbins);
            profile_mass_gas_sf.resize(opt.profilenbins);
            profile_npart_gas_nsf.resize(opt.profilenbins);
            profile_mass_gas_nsf.resize(opt.profilenbins);
#endif
            for (auto i=0;i<opt.profilenbins;i++) profile_npart_gas[i]=profile_mass_gas[i]=0;
#ifdef STARON
            for (auto i=0;i<opt.profilenbins;i++) profile_npart_gas_sf[i]=profile_mass_gas_sf[i]=profile_npart_gas_nsf[i]=profile_mass_gas_nsf[i]=0;
#endif
#endif
#ifdef STARON
            profile_npart_star.resize(opt.profilenbins);
            profile_mass_star.resize(opt.profilenbins);
            for (auto i=0;i<opt.profilenbins;i++) profile_npart_star[i]=profile_mass_star[i]=0;
#endif
            if (opt.iInclusiveHalo>0) {
                profile_npart_inclusive.resize(opt.profilenbins);
                profile_mass_inclusive.resize(opt.profilenbins);
                for (auto i=0;i<opt.profilenbins;i++) profile_npart_inclusive[i]=profile_mass_inclusive[i]=0;
#ifdef GASON
                profile_npart_inclusive_gas.resize(opt.profilenbins);
                profile_mass_inclusive_gas.resize(opt.profilenbins);
#ifdef STARON
                profile_npart_inclusive_gas_sf.resize(opt.profilenbins);
                profile_mass_inclusive_gas_sf.resize(opt.profilenbins);
                profile_npart_inclusive_gas_nsf.resize(opt.profilenbins);
                profile_mass_inclusive_gas_nsf.resize(opt.profilenbins);
#endif
                for (auto i=0;i<opt.profilenbins;i++) profile_npart_inclusive_gas[i]=profile_mass_inclusive_gas[i]=0;
#ifdef STARON
                for (auto i=0;i<opt.profilenbins;i++) profile_npart_inclusive_gas_sf[i]=profile_mass_inclusive_gas_sf[i]=profile_npart_inclusive_gas_nsf[i]=profile_mass_inclusive_gas_nsf[i]=0;
#endif
#endif
#ifdef STARON
                profile_npart_inclusive_star.resize(opt.profilenbins);
                profile_mass_inclusive_star.resize(opt.profilenbins);
                for (auto i=0;i<opt.profilenbins;i++) profile_npart_inclusive_star[i]=profile_mass_inclusive_star[i]=0;
#endif
            }

        }
    }
    void AllocateSOs(Options &opt)
    {
        if (opt.SOnum>0) {
            SO_mass.resize(opt.SOnum);
            SO_radius.resize(opt.SOnum);
            for (auto &x:SO_mass) x=0;
            for (auto &x:SO_radius) x=0;
            if (opt.iextrahalooutput) {
                SO_angularmomentum.resize(opt.SOnum);
                for (auto &x:SO_angularmomentum) {x[0]=x[1]=x[2]=0;}
#ifdef GASON
                if (opt.iextragasoutput) {
                    SO_mass_gas.resize(opt.SOnum);
                    for (auto &x:SO_mass_gas) x=0;
                    SO_angularmomentum_gas.resize(opt.SOnum);
                    for (auto &x:SO_angularmomentum_gas) {x[0]=x[1]=x[2]=0;}
#ifdef STARON
#endif
                }
#endif
#ifdef STARON
                if (opt.iextrastaroutput) {
                    SO_mass_star.resize(opt.SOnum);
                    for (auto &x:SO_mass_star) x=0;
                    SO_angularmomentum_star.resize(opt.SOnum);
                    for (auto &x:SO_angularmomentum_star) {x[0]=x[1]=x[2]=0;}
                }
#endif
#ifdef HIGHRES
                if (opt.iextrainterloperoutput) {
                    SO_mass_interloper.resize(opt.SOnum);
                    for (auto &x:SO_mass_interloper) x=0;
                }
#endif
            }
        }
    }
    void CopyProfileToInclusive(Options &opt) {
        for (auto i=0;i<opt.profilenbins;i++) {
            profile_npart_inclusive[i]=profile_npart[i];
            profile_mass_inclusive[i]=profile_mass[i];
            profile_npart[i]=profile_mass[i]=0;
#ifdef GASON
            profile_npart_inclusive_gas[i]=profile_npart_gas[i];
            profile_mass_inclusive_gas[i]=profile_mass_gas[i];
            profile_npart_gas[i]=profile_mass_gas[i]=0;
#ifdef STARON
            profile_npart_inclusive_gas_sf[i]=profile_npart_gas_sf[i];
            profile_mass_inclusive_gas_sf[i]=profile_mass_gas_sf[i];
            profile_npart_gas_sf[i]=profile_mass_gas_sf[i]=0;
            profile_npart_inclusive_gas_nsf[i]=profile_npart_gas_nsf[i];
            profile_mass_inclusive_gas_nsf[i]=profile_mass_gas_nsf[i];
            profile_npart_gas_nsf[i]=profile_mass_gas_nsf[i]=0;
#endif
#endif
#ifdef STARON
            profile_npart_inclusive_star[i]=profile_npart_star[i];
            profile_mass_inclusive_star[i]=profile_mass_star[i];
            profile_npart_star[i]=profile_mass_star[i]=0;
#endif
        }
    }

    ///converts the properties data into comoving little h values
    ///so masses, positions have little h values and positions are comoving
    void ConverttoComove(Options &opt){
        gcm=gcm*opt.h/opt.a;
        gposmbp=gposmbp*opt.h/opt.a;
        gposminpot=gposminpot*opt.h/opt.a;
        gmass*=opt.h;
        gMvir*=opt.h;
        gM200c*=opt.h;
        gM200m*=opt.h;
        gM500c*=opt.h;
        gMBN98*=opt.h;
        gMFOF*=opt.h;
        gsize*=opt.h/opt.a;
        gRmbp*=opt.h/opt.a;
        gRmaxvel*=opt.h/opt.a;
        gRvir*=opt.h/opt.a;
        gR200c*=opt.h/opt.a;
        gR200m*=opt.h/opt.a;
        gR500c*=opt.h/opt.a;
        gRBN98*=opt.h/opt.a;
        gMassTwiceRhalfmass*=opt.h;
        gRhalfmass*=opt.h/opt.a;
        gJ=gJ*opt.h*opt.h/opt.a;
        gJ200m=gJ200m*opt.h*opt.h/opt.a;
        gJ200c=gJ200c*opt.h*opt.h/opt.a;
        gJBN98=gJBN98*opt.h*opt.h/opt.a;
        RV_J=RV_J*opt.h*opt.h/opt.a;

        if (opt.iextrahalooutput) {
            gM200c_excl*=opt.h;
            gM200m_excl*=opt.h;
            gMBN98_excl*=opt.h;
            gR200c_excl*=opt.h/opt.a;
            gR200m_excl*=opt.h/opt.a;
            gRBN98_excl*=opt.h/opt.a;
            gJ200m_excl=gJ200m_excl*opt.h*opt.h/opt.a;
            gJ200c_excl=gJ200c_excl*opt.h*opt.h/opt.a;
            gJBN98_excl=gJBN98_excl*opt.h*opt.h/opt.a;
        }

#ifdef GASON
        M_gas*=opt.h;
        M_gas_rvmax*=opt.h;
        M_gas_30kpc*=opt.h;
        M_gas_50kpc*=opt.h;
        M_gas_500c*=opt.h;

        cm_gas=cm_gas*opt.h/opt.a;
        L_gas=L_gas*opt.h*opt.h/opt.a;
        MassTwiceRhalfmass_gas*=opt.h;
        Rhalfmass_gas*=opt.h/opt.a;

        if (opt.iextragasoutput) {
            M_200mean_gas*=opt.h;
            M_200crit_gas*=opt.h;
            M_BN98_gas*=opt.h;
            M_200mean_excl_gas*=opt.h;
            M_200crit_excl_gas*=opt.h;
            M_BN98_excl_gas*=opt.h;
            L_200crit_gas=L_200crit_gas*opt.h*opt.h/opt.a;
            L_200mean_gas=L_200mean_gas*opt.h*opt.h/opt.a;
            L_BN98_gas=L_BN98_gas*opt.h*opt.h/opt.a;
            L_200crit_excl_gas=L_200crit_excl_gas*opt.h*opt.h/opt.a;
            L_200mean_excl_gas=L_200mean_excl_gas*opt.h*opt.h/opt.a;
            L_BN98_excl_gas=L_BN98_excl_gas*opt.h*opt.h/opt.a;
        }
        #ifdef STARON
        M_gas_sf*=opt.h;
        L_gas_sf*=opt.h*opt.h/opt.a;
        MassTwiceRhalfmass_gas_sf*=opt.h;
        Rhalfmass_gas_sf*=opt.h/opt.a;

        M_gas_nsf*=opt.h;
        L_gas_nsf*=opt.h*opt.h/opt.a;
        MassTwiceRhalfmass_gas_nsf*=opt.h;
        Rhalfmass_gas_nsf*=opt.h/opt.a;

        if (opt.iextragasoutput) {
            M_200mean_gas_sf*=opt.h;
            M_200crit_gas_sf*=opt.h;
            M_BN98_gas_sf*=opt.h;
            M_200mean_excl_gas_sf*=opt.h;
            M_200crit_excl_gas_sf*=opt.h;
            M_BN98_excl_gas_sf*=opt.h;
            L_200crit_gas_sf*=opt.h*opt.h/opt.a;
            L_200mean_gas_sf*=opt.h*opt.h/opt.a;
            L_BN98_gas_sf*=opt.h*opt.h/opt.a;
            L_200crit_excl_gas_sf*=opt.h*opt.h/opt.a;
            L_200mean_excl_gas_sf*=opt.h*opt.h/opt.a;
            L_BN98_excl_gas_sf*=opt.h*opt.h/opt.a;

            M_200mean_gas_nsf*=opt.h;
            M_200crit_gas_nsf*=opt.h;
            M_BN98_gas_nsf*=opt.h;
            M_200mean_excl_gas_nsf*=opt.h;
            M_200crit_excl_gas_nsf*=opt.h;
            M_BN98_excl_gas_nsf*=opt.h;
            L_200crit_gas_nsf*=opt.h*opt.h/opt.a;
            L_200mean_gas_nsf*=opt.h*opt.h/opt.a;
            L_BN98_gas_nsf*=opt.h*opt.h/opt.a;
            L_200crit_excl_gas_nsf*=opt.h*opt.h/opt.a;
            L_200mean_excl_gas_nsf*=opt.h*opt.h/opt.a;
            L_BN98_excl_gas_nsf*=opt.h*opt.h/opt.a;
        }
        #endif

#endif
#ifdef STARON
        M_star*=opt.h;
        M_star_rvmax*=opt.h;
        M_star_30kpc*=opt.h;
        M_star_50kpc*=opt.h;
        M_star_500c*=opt.h;
        cm_star=cm_star*opt.h/opt.a;
        MassTwiceRhalfmass_star*=opt.h/opt.a;
        Rhalfmass_star*=opt.h/opt.a;
        L_star=L_star*opt.h*opt.h/opt.a;
#endif
#ifdef BHON
        M_bh*=opt.h;
#endif
#ifdef HIGHRES
        M_interloper*=opt.h;
#endif
        if (opt.iaperturecalc) {
            for (auto i=0;i<opt.iaperturecalc;i++) {
                aperture_mass[i]*=opt.h;
#ifdef GASON
                aperture_mass_gas[i]*=opt.h;
#ifdef STARON
                aperture_mass_gas_sf[i]*=opt.h;
                aperture_mass_gas_nsf[i]*=opt.h;
#endif
#endif
#ifdef STARON
                aperture_mass_star[i]*=opt.h;
#endif
            }
        }
        if (opt.SOnum>0) {
            for (auto i=0;i<opt.SOnum;i++) {
                SO_mass[i] *= opt.h;
                SO_radius[i] *= opt.h/opt.a;
                if (opt.iextrahalooutput) {
                    SO_angularmomentum[i]*=(opt.h*opt.h/opt.a);
#ifdef GASON
                    SO_mass_gas[i] *= opt.h;
                    SO_angularmomentum_gas[i]*=(opt.h*opt.h/opt.a);
#ifdef STARON
#endif
#endif
#ifdef STARON
                    SO_mass_star[i] *= opt.h;
                    SO_angularmomentum_star[i]*=(opt.h*opt.h/opt.a);
#endif
                }
            }
        }
    }

    void ConvertProfilestoComove(Options &opt){
        for (auto i=0;i<opt.profilenbins;i++) {
            profile_mass[i]*=opt.h;
#ifdef GASON
            profile_mass_gas[i]*=opt.h;
#ifdef STARON
            profile_mass_gas_sf[i]*=opt.h;
            profile_mass_gas_nsf[i]*=opt.h;
#endif
#endif
#ifdef STARON
            profile_mass_star[i]*=opt.h;
#endif
            }
        if (opt.iInclusiveHalo) {
            for (auto i=0;i<opt.profilenbins;i++) {
                profile_mass_inclusive[i]*=opt.h;
#ifdef GASON
                profile_mass_inclusive_gas[i]*=opt.h;
#ifdef STARON
                profile_mass_inclusive_gas_sf[i]*=opt.h;
                profile_mass_inclusive_gas_nsf[i]*=opt.h;
#endif
#endif
#ifdef STARON
                profile_mass_inclusive_star[i]*=opt.h;
#endif
            }
        }
    }

    void WriteBinary(fstream &Fout, Options &opt);
    void WriteAscii(fstream &Fout, Options &opt);
    ///write (append) the properties data to an already open ascii file
#ifdef USEHDF
    ///write (append) the properties data to an already open hdf file
    //void WriteHDF(H5File &Fhdf, DataSpace *&dataspaces, DataSet *&datasets, Options&opt){};
#endif
};

/*! Structures stores header info of the data writen by the \ref PropData data structure,
    specifically the \ref PropData::WriteBinary, \ref PropData::WriteAscii, \ref PropData::WriteHDF routines
    Must ensure that these routines are all altered together so that the io makes sense.
*/
struct PropDataHeader{
    //list the header info
    vector<string> headerdatainfo;
#ifdef USEHDF
    // vector<PredType> predtypeinfo;
    vector<hid_t> hdfpredtypeinfo;
#endif
#ifdef USEADIOS
    vector<ADIOS_DATATYPES> adiospredtypeinfo;
#endif
    PropDataHeader(Options&opt);
};


/*! Structures stores profile info of the data writen by the \ref PropData profiles data structures,
    specifically the \ref PropData::WriteProfileBinary, \ref PropData::WriteProfileAscii, \ref PropData::WriteProfileHDF routines
*/

struct ProfileDataHeader{
    //list the header info
    vector<string> headerdatainfo;
#ifdef USEHDF
    vector<hid_t> hdfpredtypeinfo;
#endif
#ifdef USEADIOS
    vector<ADIOS_DATATYPES> adiospredtypeinfo;
#endif
    int numberscalarentries, numberarrayallgroupentries, numberarrayhaloentries;
    int offsetscalarentries, offsetarrayallgroupentries, offsetarrayhaloentries;

    ProfileDataHeader(Options&opt){
        int sizeval;
#ifdef USEHDF
        vector<hid_t> hdfdesiredproprealtype;
        if (sizeof(Double_t)==sizeof(double)) hdfdesiredproprealtype.push_back(H5T_NATIVE_DOUBLE);
        else hdfdesiredproprealtype.push_back(H5T_NATIVE_FLOAT);
#endif
#ifdef USEADIOS
        vector<ADIOS_DATATYPES> desiredadiosproprealtype;
        if (sizeof(Double_t)==sizeof(double)) desiredadiosproprealtype.push_back(ADIOS_DATATYPES::adios_double);
        else desiredadiosproprealtype.push_back(ADIOS_DATATYPES::adios_real);
#endif

        offsetscalarentries=0;
        headerdatainfo.push_back("ID");
#ifdef USEHDF
        hdfpredtypeinfo.push_back(H5T_NATIVE_ULONG);
#endif
#ifdef USEADIOS
        adiospredtypeinfo.push_back(ADIOS_DATATYPES::adios_unsigned_long);
#endif
        //if normalisation is phys then no need for writing normalisation block
        if (opt.iprofilenorm != PROFILERNORMPHYS) {
        headerdatainfo.push_back(opt.profileradnormstring);
#ifdef USEHDF
        hdfpredtypeinfo.push_back(hdfdesiredproprealtype[0]);
#endif
#ifdef USEADIOS
        adiospredtypeinfo.push_back(desiredadiosproprealtype[0]);
#endif
        }
        numberscalarentries=headerdatainfo.size();

	    offsetarrayallgroupentries=headerdatainfo.size();
        headerdatainfo.push_back("Npart_profile");
#ifdef GASON
        headerdatainfo.push_back("Npart_profile_gas");
#ifdef STARON
        headerdatainfo.push_back("Npart_profile_gas_sf");
        headerdatainfo.push_back("Npart_profile_gas_nsf");
#endif
#endif
#ifdef STARON
        headerdatainfo.push_back("Npart_profile_star");
#endif
#ifdef USEHDF
        sizeval=hdfpredtypeinfo.size();
        // for (int i=sizeval;i<headerdatainfo.size();i++) predtypeinfo.push_back(PredType::STD_U32LE);
        for (int i=sizeval;i<headerdatainfo.size();i++) hdfpredtypeinfo.push_back(H5T_NATIVE_UINT);
#endif
#ifdef USEADIOS
        sizeval=adiospredtypeinfo.size();
        for (int i=sizeval;i<headerdatainfo.size();i++) adiospredtypeinfo.push_back(ADIOS_DATATYPES::adios_unsigned_integer);
#endif

        headerdatainfo.push_back("Mass_profile");
#ifdef GASON
        headerdatainfo.push_back("Mass_profile_gas");
#ifdef STARON
        headerdatainfo.push_back("Mass_profile_gas_sf");
        headerdatainfo.push_back("Mass_profile_gas_nsf");
#endif
#endif
#ifdef STARON
        headerdatainfo.push_back("Mass_profile_star");
#endif

#ifdef USEHDF
        sizeval=hdfpredtypeinfo.size();
        // for (int i=sizeval;i<headerdatainfo.size();i++) predtypeinfo.push_back(PredType::NATIVE_FLOAT);
        for (int i=sizeval;i<headerdatainfo.size();i++) hdfpredtypeinfo.push_back(H5T_NATIVE_FLOAT);
#endif
#ifdef USEADIOS
        sizeval=adiospredtypeinfo.size();
        for (int i=sizeval;i<headerdatainfo.size();i++) adiospredtypeinfo.push_back(ADIOS_DATATYPES::adios_real);
#endif
        numberarrayallgroupentries=headerdatainfo.size()-offsetarrayallgroupentries;

        //stuff for inclusive halo/SO profiles
        if (opt.iInclusiveHalo >0) {
        offsetarrayhaloentries=headerdatainfo.size();
        headerdatainfo.push_back("Npart_inclusive_profile");
#ifdef GASON
        headerdatainfo.push_back("Npart_inclusive_profile_gas");
#ifdef STARON
        headerdatainfo.push_back("Npart_inclusive_profile_gas_sf");
        headerdatainfo.push_back("Npart_inclusive_profile_gas_nsf");
#endif
#endif
#ifdef STARON
        headerdatainfo.push_back("Npart_inclusive_profile_star");
#endif
#ifdef USEHDF
        sizeval=hdfpredtypeinfo.size();
        // for (int i=sizeval;i<headerdatainfo.size();i++) predtypeinfo.push_back(PredType::STD_U32LE);
        for (int i=sizeval;i<headerdatainfo.size();i++) hdfpredtypeinfo.push_back(H5T_NATIVE_UINT);
#endif
#ifdef USEADIOS
        sizeval=adiospredtypeinfo.size();
        for (int i=sizeval;i<headerdatainfo.size();i++) adiospredtypeinfo.push_back(ADIOS_DATATYPES::adios_unsigned_integer);
#endif

        headerdatainfo.push_back("Mass_inclusive_profile");
#ifdef GASON
        headerdatainfo.push_back("Mass_inclusive_profile_gas");
#ifdef STARON
        headerdatainfo.push_back("Mass_inclusive_profile_gas_sf");
        headerdatainfo.push_back("Mass_inclusive_profile_gas_nsf");
#endif
#endif
#ifdef STARON
        headerdatainfo.push_back("Mass_inclusive_profile_star");
#endif
#ifdef USEHDF
        sizeval=hdfpredtypeinfo.size();
        // for (int i=sizeval;i<headerdatainfo.size();i++) predtypeinfo.push_back(PredType::NATIVE_FLOAT);
        for (int i=sizeval;i<headerdatainfo.size();i++) hdfpredtypeinfo.push_back(H5T_NATIVE_FLOAT);
#endif
#ifdef USEADIOS
        sizeval=adiospredtypeinfo.size();
        for (int i=sizeval;i<headerdatainfo.size();i++) adiospredtypeinfo.push_back(ADIOS_DATATYPES::adios_real);
#endif
        numberarrayhaloentries=headerdatainfo.size()-offsetarrayhaloentries;
        }
    }
};

/*! Structure used to keep track of a structure's parent structure
    note that level could be sim->halo->subhalo->subsubhalo
    or even sim->wall/void/filament->halo->substructure->subsubstructure
    here sim is stype=0,gid=0, and the other structure types are to be defined.
    The data structure is meant to be traversed from
        - level 0 structures ("field" objects)
        - level 0 pointer to nextlevel
        - nextlevel containing nginlevel objects
*/
struct StrucLevelData
{
    ///structure type and number in current level of hierarchy
    Int_t stype,nsinlevel;
    ///points to the the head pfof address of the group and parent
    Particle **Phead;
    Int_t **gidhead;
    ///parent pointers point to the address of the parents gidhead and Phead
    Particle **Pparenthead;
    Int_t **gidparenthead;
    ///add uber parent pointer (that is pointer to field halo)
    Int_t **giduberparenthead;
    ///allowing for multiple structure types at a given level in the hierarchy
    Int_t *stypeinlevel;
    StrucLevelData *nextlevel;
    StrucLevelData(Int_t numgroups=-1){
        if (numgroups<=0) {
            Phead=NULL;
            Pparenthead=NULL;
            gidhead=NULL;
            gidparenthead=NULL;
            giduberparenthead=NULL;
            nextlevel=NULL;
            stypeinlevel=NULL;
            nsinlevel=0;
        }
        else Allocate(numgroups);
    }
    ///just allocate memory
    void Allocate(Int_t numgroups){
        nsinlevel=numgroups;
        Phead=new Particle*[numgroups+1];
        Pparenthead=new Particle*[numgroups+1];
        gidhead=new Int_t*[numgroups+1];
        gidparenthead=new Int_t*[numgroups+1];
        giduberparenthead=new Int_t*[numgroups+1];
        stypeinlevel=new Int_t[numgroups+1];
        nextlevel=NULL;
    }
    ///initialize
    void Initialize(){
        for (Int_t i=1;i<=nsinlevel;i++) {gidhead[i]=NULL;gidparenthead[i]=NULL;giduberparenthead[i]=NULL;}
    }
    ~StrucLevelData(){
        if (nextlevel!=NULL) delete nextlevel;
        nextlevel=NULL;
        delete[] Phead;
        delete[] Pparenthead;
        delete[] gidhead;
        delete[] gidparenthead;
        delete[] giduberparenthead;
        delete[] stypeinlevel;
    }
};

#if defined(USEHDF)||defined(USEADIOS)
///store the names of datasets in catalog output
struct DataGroupNames {
    ///store names of catalog group files
    vector<string> prop;
#ifdef USEHDF
    //store the data type
    // vector<PredType> propdatatype;
    vector<hid_t> hdfpropdatatype;
#endif
#ifdef USEADIOS
    vector<ADIOS_DATATYPES> adiospropdatatype;
#endif

    ///store names of catalog group files
    vector<string> group;
#ifdef USEHDF
    // vector<PredType> groupdatatype;
    vector<hid_t> hdfgroupdatatype;
#endif
#ifdef USEADIOS
    vector<ADIOS_DATATYPES> adiosgroupdatatype;
#endif

    ///store the names of catalog particle files
    vector<string> part;
#ifdef USEHDF
    // vector<PredType> partdatatype;
    vector<hid_t> hdfpartdatatype;
#endif
#ifdef USEADIOS
    vector<ADIOS_DATATYPES> adiospartdatatype;
#endif

    ///store the names of catalog particle type files
    vector<string> types;
#ifdef USEHDF
    // vector<PredType> typesdatatype;
    vector<hid_t> hdftypesdatatype;
#endif
#ifdef USEADIOS
    vector<ADIOS_DATATYPES> adiostypesdatatype;
#endif

    ///store the names of hierarchy files
    vector<string> hierarchy;
#ifdef USEHDF
    // vector<PredType> hierarchydatatype;
    vector<hid_t> hdfhierarchydatatype;
#endif
#ifdef USEADIOS
    vector<ADIOS_DATATYPES> adioshierarchydatatype;
#endif

    ///store names of SO files
    vector<string> SO;
#ifdef USEHDF
    // vector<PredType> SOdatatype;
    vector<hid_t> hdfSOdatatype;
#endif
#ifdef USEADIOS
    vector<ADIOS_DATATYPES> SOdatatype;
#endif

    //store names of profile files
    vector<string> profile;
#ifdef USEHDF
    //store the data type
    // vector<PredType> profiledatatype;
    vector<hid_t> hdfprofiledatatype;
#endif
#ifdef USEADIOS
    vector<ADIOS_DATATYPES> adiosprofiledatatype;
#endif

    DataGroupNames(){
#ifdef USEHDF
        vector<hid_t> hdfdesiredproprealtype;
        if (sizeof(Double_t)==sizeof(double)) hdfdesiredproprealtype.push_back(H5T_NATIVE_DOUBLE);
        else hdfdesiredproprealtype.push_back(H5T_NATIVE_FLOAT);
#endif
#ifdef USEADIOS
        vector<ADIOS_DATATYPES> desiredadiosproprealtype;
        if (sizeof(Double_t)==sizeof(double)) desiredadiosproprealtype.push_back(ADIOS_DATATYPES::adios_double);
        else desiredadiosproprealtype.push_back(ADIOS_DATATYPES::adios_real);
#endif
        prop.push_back("File_id");
        prop.push_back("Num_of_files");
        prop.push_back("Num_of_groups");
        prop.push_back("Total_num_of_groups");
        prop.push_back("Cosmological_Sim");
        prop.push_back("Comoving_or_Physical");
        prop.push_back("Period");
        prop.push_back("Time");
        prop.push_back("Length_unit_to_kpc");
        prop.push_back("Velocity_to_kms");
        prop.push_back("Mass_unit_to_solarmass");
#if defined(GASON) || defined(STARON) || defined(BHON)
        prop.push_back("Metallicity_unit_to_solar");
        prop.push_back("SFR_unit_to_solarmassperyear");
        prop.push_back("Stellar_age_unit_to_yr");
#endif
#ifdef USEHDF
        hdfpropdatatype.push_back(H5T_NATIVE_INT);
        hdfpropdatatype.push_back(H5T_NATIVE_INT);
        hdfpropdatatype.push_back(H5T_NATIVE_ULONG);
        hdfpropdatatype.push_back(H5T_NATIVE_ULONG);
        hdfpropdatatype.push_back(H5T_NATIVE_UINT);
        hdfpropdatatype.push_back(H5T_NATIVE_UINT);
        hdfpropdatatype.push_back(hdfdesiredproprealtype[0]);
        hdfpropdatatype.push_back(hdfdesiredproprealtype[0]);
        hdfpropdatatype.push_back(hdfdesiredproprealtype[0]);
        hdfpropdatatype.push_back(hdfdesiredproprealtype[0]);
        hdfpropdatatype.push_back(hdfdesiredproprealtype[0]);
#if defined(GASON) || defined(STARON) || defined(BHON)
        hdfpropdatatype.push_back(hdfdesiredproprealtype[0]);
        hdfpropdatatype.push_back(hdfdesiredproprealtype[0]);
        hdfpropdatatype.push_back(hdfdesiredproprealtype[0]);
#endif

#endif
#ifdef USEADIOS
        adiospropdatatype.push_back(ADIOS_DATATYPES::adios_integer);
        adiospropdatatype.push_back(ADIOS_DATATYPES::adios_integer);
        adiospropdatatype.push_back(ADIOS_DATATYPES::adios_unsigned_long);
        adiospropdatatype.push_back(ADIOS_DATATYPES::adios_unsigned_long);
        adiospropdatatype.push_back(ADIOS_DATATYPES::adios_unsigned_integer);
        adiospropdatatype.push_back(ADIOS_DATATYPES::adios_unsigned_integer);
        adiospropdatatype.push_back(desiredadiosproprealtype[0]);
        adiospropdatatype.push_back(desiredadiosproprealtype[0]);
        adiospropdatatype.push_back(desiredadiosproprealtype[0]);
        adiospropdatatype.push_back(desiredadiosproprealtype[0]);
        adiospropdatatype.push_back(desiredadiosproprealtype[0]);
#if defined(GASON) || defined(STARON) || defined(BHON)
        adiospropdatatype.push_back(desiredadiosproprealtype[0]);
        adiospropdatatype.push_back(desiredadiosproprealtype[0]);
        adiospropdatatype.push_back(desiredadiosproprealtype[0]);
#endif
#endif

        group.push_back("File_id");
        group.push_back("Num_of_files");
        group.push_back("Num_of_groups");
        group.push_back("Total_num_of_groups");
        group.push_back("Group_Size");
        group.push_back("Offset");
        group.push_back("Offset_unbound");
#ifdef USEHDF
        hdfgroupdatatype.push_back(H5T_NATIVE_INT);
        hdfgroupdatatype.push_back(H5T_NATIVE_INT);
        hdfgroupdatatype.push_back(H5T_NATIVE_ULONG);
        hdfgroupdatatype.push_back(H5T_NATIVE_ULONG);
        hdfgroupdatatype.push_back(H5T_NATIVE_ULONG);
        hdfgroupdatatype.push_back(H5T_NATIVE_ULONG);
        hdfgroupdatatype.push_back(H5T_NATIVE_ULONG);

#endif
#ifdef USEADIOS
        adiosgroupdatatype.push_back(ADIOS_DATATYPES::adios_integer);
        adiosgroupdatatype.push_back(ADIOS_DATATYPES::adios_integer);
        adiosgroupdatatype.push_back(ADIOS_DATATYPES::adios_unsigned_long);
        adiosgroupdatatype.push_back(ADIOS_DATATYPES::adios_unsigned_long);
        adiosgroupdatatype.push_back(ADIOS_DATATYPES::adios_unsigned_integer);
        adiosgroupdatatype.push_back(ADIOS_DATATYPES::adios_unsigned_long);
        adiosgroupdatatype.push_back(ADIOS_DATATYPES::adios_unsigned_long);
#endif

        part.push_back("File_id");
        part.push_back("Num_of_files");
        part.push_back("Num_of_particles_in_groups");
        part.push_back("Total_num_of_particles_in_all_groups");
        part.push_back("Particle_IDs");
#ifdef USEHDF
        hdfpartdatatype.push_back(H5T_NATIVE_INT);
        hdfpartdatatype.push_back(H5T_NATIVE_INT);
        hdfpartdatatype.push_back(H5T_NATIVE_ULONG);
        hdfpartdatatype.push_back(H5T_NATIVE_ULONG);
        hdfpartdatatype.push_back(H5T_NATIVE_LONG);

#endif
#ifdef USEADIOS
        adiospartdatatype.push_back(ADIOS_DATATYPES::adios_integer);
        adiospartdatatype.push_back(ADIOS_DATATYPES::adios_integer);
        adiospartdatatype.push_back(ADIOS_DATATYPES::adios_unsigned_long);
        adiospartdatatype.push_back(ADIOS_DATATYPES::adios_unsigned_long);
        adiospartdatatype.push_back(ADIOS_DATATYPES::adios_long);
#endif

        types.push_back("File_id");
        types.push_back("Num_of_files");
        types.push_back("Num_of_particles_in_groups");
        types.push_back("Total_num_of_particles_in_all_groups");
        types.push_back("Particle_types");
#ifdef USEHDF

        hdftypesdatatype.push_back(H5T_NATIVE_INT);
        hdftypesdatatype.push_back(H5T_NATIVE_INT);
        hdftypesdatatype.push_back(H5T_NATIVE_ULONG);
        hdftypesdatatype.push_back(H5T_NATIVE_ULONG);
        hdftypesdatatype.push_back(H5T_NATIVE_USHORT);
#endif
#ifdef USEADIOS
        adiostypesdatatype.push_back(ADIOS_DATATYPES::adios_integer);
        adiostypesdatatype.push_back(ADIOS_DATATYPES::adios_integer);
        adiostypesdatatype.push_back(ADIOS_DATATYPES::adios_unsigned_long);
        adiostypesdatatype.push_back(ADIOS_DATATYPES::adios_unsigned_long);
        adiostypesdatatype.push_back(ADIOS_DATATYPES::adios_unsigned_short);
#endif

        hierarchy.push_back("File_id");
        hierarchy.push_back("Num_of_files");
        hierarchy.push_back("Num_of_groups");
        hierarchy.push_back("Total_num_of_groups");
        hierarchy.push_back("Number_of_substructures_in_halo");
        hierarchy.push_back("Parent_halo_ID");
#ifdef USEHDF
        hdfhierarchydatatype.push_back(H5T_NATIVE_INT);
        hdfhierarchydatatype.push_back(H5T_NATIVE_INT);
        hdfhierarchydatatype.push_back(H5T_NATIVE_ULONG);
        hdfhierarchydatatype.push_back(H5T_NATIVE_ULONG);
        hdfhierarchydatatype.push_back(H5T_NATIVE_UINT);
        hdfhierarchydatatype.push_back(H5T_NATIVE_LONG);

#endif
#ifdef USEADIOS
        adioshierarchydatatype.push_back(ADIOS_DATATYPES::adios_integer);
        adioshierarchydatatype.push_back(ADIOS_DATATYPES::adios_integer);
        adioshierarchydatatype.push_back(ADIOS_DATATYPES::adios_unsigned_long);
        adioshierarchydatatype.push_back(ADIOS_DATATYPES::adios_unsigned_long);
        adioshierarchydatatype.push_back(ADIOS_DATATYPES::adios_unsigned_integer);
        adioshierarchydatatype.push_back(ADIOS_DATATYPES::adios_unsigned_long);
#endif
        SO.push_back("File_id");
        SO.push_back("Num_of_files");
        SO.push_back("Num_of_SO_regions");
        SO.push_back("Total_num_of_SO_regions");
        SO.push_back("Num_of_particles_in_SO_regions");
        SO.push_back("Total_num_of_particles_in_SO_regions");
        SO.push_back("SO_size");
        SO.push_back("Offset");
        SO.push_back("Particle_IDs");
#if defined(GASON) || defined(STARON) || defined(BHON)
        SO.push_back("Particle_types");
#endif

#ifdef USEHDF
        hdfSOdatatype.push_back(H5T_NATIVE_INT);
        hdfSOdatatype.push_back(H5T_NATIVE_INT);
        hdfSOdatatype.push_back(H5T_NATIVE_ULONG);
        hdfSOdatatype.push_back(H5T_NATIVE_ULONG);
        hdfSOdatatype.push_back(H5T_NATIVE_ULONG);
        hdfSOdatatype.push_back(H5T_NATIVE_ULONG);
        hdfSOdatatype.push_back(H5T_NATIVE_UINT);
        hdfSOdatatype.push_back(H5T_NATIVE_ULONG);
        hdfSOdatatype.push_back(H5T_NATIVE_LONG);
        #if defined(GASON) || defined(STARON) || defined(BHON)
        hdfSOdatatype.push_back(H5T_NATIVE_INT);
        #endif

#endif
#ifdef USEADIOS
        adiosSOdatatype.push_back(ADIOS_DATATYPES::adios_integer);
        adiosSOdatatype.push_back(ADIOS_DATATYPES::adios_integer);
        adiosSOdatatype.push_back(ADIOS_DATATYPES::adios_unsigned_long);
        adiosSOdatatype.push_back(ADIOS_DATATYPES::adios_unsigned_long);
        adiosSOdatatype.push_back(ADIOS_DATATYPES::adios_unsigned_long);
        adiosSOdatatype.push_back(ADIOS_DATATYPES::adios_unsigned_long);
        adiosSOdatatype.push_back(ADIOS_DATATYPES::adios_unsigned_integer);
        adiosSOdatatype.push_back(ADIOS_DATATYPES::adios_unsigned_long);
        adiosSOdatatype.push_back(ADIOS_DATATYPES::adios_long);
#if defined(GASON) || defined(STARON) || defined(BHON)
        adiosSOdatatype.push_back(ADIOS_DATATYPES::adios_integer);
#endif
#endif

        profile.push_back("File_id");
        profile.push_back("Num_of_files");
        profile.push_back("Num_of_groups");
        profile.push_back("Total_num_of_groups");
        profile.push_back("Num_of_halos");
        profile.push_back("Total_num_of_halos");
        profile.push_back("Radial_norm");
        profile.push_back("Inclusive_profiles_flag");
        profile.push_back("Num_of_bin_edges");
        profile.push_back("Radial_bin_edges");
#ifdef USEHDF
        hdfprofiledatatype.push_back(H5T_NATIVE_INT);
        hdfprofiledatatype.push_back(H5T_NATIVE_INT);
        hdfprofiledatatype.push_back(H5T_NATIVE_ULONG);
        hdfprofiledatatype.push_back(H5T_NATIVE_ULONG);
        hdfprofiledatatype.push_back(H5T_NATIVE_ULONG);
        hdfprofiledatatype.push_back(H5T_NATIVE_ULONG);
        hdfprofiledatatype.push_back(H5T_C_S1);
        hdfprofiledatatype.push_back(H5T_NATIVE_INT);
        hdfprofiledatatype.push_back(H5T_NATIVE_INT);
        hdfprofiledatatype.push_back(hdfdesiredproprealtype[0]);
#endif
#ifdef USEADIOS
        adiosprofiledatatype.push_back(ADIOS_DATATYPES::adios_integer);
        adiosprofiledatatype.push_back(ADIOS_DATATYPES::adios_integer);
        adiosprofiledatatype.push_back(ADIOS_DATATYPES::adios_unsigned_long);
        adiosprofiledatatype.push_back(ADIOS_DATATYPES::adios_unsigned_long);
        adiosprofiledatatype.push_back(ADIOS_DATATYPES::adios_unsigned_long);
        adiosprofiledatatype.push_back(ADIOS_DATATYPES::adios_unsigned_long);
        adiosprofiledatatype.push_back(ADIOS_DATATYPES::adios_string);
        adiosprofiledatatype.push_back(ADIOS_DATATYPES::adios_integer);
        adiosprofiledatatype.push_back(ADIOS_DATATYPES::adios_integer);
        adiosprofiledatatype.push_back(desiredadiosproprealtype[0]);
#endif

    }
};
#endif

///Useful structore to store information of leaf nodes in the tree
struct leaf_node_info{
    int num, numtot;
    Int_t id, istart, iend;
    Coordinate cm;
    Double_t size;
#ifdef USEMPI
    Double_t searchdist;
#endif
};

///if using MPI API
#ifdef USEMPI
#include <mpi.h>
///Includes external global variables used for MPI version of code
#include "mpivar.h"
#endif

extern StrucLevelData *psldata;

#endif<|MERGE_RESOLUTION|>--- conflicted
+++ resolved
@@ -1124,818 +1124,8 @@
     string python_type_string(double &x){return string("float64");}
     string python_type_string(string &x){return string("str");}
 
-<<<<<<< HEAD
-    ConfigInfo(Options &opt){
-        string datastring;
-        //if compiler is super old and does not have at least std 11 implementation to_string does not exist
-#ifndef OLDCCOMPILER
-        //general search operations
-        nameinfo.push_back("Particle_search_type");
-        datainfo.push_back(to_string(opt.partsearchtype));
-        datatype.push_back(python_type_string(opt.partsearchtype));
-        nameinfo.push_back("FoF_search_type");
-        datainfo.push_back(to_string(opt.foftype));
-        datatype.push_back(python_type_string(opt.foftype));
-        nameinfo.push_back("FoF_Field_search_type");
-        datainfo.push_back(to_string(opt.fofbgtype));
-        datatype.push_back(python_type_string(opt.fofbgtype));
-        nameinfo.push_back("Search_for_substructure");
-        datainfo.push_back(to_string(opt.iSubSearch));
-        datatype.push_back(python_type_string(opt.iSubSearch));
-        nameinfo.push_back("Keep_FOF");
-        datainfo.push_back(to_string(opt.iKeepFOF));
-        datatype.push_back(python_type_string(opt.iKeepFOF));
-        nameinfo.push_back("Iterative_searchflag");
-        datainfo.push_back(to_string(opt.iiterflag));
-        datatype.push_back(python_type_string(opt.iiterflag));
-        nameinfo.push_back("Baryon_searchflag");
-        datainfo.push_back(to_string(opt.iBaryonSearch));
-        datatype.push_back(python_type_string(opt.iBaryonSearch));
-        nameinfo.push_back("CMrefadjustsubsearch_flag");
-        datainfo.push_back(to_string(opt.icmrefadjust));
-        datatype.push_back(python_type_string(opt.icmrefadjust));
-        nameinfo.push_back("Halo_core_search");
-        datainfo.push_back(to_string(opt.iHaloCoreSearch));
-        datatype.push_back(python_type_string(opt.iHaloCoreSearch));
-        nameinfo.push_back("Use_adaptive_core_search");
-        datainfo.push_back(to_string(opt.iAdaptiveCoreLinking));
-        datatype.push_back(python_type_string(opt.iAdaptiveCoreLinking));
-        nameinfo.push_back("Use_phase_tensor_core_growth");
-        datainfo.push_back(to_string(opt.iPhaseCoreGrowth));
-        datatype.push_back(python_type_string(opt.iPhaseCoreGrowth));
-
-        //local field parameters
-        nameinfo.push_back("Local_velocity_density_approximate_calculation");
-        datainfo.push_back(to_string(opt.iLocalVelDenApproxCalcFlag));
-        datatype.push_back(python_type_string(opt.iLocalVelDenApproxCalcFlag));
-        nameinfo.push_back("Cell_fraction");
-        datainfo.push_back(to_string(opt.Ncellfac));
-        datatype.push_back(python_type_string(opt.Ncellfac));
-        nameinfo.push_back("Grid_type");
-        datainfo.push_back(to_string(opt.gridtype));
-        datatype.push_back(python_type_string(opt.gridtype));
-        nameinfo.push_back("Nsearch_velocity");
-        datainfo.push_back(to_string(opt.Nvel));
-        datatype.push_back(python_type_string(opt.Nvel));
-        nameinfo.push_back("Nsearch_physical");
-        datainfo.push_back(to_string(opt.Nsearch));
-        datatype.push_back(python_type_string(opt.Nsearch));
-
-        //substructure search parameters
-        nameinfo.push_back("Outlier_threshold");
-        datainfo.push_back(to_string(opt.ellthreshold));
-        datatype.push_back(python_type_string(opt.ellthreshold));
-        nameinfo.push_back("Significance_level");
-        datainfo.push_back(to_string(opt.siglevel));
-        datatype.push_back(python_type_string(opt.siglevel));
-        nameinfo.push_back("Velocity_ratio");
-        datainfo.push_back(to_string(opt.Vratio));
-        datatype.push_back(python_type_string(opt.Vratio));
-        nameinfo.push_back("Velocity_opening_angle");
-        datainfo.push_back(to_string(opt.thetaopen));
-        datatype.push_back(python_type_string(opt.thetaopen));
-        ///\todo this configuration option will be deprecated. Replaced by Substructure_physical_linking_length
-        //nameinfo.push_back("Physical_linking_length");
-        //datainfo.push_back(to_string(opt.ellphys));
-        nameinfo.push_back("Substructure_physical_linking_length");
-        datainfo.push_back(to_string(opt.ellphys));
-        datatype.push_back(python_type_string(opt.ellphys));
-        nameinfo.push_back("Velocity_linking_length");
-        datainfo.push_back(to_string(opt.ellvel));
-        datatype.push_back(python_type_string(opt.ellvel));
-        nameinfo.push_back("Minimum_size");
-        datainfo.push_back(to_string(opt.MinSize));
-        datatype.push_back(python_type_string(opt.MinSize));
-
-        //field object specific searches
-        nameinfo.push_back("Minimum_halo_size");
-        datainfo.push_back(to_string(opt.HaloMinSize));
-        datatype.push_back(python_type_string(opt.HaloMinSize));
-        ///\todo this configuration option will be deprecated. Replaced by Halo_3D_physical_linking_length
-        //nameinfo.push_back("Halo_linking_length_factor");
-        //datainfo.push_back(to_string(opt.ellhalophysfac));
-        nameinfo.push_back("Halo_3D_linking_length");
-        datainfo.push_back(to_string(opt.ellhalo3dxfac));
-        datatype.push_back(python_type_string(opt.ellhalo3dxfac));
-        nameinfo.push_back("Halo_velocity_linking_length_factor");
-        datainfo.push_back(to_string(opt.ellhalovelfac));
-        datatype.push_back(python_type_string(opt.ellhalovelfac));
-
-        //specific to 6DFOF field search
-        nameinfo.push_back("Halo_6D_linking_length_factor");
-        datainfo.push_back(to_string(opt.ellhalo6dxfac));
-        datatype.push_back(python_type_string(opt.ellhalo6dxfac));
-        nameinfo.push_back("Halo_6D_vel_linking_length_factor");
-        datainfo.push_back(to_string(opt.ellhalo6dvfac));
-        datatype.push_back(python_type_string(opt.ellhalo6dvfac));
-
-        //specific search for 6d fof core searches
-        nameinfo.push_back("Halo_core_ellx_fac");
-        datainfo.push_back(to_string(opt.halocorexfac));
-        datatype.push_back(python_type_string(opt.halocorexfac));
-        nameinfo.push_back("Halo_core_ellv_fac");
-        datainfo.push_back(to_string(opt.halocorevfac));
-        datatype.push_back(python_type_string(opt.halocorevfac));
-        nameinfo.push_back("Halo_core_ncellfac");
-        datainfo.push_back(to_string(opt.halocorenfac));
-        datatype.push_back(python_type_string(opt.halocorenfac));
-        nameinfo.push_back("Halo_core_adaptive_sigma_fac");
-        datainfo.push_back(to_string(opt.halocoresigmafac));
-        datatype.push_back(python_type_string(opt.halocoresigmafac));
-        nameinfo.push_back("Halo_core_num_loops");
-        datainfo.push_back(to_string(opt.halocorenumloops));
-        datatype.push_back(python_type_string(opt.halocorenumloops));
-        nameinfo.push_back("Halo_core_loop_ellx_fac");
-        datainfo.push_back(to_string(opt.halocorexfaciter));
-        datatype.push_back(python_type_string(opt.halocorexfaciter));
-        nameinfo.push_back("Halo_core_loop_ellv_fac");
-        datainfo.push_back(to_string(opt.halocorevfaciter));
-        datatype.push_back(python_type_string(opt.halocorevfaciter));
-        nameinfo.push_back("Halo_core_loop_elln_fac");
-        datainfo.push_back(to_string(opt.halocorenumfaciter));
-        datatype.push_back(python_type_string(opt.halocorenumfaciter));
-        nameinfo.push_back("Halo_core_phase_significance");
-        datainfo.push_back(to_string(opt.halocorephasedistsig));
-        datatype.push_back(python_type_string(opt.halocorephasedistsig));
-
-        //for merging structures together
-        nameinfo.push_back("Structure_phase_merge_dist");
-        datainfo.push_back(to_string(opt.coresubmergemindist));
-        datatype.push_back(python_type_string(opt.coresubmergemindist));
-        nameinfo.push_back("Apply_phase_merge_to_host");
-        datainfo.push_back(to_string(opt.icoresubmergewithbg));
-        datatype.push_back(python_type_string(opt.icoresubmergewithbg));
-
-        //for changing factors used in iterative search
-        nameinfo.push_back("Iterative_threshold_factor");
-        datainfo.push_back(to_string(opt.ellfac));
-        datatype.push_back(python_type_string(opt.ellfac));
-        nameinfo.push_back("Iterative_linking_length_factor");
-        datatype.push_back(python_type_string(opt.ellxfac));
-        datainfo.push_back(to_string(opt.ellxfac));
-        nameinfo.push_back("Iterative_Vratio_factor");
-        datainfo.push_back(to_string(opt.vfac));
-        datatype.push_back(python_type_string(opt.vfac));
-        nameinfo.push_back("Iterative_ThetaOp_factor");
-        datainfo.push_back(to_string(opt.thetafac));
-        datatype.push_back(python_type_string(opt.thetafac));
-
-        //for changing effective resolution when rescaling linking lengh
-        #ifdef HIGHRES
-        nameinfo.push_back("Effective_resolution");
-        datainfo.push_back(to_string(opt.Neff));
-        datatype.push_back(python_type_string(opt.Neff));
-        #endif
-
-        //for changing effective resolution when rescaling linking lengh
-        nameinfo.push_back("Singlehalo_search");
-        datainfo.push_back(to_string(opt.iSingleHalo));
-        datatype.push_back(python_type_string(opt.iSingleHalo));
-
-        //units, cosmology
-        nameinfo.push_back("Length_unit");
-        datainfo.push_back(to_string(opt.lengthinputconversion));
-        datatype.push_back(python_type_string(opt.lengthinputconversion));
-        nameinfo.push_back("Velocity_unit");
-        datainfo.push_back(to_string(opt.velocityinputconversion));
-        datatype.push_back(python_type_string(opt.velocityinputconversion));
-        nameinfo.push_back("Mass_unit");
-        datainfo.push_back(to_string(opt.massinputconversion));
-        datatype.push_back(python_type_string(opt.massinputconversion));
-        nameinfo.push_back("Length_input_unit_conversion_to_output_unit");
-        datainfo.push_back(to_string(opt.lengthinputconversion));
-        datatype.push_back(python_type_string(opt.lengthinputconversion));
-        nameinfo.push_back("Velocity_input_unit_conversion_to_output_unit");
-        datainfo.push_back(to_string(opt.velocityinputconversion));
-        datatype.push_back(python_type_string(opt.velocityinputconversion));
-        nameinfo.push_back("Mass_input_unit_conversion_to_output_unit");
-        datainfo.push_back(to_string(opt.massinputconversion));
-        datatype.push_back(python_type_string(opt.massinputconversion));
-        nameinfo.push_back("Star_formation_rate_input_unit_conversion_to_output_unit");
-        datainfo.push_back(to_string(opt.SFRinputconversion));
-        datatype.push_back(python_type_string(opt.SFRinputconversion));
-        nameinfo.push_back("Metallicity_input_unit_conversion_to_output_unit");
-        datainfo.push_back(to_string(opt.metallicityinputconversion));
-        datatype.push_back(python_type_string(opt.metallicityinputconversion));
-        nameinfo.push_back("Stellar_age_input_is_cosmological_scalefactor");
-        datainfo.push_back(to_string(opt.istellaragescalefactor));
-        datatype.push_back(python_type_string(opt.istellaragescalefactor));
-        nameinfo.push_back("Hubble_unit");
-        datainfo.push_back(to_string(opt.H));
-        datatype.push_back(python_type_string(opt.H));
-        nameinfo.push_back("Gravity");
-        datainfo.push_back(to_string(opt.G));
-        datatype.push_back(python_type_string(opt.G));
-        nameinfo.push_back("Mass_value");
-        datainfo.push_back(to_string(opt.MassValue));
-        datatype.push_back(python_type_string(opt.MassValue));
-        nameinfo.push_back("Length_unit_to_kpc");
-        datainfo.push_back(to_string(opt.lengthtokpc));
-        datatype.push_back(python_type_string(opt.lengthtokpc));
-        nameinfo.push_back("Velocity_to_kms");
-        datainfo.push_back(to_string(opt.velocitytokms));
-        datatype.push_back(python_type_string(opt.velocitytokms));
-        nameinfo.push_back("Mass_to_solarmass");
-        datainfo.push_back(to_string(opt.masstosolarmass));
-        datatype.push_back(python_type_string(opt.masstosolarmass));
-        nameinfo.push_back("Star_formation_rate_to_solarmassperyear");
-        datainfo.push_back(to_string(opt.SFRtosolarmassperyear));
-        datatype.push_back(python_type_string(opt.SFRtosolarmassperyear));
-        nameinfo.push_back("Metallicity_to_solarmetallicity");
-        datainfo.push_back(to_string(opt.metallicitytosolar));
-        datatype.push_back(python_type_string(opt.metallicitytosolar));
-        nameinfo.push_back("Stellar_age_to_yr");
-        datainfo.push_back(to_string(opt.stellaragetoyrs));
-        datatype.push_back(python_type_string(opt.stellaragetoyrs));
-
-        // simulation/cosmology info
-        nameinfo.push_back("Period");
-        datainfo.push_back(to_string(opt.p));
-        datatype.push_back(python_type_string(opt.p));
-        nameinfo.push_back("Scale_factor");
-        datainfo.push_back(to_string(opt.a));
-        datatype.push_back(python_type_string(opt.a));
-        nameinfo.push_back("h_val");
-        datainfo.push_back(to_string(opt.h));
-        datatype.push_back(python_type_string(opt.h));
-        nameinfo.push_back("Omega_m");
-        datainfo.push_back(to_string(opt.Omega_m));
-        datatype.push_back(python_type_string(opt.Omega_m));
-        nameinfo.push_back("Omega_Lambda");
-        datainfo.push_back(to_string(opt.Omega_Lambda));
-        datatype.push_back(python_type_string(opt.Omega_Lambda));
-        nameinfo.push_back("Critical_density");
-        datainfo.push_back(to_string(opt.rhobg));
-        datatype.push_back(python_type_string(opt.rhobg));
-        nameinfo.push_back("Virial_density");
-        datainfo.push_back(to_string(opt.virlevel));
-        datatype.push_back(python_type_string(opt.virlevel));
-        nameinfo.push_back("Omega_cdm");
-        datainfo.push_back(to_string(opt.Omega_cdm));
-        datatype.push_back(python_type_string(opt.Omega_cdm));
-        nameinfo.push_back("Omega_b");
-        datainfo.push_back(to_string(opt.Omega_b));
-        datatype.push_back(python_type_string(opt.Omega_b));
-        nameinfo.push_back("Omega_r");
-        datainfo.push_back(to_string(opt.Omega_r));
-        datatype.push_back(python_type_string(opt.Omega_r));
-        nameinfo.push_back("Omega_nu");
-        datainfo.push_back(to_string(opt.Omega_nu));
-        datatype.push_back(python_type_string(opt.Omega_nu));
-        nameinfo.push_back("Omega_k");
-        datainfo.push_back(to_string(opt.Omega_k));
-        datatype.push_back(python_type_string(opt.Omega_k));
-        nameinfo.push_back("Omega_DE");
-        datainfo.push_back(to_string(opt.Omega_de));
-        datatype.push_back(python_type_string(opt.Omega_de));
-        nameinfo.push_back("w_of_DE");
-        datainfo.push_back(to_string(opt.w_de));
-        datatype.push_back(python_type_string(opt.w_de));
-
-        //unbinding
-        nameinfo.push_back("Unbind_flag");
-        datainfo.push_back(to_string(opt.uinfo.unbindflag));
-        datatype.push_back(python_type_string(opt.uinfo.unbindflag));
-        nameinfo.push_back("Unbinding_type");
-        datainfo.push_back(to_string(opt.uinfo.unbindtype));
-        datatype.push_back(python_type_string(opt.uinfo.unbindtype));
-        nameinfo.push_back("Bound_halos");
-        datainfo.push_back(to_string(opt.iBoundHalos));
-        datatype.push_back(python_type_string(opt.iBoundHalos));
-        nameinfo.push_back("Approximate_potential_calculation");
-        datainfo.push_back(to_string(opt.uinfo.iapproxpot));
-        datatype.push_back(python_type_string(opt.uinfo.iapproxpot));
-        nameinfo.push_back("Approximate_potential_calculation_particle_number_fraction");
-        datainfo.push_back(to_string(opt.uinfo.approxpotnumfrac));
-        datatype.push_back(python_type_string(opt.uinfo.approxpotnumfrac));
-        nameinfo.push_back("Approximate_potential_calculation_min_particle");
-        datainfo.push_back(to_string(opt.uinfo.approxpotminnum));
-        datatype.push_back(python_type_string(opt.uinfo.approxpotminnum));
-        nameinfo.push_back("Approximate_potential_calculation_method");
-        datainfo.push_back(to_string(opt.uinfo.approxpotmethod));
-        datatype.push_back(python_type_string(opt.uinfo.approxpotmethod));
-        nameinfo.push_back("Allowed_kinetic_potential_ratio");
-        datainfo.push_back(to_string(opt.uinfo.Eratio));
-        datatype.push_back(python_type_string(opt.uinfo.Eratio));
-        nameinfo.push_back("Min_bound_mass_frac");
-        datainfo.push_back(to_string(opt.uinfo.minEfrac));
-        datatype.push_back(python_type_string(opt.uinfo.minEfrac));
-        nameinfo.push_back("Keep_background_potential");
-        datainfo.push_back(to_string(opt.uinfo.bgpot));
-        datatype.push_back(python_type_string(opt.uinfo.bgpot));
-        nameinfo.push_back("Kinetic_reference_frame_type");
-        datainfo.push_back(to_string(opt.uinfo.cmvelreftype));
-        datatype.push_back(python_type_string(opt.uinfo.cmvelreftype));
-        nameinfo.push_back("Min_npot_ref");
-        datainfo.push_back(to_string(opt.uinfo.Npotref));
-        datatype.push_back(python_type_string(opt.uinfo.Npotref));
-        nameinfo.push_back("Frac_pot_ref");
-        datainfo.push_back(to_string(opt.uinfo.fracpotref));
-        datatype.push_back(python_type_string(opt.uinfo.fracpotref));
-        nameinfo.push_back("Unbinding_max_unbound_removal_fraction_per_iteration");
-        datainfo.push_back(to_string(opt.uinfo.maxunbindfrac));
-        datatype.push_back(python_type_string(opt.uinfo.maxunbindfrac));
-        nameinfo.push_back("Unbinding_max_unbound_fraction");
-        datainfo.push_back(to_string(opt.uinfo.maxunboundfracforiterativeunbind));
-        datatype.push_back(python_type_string(opt.uinfo.maxunboundfracforiterativeunbind));
-        nameinfo.push_back("Unbinding_max_unbound_fraction_allowed");
-        datainfo.push_back(to_string(opt.uinfo.maxallowedunboundfrac));
-        datatype.push_back(python_type_string(opt.uinfo.maxallowedunboundfrac));
-        nameinfo.push_back("Softening_length");
-        datainfo.push_back(to_string(opt.uinfo.eps));
-        datatype.push_back(python_type_string(opt.uinfo.eps));
-
-        //property related
-        nameinfo.push_back("Inclusive_halo_masses");
-        datainfo.push_back(to_string(opt.iInclusiveHalo));
-        datatype.push_back(python_type_string(opt.iInclusiveHalo));
-        nameinfo.push_back("Extensive_halo_properties_output");
-        datainfo.push_back(to_string(opt.iextrahalooutput));
-        datatype.push_back(python_type_string(opt.iextrahalooutput));
-        nameinfo.push_back("Extensive_gas_properties_output");
-        datainfo.push_back(to_string(opt.iextragasoutput));
-        datatype.push_back(python_type_string(opt.iextragasoutput));
-        nameinfo.push_back("Extensive_star_properties_output");
-        datainfo.push_back(to_string(opt.iextrastaroutput));
-        datatype.push_back(python_type_string(opt.iextrastaroutput));
-        nameinfo.push_back("Extensive_interloper_properties_output");
-        datainfo.push_back(to_string(opt.iextrainterloperoutput));
-        datatype.push_back(python_type_string(opt.iextrainterloperoutput));
-        nameinfo.push_back("Iterate_cm_flag");
-        datainfo.push_back(to_string(opt.iIterateCM));
-        datatype.push_back(python_type_string(opt.iIterateCM));
-        nameinfo.push_back("Sort_by_binding_energy");
-        datainfo.push_back(to_string(opt.iSortByBindingEnergy));
-        datatype.push_back(python_type_string(opt.iSortByBindingEnergy));
-        nameinfo.push_back("Reference_frame_for_properties");
-        datainfo.push_back(to_string(opt.iPropertyReferencePosition));
-        datatype.push_back(python_type_string(opt.iPropertyReferencePosition));
-        nameinfo.push_back("Calculate_aperture_quantities");
-        datainfo.push_back(to_string(opt.iaperturecalc));
-        datatype.push_back(python_type_string(opt.iaperturecalc));
-        nameinfo.push_back("Number_of_apertures");
-        datainfo.push_back(to_string(opt.aperturenum));
-        datatype.push_back(python_type_string(opt.aperturenum));
-        if (opt.aperturenum>0){
-            nameinfo.push_back("Aperture_values_in_kpc");
-            datastring=string("");for (auto &x:opt.aperture_names_kpc) {datastring+=x;datastring+=string(",");}
-            datainfo.push_back(datastring);
-            datatype.push_back(python_type_string(opt.aperture_values_kpc[0]));
-        }
-        nameinfo.push_back("Number_of_projected_apertures");
-        datainfo.push_back(to_string(opt.apertureprojnum));
-        datatype.push_back(python_type_string(opt.apertureprojnum));
-        if (opt.apertureprojnum>0){
-            nameinfo.push_back("Projected_aperture_values_in_kpc");
-            datastring=string("");for (auto &x:opt.aperture_proj_names_kpc) {datastring+=x;datastring+=string(",");}
-            datainfo.push_back(datastring);
-            datatype.push_back(python_type_string(opt.aperture_proj_values_kpc[0]));
-        }
-        nameinfo.push_back("Calculate_radial_profiles");
-        datainfo.push_back(to_string(opt.iprofilecalc));
-        datatype.push_back(python_type_string(opt.iprofilecalc));
-        if(opt.iprofilecalc) {
-            nameinfo.push_back("Number_of_radial_profile_bin_edges");
-            datainfo.push_back(to_string(opt.profilenbins));
-            datatype.push_back(python_type_string(opt.profilenbins));
-            nameinfo.push_back("Radial_profile_norm");
-            datainfo.push_back(to_string(opt.iprofilenorm));
-            datatype.push_back(python_type_string(opt.iprofilenorm));
-            nameinfo.push_back("Radial_profile_bin_edges");
-            datastring=string("");for (auto &x:opt.profile_bin_edges) {datastring+=to_string(x);datastring+=string(",");}
-            datainfo.push_back(datastring);
-            datatype.push_back(python_type_string(opt.profile_bin_edges[0]));
-        }
-        nameinfo.push_back("Number_of_overdensities");
-        datainfo.push_back(to_string(opt.SOnum));
-        datatype.push_back(python_type_string(opt.SOnum));
-        if (opt.SOnum>0) {
-            nameinfo.push_back("Overdensity_values_in_critical_density");
-            datastring=string("");for (auto &x:opt.SOthresholds_names_crit) {datastring+=x;datastring+=string(",");}
-            datainfo.push_back(datastring);
-            datatype.push_back(python_type_string(opt.SOthresholds_values_crit[0]));
-        }
-        if (opt.gas_internalprop_names.size()>0){
-            nameinfo.push_back("Gas_internal_property_names");
-            datastring=string("");for (auto &x:opt.gas_internalprop_names) {datastring+=x;datastring+=string(",");}
-            datainfo.push_back(datastring);
-            datatype.push_back("str");
-        }
-        if (opt.gas_chem_names.size()>0){
-            nameinfo.push_back("Gas_chemistry_names");
-            datastring=string("");for (auto &x:opt.gas_chem_names) {datastring+=x;datastring+=string(",");}
-            datainfo.push_back(datastring);
-            datatype.push_back("str");
-        }
-        if (opt.gas_chemproduction_names.size()>0){
-            nameinfo.push_back("Gas_chemistry_production_names");
-            datastring=string("");for (auto &x:opt.gas_chemproduction_names) {datastring+=x;datastring+=string(",");}
-            datainfo.push_back(datastring);
-            datatype.push_back("str");
-        }
-        if (opt.star_internalprop_names.size()>0){
-            nameinfo.push_back("Star_internal_property_names");
-            datastring=string("");for (auto &x:opt.star_internalprop_names) {datastring+=x;datastring+=string(",");}
-            datainfo.push_back(datastring);
-            datatype.push_back("str");
-        }
-        if (opt.star_chem_names.size()>0){
-            nameinfo.push_back("Star_chemistry_names");
-            datastring=string("");for (auto &x:opt.star_chem_names) {datastring+=x;datastring+=string(",");}
-            datainfo.push_back(datastring);
-            datatype.push_back("str");
-        }
-        if (opt.star_chemproduction_names.size()>0){
-            nameinfo.push_back("Star_chemistry_production_names");
-            datastring=string("");for (auto &x:opt.star_chemproduction_names) {datastring+=x;datastring+=string(",");}
-            datainfo.push_back(datastring);
-            datatype.push_back("str");
-        }
-        if (opt.bh_internalprop_names.size()>0){
-            nameinfo.push_back("BH_internal_property_names");
-            datastring=string("");for (auto &x:opt.star_internalprop_names) {datastring+=x;datastring+=string(",");}
-            datainfo.push_back(datastring);
-            datatype.push_back("str");
-        }
-        if (opt.bh_chem_names.size()>0){
-            nameinfo.push_back("BH_chemistry_names");
-            datastring=string("");for (auto &x:opt.star_chem_names) {datastring+=x;datastring+=string(",");}
-            datainfo.push_back(datastring);
-            datatype.push_back("str");
-        }
-        if (opt.bh_chemproduction_names.size()>0){
-            nameinfo.push_back("BH_chemistry_production_names");
-            datastring=string("");for (auto &x:opt.bh_chemproduction_names) {datastring+=x;datastring+=string(",");}
-            datainfo.push_back(datastring);
-            datatype.push_back("str");
-        }
-        if (opt.extra_dm_internalprop_names.size()>0){
-            nameinfo.push_back("Extra_DM_internal_property_names");
-            datastring=string("");for (auto &x:opt.extra_dm_internalprop_names) {datastring+=x;datastring+=string(",");}
-            datainfo.push_back(datastring);
-            datatype.push_back("str");
-        }
-
-        if (opt.gas_internalprop_index.size()>0){
-            nameinfo.push_back("Gas_internal_property_index");
-            datastring=string("");for (auto &x:opt.gas_internalprop_index) {datastring+=to_string(x);datastring+=string(",");}
-            datainfo.push_back(datastring);
-            datatype.push_back("uint32");
-        }
-        if (opt.gas_chem_index.size()>0){
-            nameinfo.push_back("Gas_chemistry_index");
-            datastring=string("");for (auto &x:opt.gas_chem_index) {datastring+=to_string(x);datastring+=string(",");}
-            datainfo.push_back(datastring);
-            datatype.push_back("uint32");
-        }
-        if (opt.gas_chemproduction_index.size()>0){
-            nameinfo.push_back("Gas_chemistry_production_index");
-            datastring=string("");for (auto &x:opt.gas_chemproduction_index) {datastring+=to_string(x);datastring+=string(",");}
-            datainfo.push_back(datastring);
-            datatype.push_back("uint32");
-        }
-        if (opt.star_internalprop_index.size()>0){
-            nameinfo.push_back("Star_internal_property_index");
-            datastring=string("");for (auto &x:opt.star_internalprop_index) {datastring+=to_string(x);datastring+=string(",");}
-            datainfo.push_back(datastring);
-            datatype.push_back("uint32");
-        }
-        if (opt.star_chem_index.size()>0){
-            nameinfo.push_back("Star_chemistry_index");
-            datastring=string("");for (auto &x:opt.star_chem_index) {datastring+=to_string(x);datastring+=string(",");}
-            datainfo.push_back(datastring);
-            datatype.push_back("uint32");
-        }
-        if (opt.star_chemproduction_index.size()>0){
-            nameinfo.push_back("Star_chemistry_production_index");
-            datastring=string("");for (auto &x:opt.star_chemproduction_index) {datastring+=to_string(x);datastring+=string(",");}
-            datainfo.push_back(datastring);
-            datatype.push_back("uint32");
-        }
-        if (opt.bh_internalprop_index.size()>0){
-            nameinfo.push_back("BH_internal_property_index");
-            datastring=string("");for (auto &x:opt.star_internalprop_index) {datastring+=to_string(x);datastring+=string(",");}
-            datainfo.push_back(datastring);
-            datatype.push_back("uint32");
-        }
-        if (opt.bh_chem_index.size()>0){
-            nameinfo.push_back("BH_chemistry_index");
-            datastring=string("");for (auto &x:opt.star_chem_index) {datastring+=to_string(x);datastring+=string(",");}
-            datainfo.push_back(datastring);
-            datatype.push_back("uint32");
-        }
-        if (opt.bh_chemproduction_index.size()>0){
-            nameinfo.push_back("BH_chemistry_production_index");
-            datastring=string("");for (auto &x:opt.bh_chemproduction_index) {datastring+=to_string(x);datastring+=string(",");}
-            datainfo.push_back(datastring);
-            datatype.push_back("uint32");
-        }
-        if (opt.extra_dm_internalprop_index.size()>0){
-            nameinfo.push_back("Extra_DM_internal_property_index");
-            datastring=string("");for (auto &x:opt.extra_dm_internalprop_index) {datastring+=to_string(x);datastring+=string(",");}
-            datainfo.push_back(datastring);
-            datatype.push_back("uint32");
-        }
-
-        if (opt.gas_internalprop_function.size()>0){
-            nameinfo.push_back("Gas_internal_property_calculation_type");
-            datastring=string("");for (auto &x:opt.gas_internalprop_function) {datastring+=to_string(x);datastring+=string(",");}
-            datainfo.push_back(datastring);
-            datatype.push_back("uint32");
-        }
-        if (opt.gas_chem_function.size()>0){
-            nameinfo.push_back("Gas_chemistry_calculation_type");
-            datastring=string("");for (auto &x:opt.gas_chem_function) {datastring+=to_string(x);datastring+=string(",");}
-            datainfo.push_back(datastring);
-            datatype.push_back("uint32");
-        }
-        if (opt.gas_chemproduction_function.size()>0){
-            nameinfo.push_back("Gas_chemistry_production_calculation_type");
-            datastring=string("");for (auto &x:opt.gas_chemproduction_function) {datastring+=to_string(x);datastring+=string(",");}
-            datainfo.push_back(datastring);
-            datatype.push_back("uint32");
-        }
-        if (opt.star_internalprop_function.size()>0){
-            nameinfo.push_back("Star_internal_property_calculation_type");
-            datastring=string("");for (auto &x:opt.star_internalprop_function) {datastring+=to_string(x);datastring+=string(",");}
-            datainfo.push_back(datastring);
-            datatype.push_back("uint32");
-        }
-        if (opt.star_chem_function.size()>0){
-            nameinfo.push_back("Star_chemistry_calculation_type");
-            datastring=string("");for (auto &x:opt.star_chem_function) {datastring+=to_string(x);datastring+=string(",");}
-            datainfo.push_back(datastring);
-            datatype.push_back("uint32");
-        }
-        if (opt.star_chemproduction_function.size()>0){
-            nameinfo.push_back("Star_chemistry_production_calculation_type");
-            datastring=string("");for (auto &x:opt.star_chemproduction_function) {datastring+=to_string(x);datastring+=string(",");}
-            datainfo.push_back(datastring);
-            datatype.push_back("uint32");
-        }
-        if (opt.bh_internalprop_function.size()>0){
-            nameinfo.push_back("BH_internal_property_calculation_type");
-            datastring=string("");for (auto &x:opt.star_internalprop_function) {datastring+=to_string(x);datastring+=string(",");}
-            datainfo.push_back(datastring);
-            datatype.push_back("uint32");
-        }
-        if (opt.bh_chem_function.size()>0){
-            nameinfo.push_back("BH_chemistry_calculation_type");
-            datastring=string("");for (auto &x:opt.star_chem_function) {datastring+=to_string(x);datastring+=string(",");}
-            datainfo.push_back(datastring);
-            datatype.push_back("uint32");
-        }
-        if (opt.bh_chemproduction_function.size()>0){
-            nameinfo.push_back("BH_chemistry_production_calculation_type");
-            datastring=string("");for (auto &x:opt.bh_chemproduction_function) {datastring+=to_string(x);datastring+=string(",");}
-            datainfo.push_back(datastring);
-            datatype.push_back("uint32");
-        }
-        if (opt.extra_dm_internalprop_function.size()>0){
-            nameinfo.push_back("Extra_DM_internal_property_calculation_type");
-            datastring=string("");for (auto &x:opt.extra_dm_internalprop_function) {datastring+=to_string(x);datastring+=string(",");}
-            datainfo.push_back(datastring);
-            datatype.push_back("uint32");
-        }
-        if (opt.gas_internalprop_output_units.size()>0){
-            nameinfo.push_back("Gas_internal_property_output_units");
-            datastring=string("");for (auto &x:opt.gas_internalprop_output_units) {datastring+=x;datastring+=string(",");}
-            datainfo.push_back(datastring);
-            datatype.push_back("str");
-        }
-        if (opt.gas_chem_output_units.size()>0){
-            nameinfo.push_back("Gas_chemistry_output_units");
-            datastring=string("");for (auto &x:opt.gas_chem_output_units) {datastring+=x;datastring+=string(",");}
-            datainfo.push_back(datastring);
-            datatype.push_back("str");
-        }
-        if (opt.gas_chemproduction_output_units.size()>0){
-            nameinfo.push_back("Gas_chemistry_production_output_units");
-            datastring=string("");for (auto &x:opt.gas_chemproduction_output_units) {datastring+=x;datastring+=string(",");}
-            datainfo.push_back(datastring);
-            datatype.push_back("str");
-        }
-        if (opt.star_internalprop_output_units.size()>0){
-            nameinfo.push_back("Star_internal_property_output_units");
-            datastring=string("");for (auto &x:opt.star_internalprop_output_units) {datastring+=x;datastring+=string(",");}
-            datainfo.push_back(datastring);
-            datatype.push_back("str");
-        }
-        if (opt.star_chem_output_units.size()>0){
-            nameinfo.push_back("Star_chemistry_output_units");
-            datastring=string("");for (auto &x:opt.star_chem_output_units) {datastring+=x;datastring+=string(",");}
-            datainfo.push_back(datastring);
-            datatype.push_back("str");
-        }
-        if (opt.star_chemproduction_output_units.size()>0){
-            nameinfo.push_back("Star_chemistry_production_output_units");
-            datastring=string("");for (auto &x:opt.star_chemproduction_output_units) {datastring+=x;datastring+=string(",");}
-            datainfo.push_back(datastring);
-            datatype.push_back("str");
-        }
-        if (opt.bh_internalprop_output_units.size()>0){
-            nameinfo.push_back("BH_internal_property_output_units");
-            datastring=string("");for (auto &x:opt.star_internalprop_output_units) {datastring+=x;datastring+=string(",");}
-            datainfo.push_back(datastring);
-            datatype.push_back("str");
-        }
-        if (opt.bh_chem_output_units.size()>0){
-            nameinfo.push_back("BH_chemistry_output_units");
-            datastring=string("");for (auto &x:opt.star_chem_output_units) {datastring+=x;datastring+=string(",");}
-            datainfo.push_back(datastring);
-            datatype.push_back("str");
-        }
-        if (opt.bh_chemproduction_output_units.size()>0){
-            nameinfo.push_back("BH_chemistry_production_output_units");
-            datastring=string("");for (auto &x:opt.bh_chemproduction_output_units) {datastring+=x;datastring+=string(",");}
-            datainfo.push_back(datastring);
-            datatype.push_back("str");
-        }
-        if (opt.extra_dm_internalprop_output_units.size()>0){
-            nameinfo.push_back("Extra_DM_internal_property_output_units");
-            datastring=string("");for (auto &x:opt.extra_dm_internalprop_output_units) {datastring+=x;datastring+=string(",");}
-            datainfo.push_back(datastring);
-            datatype.push_back("str");
-        }
-        if (opt.gas_internalprop_input_output_unit_conversion_factors.size()>0){
-            nameinfo.push_back("Gas_internal_property_input_output_unit_conversion_factors");
-            datastring=string("");for (auto &x:opt.gas_internalprop_input_output_unit_conversion_factors) {datastring+=to_string(x);datastring+=string(",");}
-            datainfo.push_back(datastring);
-            datatype.push_back("float32");
-        }
-        if (opt.gas_chem_input_output_unit_conversion_factors.size()>0){
-            nameinfo.push_back("Gas_chemistry_input_output_unit_conversion_factors");
-            datastring=string("");for (auto &x:opt.gas_chem_input_output_unit_conversion_factors) {datastring+=to_string(x);datastring+=string(",");}
-            datainfo.push_back(datastring);
-            datatype.push_back("float32");
-        }
-        if (opt.gas_chemproduction_input_output_unit_conversion_factors.size()>0){
-            nameinfo.push_back("Gas_chemistry_production_input_output_unit_conversion_factors");
-            datastring=string("");for (auto &x:opt.gas_chemproduction_input_output_unit_conversion_factors) {datastring+=to_string(x);datastring+=string(",");}
-            datainfo.push_back(datastring);
-            datatype.push_back("float32");
-        }
-        if (opt.star_internalprop_input_output_unit_conversion_factors.size()>0){
-            nameinfo.push_back("Star_internal_property_input_output_unit_conversion_factors");
-            datastring=string("");for (auto &x:opt.star_internalprop_input_output_unit_conversion_factors) {datastring+=to_string(x);datastring+=string(",");}
-            datainfo.push_back(datastring);
-            datatype.push_back("float32");
-        }
-        if (opt.star_chem_input_output_unit_conversion_factors.size()>0){
-            nameinfo.push_back("Star_chemistry_input_output_unit_conversion_factors");
-            datastring=string("");for (auto &x:opt.star_chem_input_output_unit_conversion_factors) {datastring+=to_string(x);datastring+=string(",");}
-            datainfo.push_back(datastring);
-            datatype.push_back("float32");
-        }
-        if (opt.star_chemproduction_input_output_unit_conversion_factors.size()>0){
-            nameinfo.push_back("Star_chemistry_production_input_output_unit_conversion_factors");
-            datastring=string("");for (auto &x:opt.star_chemproduction_input_output_unit_conversion_factors) {datastring+=to_string(x);datastring+=string(",");}
-            datainfo.push_back(datastring);
-            datatype.push_back("float32");
-        }
-        if (opt.bh_internalprop_input_output_unit_conversion_factors.size()>0){
-            nameinfo.push_back("BH_internal_property_input_output_unit_conversion_factors");
-            datastring=string("");for (auto &x:opt.star_internalprop_input_output_unit_conversion_factors) {datastring+=to_string(x);datastring+=string(",");}
-            datainfo.push_back(datastring);
-            datatype.push_back("float32");
-        }
-        if (opt.bh_chem_input_output_unit_conversion_factors.size()>0){
-            nameinfo.push_back("BH_chemistry_input_output_unit_conversion_factors");
-            datastring=string("");for (auto &x:opt.star_chem_input_output_unit_conversion_factors) {datastring+=to_string(x);datastring+=string(",");}
-            datainfo.push_back(datastring);
-            datatype.push_back("float32");
-        }
-        if (opt.bh_chemproduction_input_output_unit_conversion_factors.size()>0){
-            nameinfo.push_back("BH_chemistry_production_input_output_unit_conversion_factors");
-            datastring=string("");for (auto &x:opt.bh_chemproduction_input_output_unit_conversion_factors) {datastring+=to_string(x);datastring+=string(",");}
-            datainfo.push_back(datastring);
-            datatype.push_back("float32");
-        }
-        if (opt.extra_dm_internalprop_input_output_unit_conversion_factors.size()>0){
-            nameinfo.push_back("Extra_DM_internal_property_input_output_unit_conversion_factors");
-            datastring=string("");for (auto &x:opt.extra_dm_internalprop_input_output_unit_conversion_factors) {datastring+=to_string(x);datastring+=string(",");}
-            datainfo.push_back(datastring);
-            datatype.push_back("float32");
-        }
-
-        //other options
-        nameinfo.push_back("Verbose");
-        datainfo.push_back(to_string(opt.iverbose));
-        datatype.push_back(python_type_string(opt.iverbose));
-        nameinfo.push_back("Write_group_array_file");
-        datainfo.push_back(to_string(opt.iwritefof));
-        datatype.push_back(python_type_string(opt.iwritefof));
-        nameinfo.push_back("Snapshot_value");
-        datainfo.push_back(to_string(opt.snapshotvalue));
-        datatype.push_back(python_type_string(opt.snapshotvalue));
-        nameinfo.push_back("Memory_log");
-        datainfo.push_back(to_string(opt.memuse_log));
-        datatype.push_back(python_type_string(opt.memuse_log));
-
-        //io related
-        nameinfo.push_back("Cosmological_input");
-        datainfo.push_back(to_string(opt.icosmologicalin));
-        datatype.push_back(python_type_string(opt.icosmologicalin));
-        nameinfo.push_back("Input_chunk_size");
-        datainfo.push_back(to_string(opt.inputbufsize));
-        datatype.push_back(python_type_string(opt.inputbufsize));
-        nameinfo.push_back("MPI_particle_total_buf_size");
-        datainfo.push_back(to_string(opt.mpiparticletotbufsize));
-        datatype.push_back(python_type_string(opt.mpiparticletotbufsize));
-        nameinfo.push_back("Separate_output_files");
-        datainfo.push_back(to_string(opt.iseparatefiles));
-        datatype.push_back(python_type_string(opt.iseparatefiles));
-        nameinfo.push_back("Binary_output");
-        datainfo.push_back(to_string(opt.ibinaryout));
-        datatype.push_back(python_type_string(opt.ibinaryout));
-        nameinfo.push_back("Comoving_units");
-        datainfo.push_back(to_string(opt.icomoveunit));
-        datatype.push_back(python_type_string(opt.icomoveunit));
-        nameinfo.push_back("Extended_output");
-        datainfo.push_back(to_string(opt.iextendedoutput));
-        datatype.push_back(python_type_string(opt.iextendedoutput));
-
-        //HDF io related info
-        nameinfo.push_back("HDF_name_convention");
-        datainfo.push_back(to_string(opt.ihdfnameconvention));
-        datatype.push_back(python_type_string(opt.ihdfnameconvention));
-        nameinfo.push_back("Input_includes_dm_particle");
-        datainfo.push_back(to_string(opt.iusedmparticles));
-        datatype.push_back(python_type_string(opt.iusedmparticles));
-        nameinfo.push_back("Input_includes_gas_particle");
-        datainfo.push_back(to_string(opt.iusegasparticles));
-        datatype.push_back(python_type_string(opt.iusegasparticles));
-        nameinfo.push_back("Input_includes_star_particle");
-        datainfo.push_back(to_string(opt.iusestarparticles));
-        datatype.push_back(python_type_string(opt.iusestarparticles));
-        nameinfo.push_back("Input_includes_bh_particle");
-        datainfo.push_back(to_string(opt.iusesinkparticles));
-        datatype.push_back(python_type_string(opt.iusesinkparticles));
-        nameinfo.push_back("Input_includes_extradm_particle");
-        datainfo.push_back(to_string(opt.iuseextradarkparticles));
-        datatype.push_back(python_type_string(opt.iuseextradarkparticles));
-        nameinfo.push_back("Input_includes_wind_particle");
-        datainfo.push_back(to_string(opt.iusewindparticles));
-        datatype.push_back(python_type_string(opt.iusewindparticles));
-        nameinfo.push_back("Input_includes_tracer_particle");
-        datainfo.push_back(to_string(opt.iusetracerparticles));
-        datatype.push_back(python_type_string(opt.iusetracerparticles));
-
-        //gadget io related to extra info for sph, stars, bhs,
-        nameinfo.push_back("NSPH_extra_blocks");
-        datainfo.push_back(to_string(opt.gnsphblocks));
-        datatype.push_back(python_type_string(opt.gnsphblocks));
-        nameinfo.push_back("NStar_extra_blocks");
-        datainfo.push_back(to_string(opt.gnstarblocks));
-        datatype.push_back(python_type_string(opt.gnstarblocks));
-        nameinfo.push_back("NBH_extra_blocks");
-        datainfo.push_back(to_string(opt.gnbhblocks));
-        datatype.push_back(python_type_string(opt.gnbhblocks));
-
-        //mpi related configuration
-        nameinfo.push_back("MPI_part_allocation_fac");
-        datainfo.push_back(to_string(opt.mpipartfac));
-        datatype.push_back(python_type_string(opt.mpipartfac));
-#endif
-        nameinfo.push_back("#Compilation Info");
-        datainfo.push_back("");
-        datatype.push_back("");
-        #ifdef USEMPI
-        nameinfo.push_back("#USEMPI");
-        datainfo.push_back("");
-        datatype.push_back("");
-        #endif
-        #ifdef USEOPENMP
-        nameinfo.push_back("#USEOPENMP");
-        datainfo.push_back("");
-        datatype.push_back("");
-        #endif
-        #ifdef GASON
-        nameinfo.push_back("#USEGAS");
-        datainfo.push_back("");
-        datatype.push_back("");
-        #endif
-        #ifdef STARON
-        nameinfo.push_back("#USESTAR");
-        datainfo.push_back("");
-        datatype.push_back("");
-        #endif
-        #ifdef BHON
-        nameinfo.push_back("#USEBH");
-        datainfo.push_back("");
-        datatype.push_back("");
-        #endif
-        #ifdef EXTRADMON
-        nameinfo.push_back("#USEEXTRADMPROPERTIES");
-        datainfo.push_back("");
-        datatype.push_back("");
-        #endif
-        #ifdef HIGHRES
-        nameinfo.push_back("#ZOOMSIM");
-=======
     void AddEntry(string entryname){
         nameinfo.push_back(entryname);
->>>>>>> 91430833
         datainfo.push_back("");
         datatype.push_back("");
     }
