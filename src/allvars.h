/*! \file allvars.h
 *  \brief declares global variables.
 *
 *  This file declares all global variables and structures. Further variables should be added here, and declared as
 *  \e \b extern. The actual existence of these variables is provided by the file \ref allvars.cxx. To produce
 *  \ref allvars.cxx from \ref allvars.h, do the following:
 *
 *     \arg Erase all \#define's, typedef's, and enum's
 *     \arg add \#include "allvars.h", delete the \#ifndef ALLVARS_H conditional
 *     \arg delete all keywords 'extern'
 *     \arg delete all struct definitions enclosed in {...}, e.g.
 *        "extern struct global_data_all_processes {....} All;"
 *        becomes "struct global_data_all_processes All;"
 */

#ifndef ALLVARS_H
#define ALLVARS_H

#include <cstdio>
#include <cstdlib>
#include <iostream>
#include <iomanip>
#include <fstream>
#include <cmath>
#include <string>
#include <vector>
#include <set>
#include <unordered_set>
#include <algorithm>
#include <map>
#include <unordered_map>
#include <bitset>
#include <getopt.h>
#include <sys/stat.h>
#include <sys/timeb.h>
#include <sys/time.h>
#include <unistd.h>

#include <gsl/gsl_heapsort.h>
#include <gsl/gsl_errno.h>
#include <gsl/gsl_math.h>
#include <gsl/gsl_roots.h>


///\name Include for NBodyFramework library.
//@{
///nbody code
#include <NBody.h>
///Math code
#include <NBodyMath.h>
///Binary KD-Tree code
#include <KDTree.h>
///Extra routines that analyze a distribution of particles
#include <Analysis.h>
//@}

// ///\name for checking the endian of floats
//#include <endianutils.h>

///if using OpenMP API
#ifdef USEOPENMP
#include <omp.h>
#endif
#include "ompvar.h"

///if using HDF API
#ifdef USEHDF
#include "hdf5.h"
#endif

///if using ADIOS API
#ifdef USEADIOS
#include "adios.h"
#endif

#include "git_revision.h"

//#include "swiftinterface.h"
//
//using namespace Swift;
using namespace std;
using namespace Math;
using namespace NBody;

//-- Structures and external variables

/// \defgroup PARTTYPES Particle types
//@{
#define  GASTYPE 0
#define  DARKTYPE 1
#define  DARK2TYPE 2
#define  DARK3TYPE 3
#define  STARTYPE 4
#define  BHTYPE 5
#define  WINDTYPE 6
#define  NPARTTYPES 7
//number of baryon types +1, to store all baryons
#define  NBARYONTYPES 5
//@}

/// \defgroup SEARCHTYPES Specify particle type to be searched, all, dm only, separate
//@{
#define  PSTALL 1
#define  PSTDARK 2
#define  PSTSTAR 3
#define  PSTGAS 4
#define  PSTBH 5
#define  PSTNOBH 6
//@}

/// \defgroup STRUCTURETYPES Specific structure type, allow for other types beside HALO
//@{
/// \todo note that here I have set background group type to a halo structure type but that can be changed
#define HALOSTYPE 10
#define HALOCORESTYPE 5
#define SUBSTYPE 10
#define WALLSTYPE 1
#define VOIDSTYPE 2
#define FILAMENTSTYPE 3
#define BGTYPE 10
#define GROUPNOPARENT -1
#define FOF3DTYPE 7
#define FOF3DGROUP -2
//@}

/// \defgroup FOFTYPES FOF search types
//@{
//subsets made
///call \ref FOFStreamwithprob
#define  FOFSTPROB 1
///6D FOF search but only with outliers
#define  FOF6DSUBSET 7
///like \ref FOFStreamwithprob search but search is limited to nearest physical neighbours
#define  FOFSTPROBNN 9
///like \ref FOFStreamwithprob search but here linking length adjusted by velocity offset, smaller lengths for larger velocity offsets
#define  FOFSTPROBLX 10
///like \ref FOFSTPROBLX but for NN search
#define  FOFSTPROBNNLX 11
///like \ref FOFSTPROBNN but there is not linking length applied just use nearest neighbours
#define  FOFSTPROBNNNODIST 12
//for iterative method with FOFStreamwithprob
//#define  FOFSTPROBIT 13
#define  FOFSTPROBSCALEELL 13
//#define  FOFSTPROBIT 13
#define  FOFSTPROBSCALEELLNN 14
//solely phase-space tensor core growth substructure search
#define  FOF6DCORE 6

///phase-space FOF but no subset produced
#define  FOFSTNOSUBSET 2
///no subsets made, just 6d (with each 6dfof search using 3d fof velocity dispersion,)
#define  FOF6DADAPTIVE 3
///6d fof but only use single velocity dispersion from largest 3d fof object
#define  FOF6D 4
///3d search
#define  FOF3D 5
///baryon 6D FOF search
#define FOFBARYON6D 0
///baryon phase tensor search
#define FOFBARYONPHASETENSOR 1
//@}

/// \defgroup INTERATIVESEARCHPARAMS for iterative subsubstructure search
//@{
/// this is minimum particle number size for a subsearch to proceed whereby substructure split up into CELLSPLITNUM new cells
#define  MINCELLSIZE 100
#define  CELLSPLITNUM 8
#define  MINSUBSIZE MINCELLSIZE*CELLSPLITNUM
#define  MAXSUBLEVEL 8
/// maximum fraction a cell can take of a halo
#define  MAXCELLFRACTION 0.1
//@}

///\defgroup GRIDTYPES Type of Grid structures
//@{
#define  PHYSENGRID 1
#define  PHASEENGRID 2
#define  PHYSGRID 3
//@}

/// \name Max number of neighbouring cells used in interpolation of background velocity field.
//@{

//if cells were cubes this would be all the neighbours that full enclose the cube, 6 faces+20 diagonals
//using daganoals may not be ideal. Furthermore, code using adaptive grid that if effectively produces
//cell that are rectangular prisms. Furthermore, not all cells will share a boundary with another cell.
//So just consider "faces".
#define MAXNGRID 6

//@}

///\defgroup INPUTTYPES defining types of input
//@{
#define  NUMINPUTS 5
#define  IOGADGET 1
#define  IOHDF 2
#define  IOTIPSY 3
#define  IORAMSES 4
#define  IONCHILADA 5
//@}


///\defgroup OUTPUTTYPES defining format types of output
//@{
#define OUTASCII 0
#define OUTBINARY 1
#define OUTHDF 2
#define OUTADIOS 3
//@}

///\defgroup CALCULATIONTYPES defining what is calculated
//@{
#define CALCAVERAGE 1
#define CALCTOTAL 2
#define CALCSTD 3
#define CALCMEDIAN 4
#define CALCMIN 5
#define CALCMAX 6
#define CALCLOGAVERAGE 7
#define CALCLOGSTD 8
#define CALCQUANTITYMASSWEIGHT 10
#define CALCAVERAGEMASSWEIGHT 11
#define CALCTOTALMASSWEIGHT 12
#define CALCSTDMASSWEIGHT 13
#define CALCMEDIANMASSWEIGHT 14
#define CALCMINMASSWEIGHT 15
#define CALCMAXMASSWEIGHT 16
#define CALCLOGAVERAGEMASSWEIGHT 17
#define CALCLOGSTDMASSWEIGHT 18
#define CALCQUANTITYAPERTURETOTAL -1
#define CALCQUANTITYAPERTUREAVERAGE -2
typedef double (*ExtraPropFunc)(double, double, double&);

//@}

/// \name For Unbinding
//@{

///number below which just use PP calculation for potential, which occurs roughly at when n~2*log(n) (from scaling of n^2 vs n ln(n) for PP vs tree and factor of 2 is
///for extra overhead in producing tree. For reasonable values of n (>100) this occurs at ~100. Here to account for extra memory need for tree, we use n=3*log(n) or 150
#define UNBINDNUM 150
#define POTPPCALCNUM 150
#define POTOMPCALCNUM 1000
///when unbinding check to see if system is bound and least bound particle is also bound
#define USYSANDPART 0
///when unbinding check to see if least bound particle is also bound
#define UPART 1
///use the bulk centre of mass velocity to define velocity reference frame when determining if particle bound
#define CMVELREF 0
///use the particle at potential minimum. Issues if too few particles used as particles will move in and out of deepest point of the potential well
#define POTREF 1
///use Centre-of-mass to caculate Properties
#define PROPREFCM 0
///use most bound particle to calculate properties
#define PROPREFMBP 1
///use minimum potential particle to calculat properties
#define PROPREFMINPOT 2

//@}

/// \name For Tree potential calculation
//@{

///leafflag indicating in tree-calculation of potential, reached a leaf node that does not satisfy mono-pole approx
#define leafflag 1
///split flag means node not used as subcells are searched
#define splitflag -1
///cellflag means a node that is not necessarily a leaf node can be approximated by mono-pole
#define cellflag 0

//@}

/// \defgroup PROPLIMS Particle limits for calculating properties
//@{
#define PROPNFWMINNUM 100
#define PROPCMMINNUM 10
#define PROPROTMINNUM 10
#define PROPMORPHMINNUM 10
//@}

///\name halo id modifers used with current snapshot value to make temporally unique halo identifiers
#ifdef LONGINT
#define HALOIDSNVAL 1000000000000L
#else
#define HALOIDSNVAL 1000000
#endif

///\defgroup radial profile parameters
//@{
#define PROFILERNORMPHYS 0
#define PROFILERNORMR200CRIT 1
#define PROFILERBINTYPELOG 0
//@}

///\defgroup GASPARAMS Useful constants for gas
//@{
///mass of helium relative to hydrogen
#define M_HetoM_H 4.0026
//@}


/// Structure stores unbinding information
struct UnbindInfo
{
    ///\name flag whether unbind groups, keep bg potential when unbinding, type of unbinding and reference frame
    //@{
    int unbindflag,bgpot,unbindtype,cmvelreftype;
    //@}
    ///boolean as to whether code calculate potentials or potentials are externally provided
    bool icalculatepotential;
    ///fraction of potential energy that kinetic energy is allowed to be and consider particle bound
    Double_t Eratio;
    ///minimum bound mass fraction
    Double_t minEfrac;
    ///when to recalculate kinetic energies if cmvel has changed enough
    Double_t cmdelta;
    ///maximum fraction of particles to remove when unbinding in one given unbinding step
    Double_t maxunbindfrac;
    ///Maximum fraction of particles that can be considered unbound before group removed entirely
    Double_t maxunboundfracforiterativeunbind;
    ///Max allowed unbound fraction to speed up unbinding
    Double_t maxallowedunboundfrac;

    ///minimum number of particles to use to calculate reference frame if using particles around deepest potential well as reference frame
    Int_t Npotref;
    ///fraction of number of particles to use to calculate reference frame if using particles around deepest potential well as reference frame
    Double_t fracpotref;
    ///\name gravity and tree potential calculation;
    //@{
    int BucketSize;
    Double_t TreeThetaOpen;
    ///softening length
    Double_t eps;
    //@}
    UnbindInfo(){
        icalculatepotential=true;
        unbindflag=0;
        bgpot=1;
        unbindtype=UPART;
        cmvelreftype=CMVELREF;
        cmdelta=0.02;
        Eratio=1.0;
        minEfrac=1.0;
        BucketSize=8;
        TreeThetaOpen=0.5;
        eps=0.0;
        Npotref=20;
        fracpotref=1.0;
        maxunbindfrac=0.5;
        maxunboundfracforiterativeunbind=0.95;
        maxallowedunboundfrac=0.025;
    }
};

/// Structure stores information used when calculating bulk (sub)structure properties
/// which is used in \ref substructureproperties.cxx
struct PropInfo
{
    //interate till this much mass in contained in a spherical region to calculate cm quantities
    Double_t cmfrac,cmadjustfac;

    PropInfo(){
        cmfrac=0.1;
        cmadjustfac=0.7;
    }
};

/* Structure to hold the location of a top-level cell. */
struct cell_loc {

    /* Coordinates x,y,z */
    double loc[3];

};

/// Options structure stores useful variables that have user determined values which are altered by \ref GetArgs in \ref ui.cxx
struct Options
{

    ///\name git related info
    //@{
    string git_sha1;
    //@}
    ///\name filenames
    //@{
    char *fname,*outname,*smname,*pname,*gname;
    char *ramsessnapname;
    //@}
    ///input format
    int inputtype;
    ///number of snapshots
    int num_files,snum;
    ///if parallel reading, number of files read in parallel
    int nsnapread;
    ///for output, specify the formats, ie. many separate files
    int iseparatefiles;
    ///for output specify the format HDF, binary or ascii \ref OUTHDF, \ref OUTBINARY, \ref OUTASCII
    int ibinaryout;
    ///for extended output allowing extraction of particles
    int iextendedoutput;
    /// output extra fields in halo properties
    int iextrahalooutput;
    /// calculate and output extra gas fields
    int iextragasoutput;
    /// calculate and output extra star fields
    int iextrastaroutput;
    /// calculate and output extra bh fields
    int iextrabhoutput;
    /// calculate and output extra interloper fields
    int iextrainterloperoutput;
    /// calculate subind like properties
    int isubfindproperties;
    ///for output, produce subfind like format
    int isubfindoutput;
    ///flag indicating that VR is running on the fly
    bool iontheflyfinding;

    ///disable particle id related output like fof.grp or catalog_group data. Useful if just want halo properties
    ///and not interested in tracking. Code writes halo properties catalog and exits.
    int inoidoutput;
    ///return propery data in in comoving little h units instead of standard physical units
    int icomoveunit;
    /// input is a cosmological simulation so can use box sizes, cosmological parameters, etc to set scales
    int icosmologicalin;
    /// input buffer size when reading data
    long long inputbufsize;
    /// mpi paritcle buffer size when sending input particle information
    long long mpiparticletotbufsize,mpiparticlebufsize;
    /// mpi factor by which to multiple the memory allocated, ie: buffer region
    /// to reduce likelihood of having to expand/allocate new memory
    Double_t mpipartfac;
    /// if using parallel output, number of mpi threads to group together
    int mpinprocswritesize;

    /// mpi number of top level cells used in decomposition
    /// could be integrated into metis/parmetis eventually
    /// here this is the number of cells in a singel dimension to total cells
    /// is this to ^3
    int mpinumtoplevelcells;

    /// run FOF using OpenMP
    int iopenmpfof;
    /// size of openmp FOF region
    int openmpfofsize;

    ///\name length,m,v,grav conversion units
    //@{
    Double_t lengthinputconversion, massinputconversion, energyinputconversion, internalenergyinputconversion, velocityinputconversion;
    Double_t SFRinputconversion, metallicityinputconversion, stellarageinputconversion;
    int istellaragescalefactor, isfrisssfr;
    Double_t G;
    Double_t lengthtokpc, velocitytokms, masstosolarmass, energyperunitmass, timetoseconds;
    Double_t SFRtosolarmassperyear, stellaragetoyrs, metallicitytosolar;
    //@}
    ///period (comove)
    Double_t p;
    ///\name scale factor, Hubunit, h, cosmology, virial density. These are used if linking lengths are scaled or trying to define virlevel using the cosmology
    //@{
    Double_t a,H,h;
    Double_t Omega_m, Omega_b, Omega_cdm, Omega_Lambda, Omega_k, Omega_r, Omega_nu, Omega_de, w_de;
    Double_t rhocrit, rhobg, virlevel, virBN98;
    int comove;
    /// to store the internal code unit to kpc and the distance^2 of 30 kpc, and 50 kpc
    Double_t lengthtokpc30pow2, lengthtokpc50pow2;
    //@}

    ///to store number of each particle types so that if only searching one particle type, assumes order of gas, dark (halo, disk,bulge), star, special or sink for pfof tipsy style output
    Int_t numpart[NPARTTYPES];

    ///\name parameters that control the local and average volumes used to calculate the local velocity density and the mean field, also the size of the leafnode in the kd-tree used when searching the tree for fof neighbours
    //@{
    int iLocalVelDenApproxCalcFlag;
    int Nvel, Nsearch, Bsize;
    Int_t Ncell;
    Double_t Ncellfac;
    //@}
    ///minimum group size
    int MinSize;
    ///allows for field halos to have a different minimum size
    int HaloMinSize;
    ///Significance parameter for groups
    Double_t siglevel;

    ///whether to search for substructures at all
    int iSubSearch;
    ///type of search
    int foftype,fofbgtype;
    ///grid type, physical, physical+entropy splitting criterion, phase+entropy splitting criterion. Note that this parameter should not be changed from the default value
    int gridtype;
    ///flag indicating search all particle types or just dark matter
    int partsearchtype;
    ///flag indicating a separate baryonic search is run, looking for all particles that are associated in phase-space
    ///with dark matter particles that belong to a structure
    int iBaryonSearch;
    /// FOF search for baryons
    int ifofbaryonsearch;
    ///flag indicating if move to CM frame for substructure search
    int icmrefadjust;
    /// flag indicating if CM is interated shrinking spheres
    int iIterateCM;
    /// flag to sort output particle lists by binding energy (or potential if not on)
    int iSortByBindingEnergy;
    /// what reference position to use when calculating Properties
    int iPropertyReferencePosition;
    /// what particle type is used to define reference position
    int ParticleTypeForRefenceFrame;


    ///threshold on particle ELL value, normalized logarithmic distance from predicted maxwellian velocity density.
    Double_t ellthreshold;
    ///\name fofstream search parameters
    //@{
    Double_t thetaopen,Vratio,ellphys;
    //@}
    ///fof6d search parameters
    Double_t ellvel;
    ///scaling for ellphs and ellvel
    Double_t ellxscale,ellvscale;
    ///flag to use iterative method
    int iiterflag;
    ///\name factors used to multiply the input values to find initial candidate particles and for mergering groups in interative search
    //@{
    Double_t ellfac,ellxfac,vfac,thetafac,nminfac;
    Double_t fmerge;
    //@}
    ///factors to alter halo linking length search (related to substructure search)
    //@{
    Double_t ellhalophysfac,ellhalovelfac;
    //@}
    ///\name parameters related to 3DFOF search & subsequent 6DFOF search
    //@{
    Double_t ellhalo3dxfac;
    Double_t ellhalo6dxfac;
    Double_t ellhalo6dvfac;
    int iKeepFOF;
    Int_t num3dfof;
    //@}
    //@{
    ///\name factors used to check for halo mergers, large background substructures and store the velocity scale when searching for associated baryon substructures
    //@{
    Double_t HaloMergerSize,HaloMergerRatio,HaloSigmaV,HaloVelDispScale,HaloLocalSigmaV;
    Double_t fmergebg;
    //@}
    ///flag indicating a single halo is passed or must run search for FOF haloes
    Int_t iSingleHalo;
    ///flag indicating haloes are to be check for self-boundness after being searched for substructure
    Int_t iBoundHalos;
    /// store denv ratio statistics
    //@{
    int idenvflag;
    Double_t denvstat[3];
    //@}
    ///verbose output flag
    int iverbose;
    ///whether or not to write a fof.grp tipsy like array file
    int iwritefof;
    ///whether mass properties for field objects are inclusive
    int iInclusiveHalo;

    ///if no mass value stored then store global mass value
    Double_t MassValue;

    ///structure that contains variables for unbinding
    UnbindInfo uinfo;
    ///structure that contains variables for property calculation
    PropInfo pinfo;

    ///effective resolution for zoom simulations
    Int_t Neff;

    ///if during substructure search, want to also search for larger substructures
    //using the more time consuming local velocity calculations (partly in lieu of using the faster core search)
    int iLargerCellSearch;

    ///\name extra stuff for halo merger check and identification of multiple halo core and flag for fully adaptive linking length using number density of candidate objects
    //@{
    /// run halo core search for mergers
    int iHaloCoreSearch;
    ///maximum sublevel at which we search for phase-space cores
    int maxnlevelcoresearch;
    ///parameters associated with phase-space search for cores of mergers
    Double_t halocorexfac, halocorevfac, halocorenfac, halocoresigmafac;
    ///x and v space linking lengths calculated for each object
    int iAdaptiveCoreLinking;
    ///use phase-space tensor core assignment
    int iPhaseCoreGrowth;
    ///number of iterations
    int halocorenumloops;
    ///factor by which one multiples the configuration space dispersion when looping for cores
    Double_t halocorexfaciter;
    ///factor by which one multiples the velocity space dispersion when looping for cores
    Double_t halocorevfaciter;
    ///factor by which one multiples the min num when looping for cores
    Double_t halocorenumfaciter;
    ///factor by which a core must be seperated from main core in phase-space in sigma units
    Double_t halocorephasedistsig;
    ///factor by which a substructure s must be closer than in phase-space to merger with another substructure in sigma units
    Double_t coresubmergemindist;
    ///whether substructure phase-space distance merge check is applied to background host halo as well.
    int icoresubmergewithbg;
    ///fraction of size a substructure must be of host to be considered a spurious dynamical substructure
    Double_t minfracsubsizeforremoval;
    ///Maximum allowed mean local velocity density ratio above which structure is considered highly unrelaxed.
    Double_t maxmeanlocalvelratio;
    //@}
    ///for storing a snapshot value to make halo ids unique across snapshots
    long long snapshotvalue;

    ///\name for reading gadget info with lots of extra sph, star and bh blocks
    //@{
    int gnsphblocks,gnstarblocks,gnbhblocks;
    //@}

    /// \name Extra HDF flags indicating the existence of extra baryonic/dm particle types
    //@{
    /// input naming convention
    int ihdfnameconvention;
    /// input contains dm particles
    int iusedmparticles;
    /// input contains hydro/gas particles
    int iusegasparticles;
    /// input contains star particles
    int iusestarparticles;
    /// input contains black hole/sink particles
    int iusesinkparticles;
    /// input contains wind particles
    int iusewindparticles;
    /// input contains tracer particles
    int iusetracerparticles;
    /// input contains extra dark type particles
    int iuseextradarkparticles;
    //@}

    /// if want full spherical overdensity, factor by which size is multiplied to get
    ///bucket of particles
    Double_t SphericalOverdensitySeachFac;
    ///minimum enclosed mass on which to base SO calculations, <1
    Double_t SphericalOverdensityMinHaloFac;
    ///if want to the particle IDs that are within the SO overdensity of a halo
    int iSphericalOverdensityPartList;
    /// if want to include more than just field objects (halos) in full SO calculations
    int SphericalOverdensitySeachMaxStructLevel;
    /// flag to store whether SO calculations need extra properties
    bool iSphericalOverdensityExtraFieldCalculations;
    /// \name Extra variables to store information useful in zoom simluations
    //@{
    /// store the lowest dark matter particle mass
    Double_t zoomlowmassdm;
    //@}

    ///\name extra runtime flags
    //@{
    ///scale lengths. Useful if searching single halo system and which to automatically scale linking lengths
    int iScaleLengths;

    /// \name Swift/Metis related quantitites
    //@{
    //Swift::siminfo swiftsiminfo;

    double spacedimension[3];

    /* Number of top-level cells. */
    int numcells;

    /* Number of top-level cells in each dimension. */
    int numcellsperdim;

    /* Locations of top-level cells. */
    cell_loc *cellloc;

    /*! Top-level cell width. */
    double cellwidth[3];

    /*! Inverse of the top-level cell width. */
    double icellwidth[3];

    /*! Holds the node ID of each top-level cell. */
    int *cellnodeids;

    ///whether using mesh decomposition
    bool impiusemesh;
    //@}

    /// \name options related to calculation of aperture/profile
    //@{
    int iaperturecalc;
    int aperturenum,apertureprojnum;
    vector<Double_t> aperture_values_kpc;
    vector<string> aperture_names_kpc;
    vector<Double_t> aperture_proj_values_kpc;
    vector<string> aperture_proj_names_kpc;
    int iprofilecalc, iprofilenorm, iprofilebintype;
    int profilenbins;
    int iprofilecumulative;
    string profileradnormstring;
    vector<Double_t> profile_bin_edges;
    Int_t profileminsize, profileminFOFsize;
    //@}

    /// \name options related to calculation of arbitrary overdensities masses, radii, angular momentum
    //@{
    int SOnum;
    vector<Double_t> SOthresholds_values_crit;
    vector<string> SOthresholds_names_crit;
    //@}

    /// \name options related to calculating star forming gas quantities
    //@{
    Double_t gas_sfr_threshold;
    //@}

    /// \name options related to calculating detailed hydro/star/bh properties related to chemistry/feedbac, etc
    //@{
    ///stores the name of the field
    vector<string> gas_internalprop_names;
    vector<string> star_internalprop_names;
    vector<string> bh_internalprop_names;

    ///can also store the dimensional index of the field, useful when single data
    ///set contains many related but different properties
    vector<unsigned int> gas_internalprop_index;
    vector<unsigned int> star_internalprop_index;
    vector<unsigned int> bh_internalprop_index;
    ///stores what is calculated
    ///(1 is mass weighted average, 2 mass weighted total, etc
    vector<int> gas_internalprop_function;
    vector<int> star_internalprop_function;
    vector<int> bh_internalprop_function;

    vector<string> gas_chem_names;
    vector<string> star_chem_names;
    vector<string> bh_chem_names;
    vector<unsigned int> gas_chem_index;
    vector<unsigned int> star_chem_index;
    vector<unsigned int> bh_chem_index;
    vector<int> gas_chem_function;
    vector<int> star_chem_function;
    vector<int> bh_chem_function;

    vector<string> gas_chemproduction_names;
    vector<string> star_chemproduction_names;
    vector<string> bh_chemproduction_names;
    vector<unsigned int> gas_chemproduction_index;
    vector<unsigned int> star_chemproduction_index;
    vector<unsigned int> bh_chemproduction_index;
    vector<int> gas_chemproduction_function;
    vector<int> star_chemproduction_function;
    vector<int> bh_chemproduction_function;

    vector<string> extra_dm_internalprop_names;
    vector<unsigned int> extra_dm_internalprop_index;
    vector<int> extra_dm_internalprop_function;

    ///store the output field name
    vector<string> gas_internalprop_output_names;
    vector<string> star_internalprop_output_names;
    vector<string> bh_internalprop_output_names;
    vector<string> gas_chem_output_names;
    vector<string> star_chem_output_names;
    vector<string> bh_chem_output_names;
    vector<string> gas_chemproduction_output_names;
    vector<string> star_chemproduction_output_names;
    vector<string> bh_chemproduction_output_names;
    vector<string> extra_dm_internalprop_output_names;

    ///store conversion factor from input unit to output unit
    vector<float> gas_internalprop_input_output_unit_conversion_factors;
    vector<float> star_internalprop_input_output_unit_conversion_factors;
    vector<float> bh_internalprop_input_output_unit_conversion_factors;
    vector<float> gas_chem_input_output_unit_conversion_factors;
    vector<float> star_chem_input_output_unit_conversion_factors;
    vector<float> bh_chem_input_output_unit_conversion_factors;
    vector<float> gas_chemproduction_input_output_unit_conversion_factors;
    vector<float> star_chemproduction_input_output_unit_conversion_factors;
    vector<float> bh_chemproduction_input_output_unit_conversion_factors;
    vector<float> extra_dm_internalprop_input_output_unit_conversion_factors;

    ///store output units
    vector<string> gas_internalprop_output_units;
    vector<string> star_internalprop_output_units;
    vector<string> bh_internalprop_output_units;
    vector<string> gas_chem_output_units;
    vector<string> star_chem_output_units;
    vector<string> bh_chem_output_units;
    vector<string> gas_chemproduction_output_units;
    vector<string> star_chemproduction_output_units;
    vector<string> bh_chemproduction_output_units;
    vector<string> extra_dm_internalprop_output_units;

    ///some calculations are multistage and must be paired with
    ///another calculation in the list. This is true of standard deviations
    vector<int> gas_internalprop_index_paired_calc;
    vector<int> star_internalprop_index_paired_calc;
    vector<int> bh_internalprop_index_paired_calc;
    vector<int> gas_chem_index_paired_calc;
    vector<int> star_chem_index_paired_calc;
    vector<int> bh_chem_index_paired_calc;
    vector<int> gas_chemproduction_index_paired_calc;
    vector<int> star_chemproduction_index_paired_calc;
    vector<int> bh_chemproduction_index_paired_calc;
    vector<int> extra_dm_internalprop_index_paired_calc;

    ///whether some calculations are for extra properties are aperture calculations
    bool gas_extraprop_aperture_calc;
    bool star_extraprop_aperture_calc;
    bool bh_extraprop_aperture_calc;
    bool extra_dm_extraprop_aperture_calc;

    ///easier to store information separately internally
    vector<string> gas_internalprop_names_aperture;
    vector<string> gas_chem_names_aperture;
    vector<string> gas_chemproduction_names_aperture;
    vector<string> star_internalprop_names_aperture;
    vector<string> star_chem_names_aperture;
    vector<string> star_chemproduction_names_aperture;
    vector<string> bh_internalprop_names_aperture;
    vector<string> bh_chem_names_aperture;
    vector<string> bh_chemproduction_names_aperture;
    vector<string> extra_dm_internalprop_names_aperture;

    vector<unsigned int> gas_internalprop_index_aperture;
    vector<unsigned int> gas_chem_index_aperture;
    vector<unsigned int> gas_chemproduction_index_aperture;
    vector<unsigned int> star_internalprop_index_aperture;
    vector<unsigned int> star_chem_index_aperture;
    vector<unsigned int> star_chemproduction_index_aperture;
    vector<unsigned int> bh_internalprop_index_aperture;
    vector<unsigned int> bh_chem_index_aperture;
    vector<unsigned int> bh_chemproduction_index_aperture;
    vector<unsigned int> extra_dm_internalprop_index_aperture;

    vector<int> gas_internalprop_function_aperture;
    vector<int> gas_chem_function_aperture;
    vector<int> gas_chemproduction_function_aperture;
    vector<int> star_internalprop_function_aperture;
    vector<int> star_chem_function_aperture;
    vector<int> star_chemproduction_function_aperture;
    vector<int> bh_internalprop_function_aperture;
    vector<int> bh_chem_function_aperture;
    vector<int> bh_chemproduction_function_aperture;
    vector<int> extra_dm_internalprop_function_aperture;

    vector<string> gas_internalprop_output_units_aperture;
    vector<string> star_internalprop_output_units_aperture;
    vector<string> bh_internalprop_output_units_aperture;
    vector<string> gas_chem_output_units_aperture;
    vector<string> star_chem_output_units_aperture;
    vector<string> bh_chem_output_units_aperture;
    vector<string> gas_chemproduction_output_units_aperture;
    vector<string> star_chemproduction_output_units_aperture;
    vector<string> bh_chemproduction_output_units_aperture;
    vector<string> extra_dm_internalprop_output_units_aperture;

    vector<float> gas_internalprop_input_output_unit_conversion_factors_aperture;
    vector<float> star_internalprop_input_output_unit_conversion_factors_aperture;
    vector<float> bh_internalprop_input_output_unit_conversion_factors_aperture;
    vector<float> gas_chem_input_output_unit_conversion_factors_aperture;
    vector<float> star_chem_input_output_unit_conversion_factors_aperture;
    vector<float> bh_chem_input_output_unit_conversion_factors_aperture;
    vector<float> gas_chemproduction_input_output_unit_conversion_factors_aperture;
    vector<float> star_chemproduction_input_output_unit_conversion_factors_aperture;
    vector<float> bh_chemproduction_input_output_unit_conversion_factors_aperture;
    vector<float> extra_dm_internalprop_input_output_unit_conversion_factors_aperture;

    vector<string> gas_internalprop_output_names_aperture;
    vector<string> gas_chem_output_names_aperture;
    vector<string> gas_chemproduction_output_names_aperture;
    vector<string> star_internalprop_output_names_aperture;
    vector<string> star_chem_output_names_aperture;
    vector<string> star_chemproduction_output_names_aperture;
    vector<string> bh_internalprop_output_names_aperture;
    vector<string> bh_chem_output_names_aperture;
    vector<string> bh_chemproduction_output_names_aperture;
    vector<string> extra_dm_internalprop_output_names_aperture;

    //to store the unique names that are going to be loaded from the input
    vector<string> gas_internalprop_unique_input_names;
    vector<string> gas_chem_unique_input_names;
    vector<string> gas_chemproduction_unique_input_names;
    vector<string> star_internalprop_unique_input_names;
    vector<string> star_chem_unique_input_names;
    vector<string> star_chemproduction_unique_input_names;
    vector<string> bh_internalprop_unique_input_names;
    vector<string> bh_chem_unique_input_names;
    vector<string> bh_chemproduction_unique_input_names;
    vector<string> extra_dm_internalprop_unique_input_names;

    vector<unsigned short> gas_internalprop_unique_input_indexlist;
    vector<unsigned short> gas_chem_unique_input_indexlist;
    vector<unsigned short> gas_chemproduction_unique_input_indexlist;
    vector<unsigned short> star_internalprop_unique_input_indexlist;
    vector<unsigned short> star_chem_unique_input_indexlist;
    vector<unsigned short> star_chemproduction_unique_input_indexlist;
    vector<unsigned short> bh_internalprop_unique_input_indexlist;
    vector<unsigned short> bh_chem_unique_input_indexlist;
    vector<unsigned short> bh_chemproduction_unique_input_indexlist;
    vector<unsigned short> extra_dm_internalprop_unique_input_indexlist;

    //@}

    /// \name memory related info
    //@{
    unsigned long long memuse_peak;
    unsigned long long memuse_ave;
    int memuse_nsamples;
    bool memuse_log;
    //@}

    //silly flag to store whether input has little h's in it.
    bool inputcontainslittleh;

    Options()
    {
        lengthinputconversion = 1.0;
        massinputconversion = 1.0;
        velocityinputconversion = 1.0;
        SFRinputconversion = 1.0;
        metallicityinputconversion = 1.0;
        energyinputconversion = 1.0;
        stellarageinputconversion =1.0;
        istellaragescalefactor = 1;
        isfrisssfr = 0;

        G = 1.0;
        p = 0.0;

        a = 1.0;
        H = 0.;
        h = 1.0;
        Omega_m = 1.0;
        Omega_Lambda = 0.0;
        Omega_b = 0.0;
        Omega_cdm = Omega_m;
        Omega_k = 0;
        Omega_r = 0.0;
        Omega_nu = 0.0;
        Omega_de = 0.0;
        w_de = -1.0;
        rhobg = 1.0;
        virlevel = -1;
        comove=0;
        H=100.0;//value of Hubble flow in h 1 km/s/Mpc
        MassValue=1.0;

        inputtype=IOGADGET;

        num_files=1;
        nsnapread=1;

        fname=outname=smname=pname=gname=outname=NULL;

        Bsize=32;
        Nvel=32;
        Nsearch=256;
        Ncellfac=0.01;

        iSubSearch=1;
        partsearchtype=PSTALL;
        for (int i=0;i<NPARTTYPES;i++)numpart[i]=0;
        foftype=FOFSTPROB;
        gridtype=PHYSENGRID;
        fofbgtype=FOF6D;
        idenvflag=0;
        iBaryonSearch=0;
        icmrefadjust=1;
        iIterateCM = 1;
        iLocalVelDenApproxCalcFlag = 2 ;

        Neff=-1;


        ellthreshold=1.5;
        thetaopen=0.05;
        Vratio=1.25;
        ellphys=0.2;
        MinSize=20;
        HaloMinSize=-1;
        siglevel=2.0;
        ellvel=0.5;
        ellxscale=ellvscale=1.0;
        ellhalophysfac=ellhalovelfac=1.0;
        ellhalo6dxfac=1.0;
        ellhalo6dvfac=1.25;
        ellhalo3dxfac=-1.0;

        iiterflag=0;
        ellfac=2.5;
        ellxfac=3.0;
        vfac=1.0;
        thetafac=1.0;
        nminfac=0.5;
        fmerge=0.25;

        HaloMergerSize=10000;
        HaloMergerRatio=0.2;
        HaloVelDispScale=0;
        fmergebg=0.5;
        iSingleHalo=0;
        iBoundHalos=0;
        iInclusiveHalo=0;
        iKeepFOF=0;
        iSortByBindingEnergy=1;
        iPropertyReferencePosition=PROPREFCM;
        ParticleTypeForRefenceFrame=-1;

        iLargerCellSearch=0;

        iHaloCoreSearch=0;
        iAdaptiveCoreLinking=0;
        iPhaseCoreGrowth=1;
        maxnlevelcoresearch=5;
        halocorexfac=0.5;
        halocorevfac=2.0;
        halocorenfac=0.1;
        halocoresigmafac=2.0;
        halocorenumloops=3;
        halocorexfaciter=0.75;
        halocorevfaciter=0.75;
        halocorenumfaciter=1.0;
        halocorephasedistsig=2.0;
        coresubmergemindist=0.0;
        icoresubmergewithbg=0;
        minfracsubsizeforremoval=0.75;
        maxmeanlocalvelratio=0.5;

        iverbose=0;
        iwritefof=0;
        iseparatefiles=0;
        ibinaryout=0;
        iextendedoutput=0;
        isubfindoutput=0;
        inoidoutput=0;
        icomoveunit=0;
        icosmologicalin=1;

        iextrahalooutput=0;
        iextragasoutput=0;
        iextrastaroutput=0;
        iextrainterloperoutput=0;
        isubfindproperties=0;

        iusedmparticles=1;
        iusegasparticles=1;
        iusestarparticles=1;
        iusesinkparticles=1;
        iusewindparticles=0;
        iusetracerparticles=0;
#ifdef HIGHRES
        iuseextradarkparticles=1;
#else
        iuseextradarkparticles=0;
#endif

        snapshotvalue=0;

        gnsphblocks=4;
        gnstarblocks=2;
        gnbhblocks=2;

        iScaleLengths=0;

        inputbufsize=1000000;

        mpiparticletotbufsize=-1;
        mpiparticlebufsize=-1;
        mpinprocswritesize=1;
#ifdef SWIFTINTERFACE
        impiusemesh = true;
#else
        impiusemesh = false;
#endif

        lengthtokpc=-1.0;
        velocitytokms=-1.0;
        masstosolarmass=-1.0;
#if defined(GASON) || defined(STARON) || defined(BHON)
        SFRtosolarmassperyear=-1.0;
        stellaragetoyrs=-1.0;
        metallicitytosolar=-1.0;
#endif


        lengthtokpc30pow2=30.0*30.0;
        lengthtokpc50pow2=50.0*50.0;

        SphericalOverdensitySeachFac=2.5;
        SphericalOverdensityMinHaloFac=0.05;
        iSphericalOverdensityPartList=0;
        SphericalOverdensitySeachMaxStructLevel = HALOSTYPE;
        iSphericalOverdensityExtraFieldCalculations = false;

        mpipartfac=0.1;
#if USEHDF
        ihdfnameconvention=-1;
#endif
        iaperturecalc=0;
        aperturenum=0;
        apertureprojnum=0;
        SOnum=0;

        iprofilecalc=0;
        iprofilenorm=PROFILERNORMR200CRIT;
        iprofilebintype=PROFILERBINTYPELOG;
        iprofilecumulative=0;
        profilenbins=0;
        profileminsize = profileminFOFsize = 0;
#ifdef USEOPENMP
        iopenmpfof = 1;
        openmpfofsize = ompfofsearchnum;
#endif

        iontheflyfinding = false;

        memuse_peak = 0;
        memuse_ave = 0;
        memuse_nsamples = 0;
        memuse_log = false;

<<<<<<< HEAD
        inputcontainslittleh = false;
=======
        inputcontainslittleh = true;
>>>>>>> a81f329f

    }
    Options(Options &opt) = default;
    Options& operator=(const Options&) = default;
    Options& operator=(Options&&) = default;
};

struct ConfigInfo{
    //list the name of the info
    vector<string> nameinfo;
    vector<string> datainfo;
    vector<string> datatype;

    string python_type_string(bool &x){return string("bool");}
    string python_type_string(int &x){return string("int32");}
    string python_type_string(unsigned int &x){return string("uint32");}
    string python_type_string(long long &x){return string("int64");}
    string python_type_string(unsigned long long &x){return string("uint64");}
    string python_type_string(float &x){return string("float32");}
    string python_type_string(double &x){return string("float64");}
    string python_type_string(string &x){return string("str");}

    void AddEntry(string entryname){
        nameinfo.push_back(entryname);
        datainfo.push_back("");
        datatype.push_back("");
    }
    template<typename T> void AddEntry(string entryname, T entry){
        nameinfo.push_back(entryname);
        datainfo.push_back(to_string(entry));
        datatype.push_back(python_type_string(entry));
    }
    template<typename T> void AddEntry(string entryname, vector<T> entries){
        if (entries.size() == 0) return;
        T val = entries[0];
        nameinfo.push_back(entryname);
        string datastring=string("");
        for (auto &x:entries) {datastring+=to_string(x);datastring+=string(",");}
        datainfo.push_back(datastring);
        datatype.push_back(python_type_string(val));
    }
    template<typename T> void AddEntry(string entryname, vector<T> entries1, vector<T> entries2){
        if (entries1.size() + entries2.size() == 0) return;
        T val = entries1[0];
        nameinfo.push_back(entryname);
        string datastring=string("");
        for (auto &x:entries1) {datastring+=to_string(x);datastring+=string(",");}
        for (auto &x:entries2) {datastring+=to_string(x);datastring+=string(",");}
        datainfo.push_back(datastring);
        datatype.push_back(python_type_string(val));
    }
    void AddEntry(string entryname, string entry){
        nameinfo.push_back(entryname);
        datainfo.push_back(entry);
        datatype.push_back(python_type_string(entry));
    }
    void AddEntry(string entryname, vector<string> entries){
        if (entries.size() == 0) return;
        string val = entries[0];
        nameinfo.push_back(entryname);
        string datastring=string("");
        for (auto &x:entries) {datastring+=x;datastring+=string(",");}
        datainfo.push_back(datastring);
        datatype.push_back(python_type_string(val));
    }
    void AddEntry(string entryname, vector<string> entries1, vector<string> entries2){
        if (entries1.size() + entries2.size() == 0) return;
        string val = entries1[0];
        nameinfo.push_back(entryname);
        string datastring=string("");
        for (auto &x:entries1) {datastring+=x;datastring+=string(",");}
        for (auto &x:entries2) {datastring+=x;datastring+=string(",");}
        datainfo.push_back(datastring);
        datatype.push_back(python_type_string(val));
    }

    ConfigInfo(Options &opt);
};

struct SimInfo{
    //list the name of the info
    vector<string> nameinfo;
    vector<string> datainfo;
    vector<string> datatype;

    string python_type_string(int &x){return string("int32");}
    string python_type_string(unsigned int &x){return string("uint32");}
    string python_type_string(long &x){return string("int64");}
    string python_type_string(unsigned long &x){return string("uint64");}
    string python_type_string(float &x){return string("float32");}
    string python_type_string(double &x){return string("float64");}

    SimInfo(Options &opt){
        //if compiler is super old and does not have at least std 11 implementation to_string does not exist
#ifndef OLDCCOMPILER
        nameinfo.push_back("Cosmological_Sim");
        datainfo.push_back(to_string(opt.icosmologicalin));
        datatype.push_back(python_type_string(opt.icosmologicalin));
        if (opt.icosmologicalin) {
            nameinfo.push_back("ScaleFactor");
            datainfo.push_back(to_string(opt.a));
            datatype.push_back(python_type_string(opt.a));
            nameinfo.push_back("h_val");
            datainfo.push_back(to_string(opt.h));
            datatype.push_back(python_type_string(opt.h));
            nameinfo.push_back("Omega_m");
            datainfo.push_back(to_string(opt.Omega_m));
            datatype.push_back(python_type_string(opt.Omega_m));
            nameinfo.push_back("Omega_Lambda");
            datainfo.push_back(to_string(opt.Omega_Lambda));
            datatype.push_back(python_type_string(opt.Omega_Lambda));
            nameinfo.push_back("Omega_cdm");
            datainfo.push_back(to_string(opt.Omega_cdm));
            datatype.push_back(python_type_string(opt.Omega_cdm));
            nameinfo.push_back("Omega_b");
            datainfo.push_back(to_string(opt.Omega_b));
            datatype.push_back(python_type_string(opt.Omega_b));
            nameinfo.push_back("w_of_DE");
            datainfo.push_back(to_string(opt.w_de));
            datatype.push_back(python_type_string(opt.w_de));
            nameinfo.push_back("Period");
            datainfo.push_back(to_string(opt.p));
            datatype.push_back(python_type_string(opt.p));
            nameinfo.push_back("Hubble_unit");
            datainfo.push_back(to_string(opt.H));
            datatype.push_back(python_type_string(opt.H));
        }
        else{
            nameinfo.push_back("Time");
            datainfo.push_back(to_string(opt.a));
            datatype.push_back(python_type_string(opt.a));
            nameinfo.push_back("Period");
            datainfo.push_back(to_string(opt.p));
            datatype.push_back(python_type_string(opt.p));
        }

        //units
        nameinfo.push_back("Length_unit");
        datainfo.push_back(to_string(opt.lengthinputconversion));
        datatype.push_back(python_type_string(opt.lengthinputconversion));
        nameinfo.push_back("Velocity_unit");
        datainfo.push_back(to_string(opt.velocityinputconversion));
        datatype.push_back(python_type_string(opt.velocityinputconversion));
        nameinfo.push_back("Mass_unit");
        datainfo.push_back(to_string(opt.massinputconversion));
        datatype.push_back(python_type_string(opt.massinputconversion));
        nameinfo.push_back("Gravity");
        datainfo.push_back(to_string(opt.G));
        datatype.push_back(python_type_string(opt.G));
#ifdef NOMASS
        nameinfo.push_back("Mass_value");
        datainfo.push_back(to_string(opt.MassValue));
        datatype.push_back(python_type_string(opt.MassValue));
#endif

#endif
    }
};


struct UnitInfo{
    //list the name of the info
    vector<string> nameinfo;
    vector<string> datainfo;
    vector<string> datatype;

    string python_type_string(int &x){return string("int32");}
    string python_type_string(unsigned int &x){return string("uint32");}
    string python_type_string(long &x){return string("int64");}
    string python_type_string(unsigned long &x){return string("uint64");}
    string python_type_string(float &x){return string("float32");}
    string python_type_string(double &x){return string("float64");}

    UnitInfo(Options &opt){
        //if compiler is super old and does not have at least std 11 implementation to_string does not exist
#ifndef OLDCCOMPILER
        nameinfo.push_back("Cosmological_Sim");
        datainfo.push_back(to_string(opt.icosmologicalin));
        datatype.push_back(python_type_string(opt.icosmologicalin));
        nameinfo.push_back("Comoving_or_Physical");
        datainfo.push_back(to_string(opt.icomoveunit));
        datatype.push_back(python_type_string(opt.icomoveunit));
        //units
        nameinfo.push_back("Length_unit_to_kpc");
        datainfo.push_back(to_string(opt.lengthtokpc));
        datatype.push_back(python_type_string(opt.lengthtokpc));
        nameinfo.push_back("Velocity_unit_to_kms");
        datainfo.push_back(to_string(opt.velocitytokms));
        datatype.push_back(python_type_string(opt.velocitytokms));
        nameinfo.push_back("Mass_unit_to_solarmass");
        datainfo.push_back(to_string(opt.masstosolarmass));
        datatype.push_back(python_type_string(opt.masstosolarmass));
#if defined(GASON) || defined(STARON) || defined(BHON)
        nameinfo.push_back("Metallicity_unit_to_solar");
        datainfo.push_back(to_string(opt.metallicitytosolar));
        datatype.push_back(python_type_string(opt.metallicitytosolar));
        nameinfo.push_back("SFR_unit_to_solarmassperyear");
        datainfo.push_back(to_string(opt.SFRtosolarmassperyear));
        datatype.push_back(python_type_string(opt.SFRtosolarmassperyear));
        nameinfo.push_back("Stellar_age_unit_to_yr");
        datainfo.push_back(to_string(opt.stellaragetoyrs));
        datatype.push_back(python_type_string(opt.stellaragetoyrs));
#endif
#endif
    }
};

/// N-dim grid cell
struct GridCell
{
    int ndim;
    Int_t gid;
    //middle of cell, and boundaries of cell
    Double_t xm[6], xbl[6],xbu[6];
    //mass, radial size of in cell
    Double_t mass, rsize;
    //number of particles in cell
    Int_t nparts,*nindex;
    //neighbouring grid cells and distance from cell centers
    Int_t nnidcells[MAXNGRID];
    Double_t nndist[MAXNGRID];
    Double_t den;
    GridCell(int N=3){
        ndim=N;
        nparts=0;
        den=0;
    }
    ~GridCell(){
        if (nparts>0)delete[] nindex;
    }
};

/*! structure stores bulk properties like
    \f$ m,\ (x,y,z)_{\rm cm},\ (vx,vy,vz)_{\rm cm},\ V_{\rm max},\ R_{\rm max}, \f$
    which is calculated in \ref substructureproperties.cxx
*/
struct PropData
{
    ///\name order in structure hierarchy and number of subhaloes
    //@{
    long long haloid,hostid,directhostid, hostfofid;
    Int_t numsubs;
    //@}

    ///\name properties of total object including DM, gas, stars, bh, etc
    //@{
    ///number of particles
    Int_t num;
    ///number of particles in FOF envelop
    Int_t gNFOF,gN6DFOF;
    ///centre of mass
    Coordinate gcm, gcmvel;
    ///Position of most bound particle, and also of particle with min potential
    Coordinate gposmbp, gvelmbp, gposminpot, gvelminpot;
    ///\name physical properties regarding mass, size
    //@{
    Double_t gmass,gsize,gMvir,gRvir,gRcm,gRmbp,gRminpot,gmaxvel,gRmaxvel,gMmaxvel,gRhalfmass,gMassTwiceRhalfmass;
    Double_t gM200c,gR200c,gM200m,gR200m,gMFOF,gM6DFOF,gM500c,gR500c,gMBN98,gRBN98;
    //to store exclusive masses of halo ignoring substructure
    Double_t gMvir_excl,gRvir_excl,gM200c_excl,gR200c_excl,gM200m_excl,gR200m_excl,gMBN98_excl,gRBN98_excl;
    //@}
    ///\name physical properties for shape/mass distribution
    //@{
    ///axis ratios
    Double_t gq,gs;
    ///eigenvector
    Matrix geigvec;
    //@}
    ///\name physical properties for velocity
    //@{
    ///velocity dispersion
    Double_t gsigma_v;
    ///dispersion tensor
    Matrix gveldisp;
    //@}
    ///physical properties for dynamical state
    Double_t Efrac,Pot,T;
    ///physical properties for angular momentum
    Coordinate gJ;
    Coordinate gJ200m, gJ200c, gJBN98;
    ///physical properties for angular momentum exclusive
    Coordinate gJ200m_excl, gJ200c_excl, gJBN98_excl;
    ///Keep track of position of least unbound particle and most bound particle pid and minimum potential
    Int_t iunbound,ibound, iminpot;
    ///Type of structure
    int stype;
    ///concentration (and related quantity used to calculate a concentration)
    Double_t cNFW, VmaxVvir2;
    ///Bullock & Peebles spin parameters
    Double_t glambda_B,glambda_P;
    ///measure of rotational support
    Double_t Krot;
    //@}

    ///\name halo properties within RVmax
    //@{
    Double_t RV_q,RV_s;
    Matrix RV_eigvec;
    Double_t RV_sigma_v;
    Matrix RV_veldisp;
    Coordinate RV_J;
    Double_t RV_lambda_B,RV_lambda_P;
    Double_t RV_Krot;
    //@}

    ///\name radial profiles
    //@{
    vector<unsigned int> aperture_npart;
    vector<float> aperture_mass;
    vector<float> aperture_veldisp;
    vector<float> aperture_vrdisp;
    vector<float> aperture_rhalfmass;
    vector<Coordinate> aperture_mass_proj;
    vector<Coordinate> aperture_rhalfmass_proj;
    vector<Coordinate> aperture_L;
    vector<unsigned int> profile_npart;
    vector<unsigned int> profile_npart_inclusive;
    vector<float> profile_mass;
    vector<float> profile_mass_inclusive;
    vector<Coordinate> profile_L;
    #if defined(GASON) || defined(STARON) || defined(BHON)
    vector<unsigned int> aperture_npart_dm;
    vector<float> aperture_mass_dm;
    vector<float> aperture_veldisp_dm;
    vector<float> aperture_vrdisp_dm;
    vector<float> aperture_rhalfmass_dm;
    #endif
    //@}

    vector<Double_t> SO_mass, SO_radius;
    vector<Coordinate> SO_angularmomentum;

#ifdef GASON
    ///\name gas specific quantities
    //@{
    ///number of particles
    int n_gas;
    ///mass
    Double_t M_gas, M_gas_rvmax, M_gas_30kpc, M_gas_50kpc, M_gas_500c;
    ///mass in spherical overdensities
    Double_t M_200crit_gas, M_200mean_gas, M_BN98_gas;
    ///mass in spherical overdensities inclusive of all masses
    Double_t M_200crit_excl_gas, M_200mean_excl_gas, M_BN98_excl_gas;
    ///pos/vel info
    Coordinate cm_gas,cmvel_gas;
    ///velocity/angular momentum info
    Double_t Krot_gas;
    Coordinate L_gas;
    ///physical properties for angular momentum (can be inclusive or exclusive )
    Coordinate L_200crit_gas, L_200mean_gas, L_BN98_gas;
    ///physical properties for angular momentum exclusiveto object
    Coordinate L_200crit_excl_gas, L_200mean_excl_gas, L_BN98_excl_gas;
    //dispersion
    Matrix veldisp_gas;
    ///morphology
    Double_t MassTwiceRhalfmass_gas, Rhalfmass_gas, q_gas, s_gas;
    Matrix eigvec_gas;
    ///mass weighted sum of temperature, metallicty, star formation rate
    Double_t Temp_gas, Z_gas, SFR_gas;
    ///mean temperature,metallicty,star formation rate
    Double_t Temp_mean_gas, Z_mean_gas, SFR_mean_gas;
    ///physical properties for dynamical state
    Double_t Efrac_gas, Pot_gas, T_gas;
    //@}

    ///\name gas radial profiles
    //@{
    vector<unsigned int> aperture_npart_gas;
    vector<float> aperture_mass_gas;
    vector<float> aperture_veldisp_gas;
    vector<float> aperture_vrdisp_gas;
    vector<float> aperture_SFR_gas;
    vector<float> aperture_Z_gas;
    vector<float> aperture_rhalfmass_gas;
    vector<Coordinate> aperture_L_gas;
    vector<Coordinate> aperture_mass_proj_gas;
    vector<Coordinate> aperture_rhalfmass_proj_gas;
    vector<Coordinate> aperture_SFR_proj_gas;
    vector<Coordinate> aperture_Z_proj_gas;
    vector<unsigned int> profile_npart_gas;
    vector<unsigned int> profile_npart_inclusive_gas;
    vector<float> profile_mass_gas;
    vector<float> profile_mass_inclusive_gas;
    vector<Coordinate> profile_L_gas;
    //@}

    vector<Double_t> SO_mass_gas;
    vector<Coordinate> SO_angularmomentum_gas;
#ifdef STARON
    ///\name star forming gas specific quantities
    //@{
    ///number of particles
    int n_gas_sf;
    ///mass
    Double_t M_gas_sf, M_gas_sf_rvmax,M_gas_sf_30kpc,M_gas_sf_50kpc, M_gas_sf_500c;
    ///mass in spherical overdensities
    Double_t M_200crit_gas_sf, M_200mean_gas_sf, M_BN98_gas_sf;
    ///mass in spherical overdensities inclusive of all masses
    Double_t M_200crit_excl_gas_sf, M_200mean_excl_gas_sf, M_BN98_excl_gas_sf;
    ///velocity/angular momentum info
    Double_t Krot_gas_sf;
    Coordinate L_gas_sf;
    ///physical properties for angular momentum (can be inclusive or exclusive )
    Coordinate L_200crit_gas_sf, L_200mean_gas_sf, L_BN98_gas_sf;
    ///physical properties for angular momentum exclusiveto object
    Coordinate L_200crit_excl_gas_sf, L_200mean_excl_gas_sf, L_BN98_excl_gas_sf;
    //dispersion
    Double_t sigV_gas_sf;
    ///morphology
    Double_t MassTwiceRhalfmass_gas_sf, Rhalfmass_gas_sf, q_gas_sf, s_gas_sf;
    ///mass weighted sum of temperature, metallicty, star formation rate
    Double_t Temp_gas_sf, Z_gas_sf, SFR_gas_sf;
    ///mean temperature,metallicty,star formation rate
    Double_t Temp_mean_gas_sf, Z_mean_gas_sf, SFR_mean_gas_sf;
    //@}

    ///\name gas star forming radial profiles
    //@{
    vector<unsigned int> aperture_npart_gas_sf;
    vector<float> aperture_mass_gas_sf;
    vector<float> aperture_veldisp_gas_sf;
    vector<float> aperture_vrdisp_gas_sf;
    vector<float> aperture_rhalfmass_gas_sf;
    vector<float> aperture_Z_gas_sf;
    vector<Coordinate> aperture_L_gas_sf;
    vector<Coordinate> aperture_mass_proj_gas_sf;
    vector<Coordinate> aperture_rhalfmass_proj_gas_sf;
    vector<Coordinate> aperture_Z_proj_gas_sf;
    vector<unsigned int> profile_npart_gas_sf;
    vector<unsigned int> profile_npart_inclusive_gas_sf;
    vector<float> profile_mass_gas_sf;
    vector<float> profile_mass_inclusive_gas_sf;
    vector<Coordinate> profile_L_gas_sf;
    //@}

    vector<Double_t> SO_mass_gas_sf;
    vector<Coordinate> SO_angularmomentum_gas_sf;

    ///\name star forming gas specific quantities
    //@{
    ///number of particles
    int n_gas_nsf;
    ///mass
    Double_t M_gas_nsf, M_gas_nsf_rvmax,M_gas_nsf_30kpc,M_gas_nsf_50kpc, M_gas_nsf_500c;
    ///mass in spherical overdensities
    Double_t M_200crit_gas_nsf, M_200mean_gas_nsf, M_BN98_gas_nsf;
    ///mass in spherical overdensities inclusive of all masses
    Double_t M_200crit_excl_gas_nsf, M_200mean_excl_gas_nsf, M_BN98_excl_gas_nsf;
    ///velocity/angular momentum info
    Double_t Krot_gas_nsf;
    Coordinate L_gas_nsf;
    ///physical properties for angular momentum (can be inclusive or exclusive )
    Coordinate L_200crit_gas_nsf, L_200mean_gas_nsf, L_BN98_gas_nsf;
    ///physical properties for angular momentum exclusiveto object
    Coordinate L_200crit_excl_gas_nsf, L_200mean_excl_gas_nsf, L_BN98_excl_gas_nsf;
    //dispersion
    Double_t sigV_gas_nsf;
    ///morphology
    Double_t MassTwiceRhalfmass_gas_nsf, Rhalfmass_gas_nsf, q_gas_nsf, s_gas_nsf;
    ///mass weighted sum of temperature, metallicty, star formation rate
    Double_t Temp_gas_nsf, Z_gas_nsf;
    ///mean temperature,metallicty,star formation rate
    Double_t Temp_mean_gas_nsf, Z_mean_gas_nsf;
    //@}

    ///\name gas star forming radial profiles
    //@{
    vector<unsigned int> aperture_npart_gas_nsf;
    vector<float> aperture_mass_gas_nsf;
    vector<float> aperture_veldisp_gas_nsf;
    vector<float> aperture_vrdisp_gas_nsf;
    vector<float> aperture_rhalfmass_gas_nsf;
    vector<float> aperture_Z_gas_nsf;
    vector<Coordinate> aperture_L_gas_nsf;
    vector<Coordinate> aperture_mass_proj_gas_nsf;
    vector<Coordinate> aperture_rhalfmass_proj_gas_nsf;
    vector<Coordinate> aperture_Z_proj_gas_nsf;
    vector<unsigned int> profile_npart_gas_nsf;
    vector<unsigned int> profile_npart_inclusive_gas_nsf;
    vector<float> profile_mass_gas_nsf;
    vector<float> profile_mass_inclusive_gas_nsf;
    vector<Coordinate> profile_L_gas_nsf;
    //@}

    vector<Double_t> SO_mass_gas_nsf;
    vector<Coordinate> SO_angularmomentum_gas_nsf;
#endif
#endif

#ifdef STARON
    ///\name star specific quantities
    //@{
    ///number of particles
    int n_star;
    ///mass
    Double_t M_star, M_star_rvmax, M_star_30kpc, M_star_50kpc, M_star_500c;
    ///mass in spherical overdensities
    Double_t M_200crit_star, M_200mean_star, M_BN98_star;
    ///mass in spherical overdensities inclusive of all masses
    Double_t M_200crit_excl_star, M_200mean_excl_star, M_BN98_excl_star;
    ///pos/vel info
    Coordinate cm_star,cmvel_star;
    ///velocity/angular momentum info
    Double_t Krot_star;
    Coordinate L_star;
    ///physical properties for angular momentum (can be inclusive or exclusive )
    Coordinate L_200crit_star, L_200mean_star, L_BN98_star;
    ///physical properties for angular momentum exclusiveto object
    Coordinate L_200crit_excl_star, L_200mean_excl_star, L_BN98_excl_star;
    Matrix veldisp_star;
    ///morphology
    Double_t MassTwiceRhalfmass_star, Rhalfmass_star,q_star,s_star;
    Matrix eigvec_star;
    ///mean age,metallicty
    Double_t t_star,Z_star;
    ///mean age,metallicty
    Double_t t_mean_star,Z_mean_star;
    ///physical properties for dynamical state
    Double_t Efrac_star,Pot_star,T_star;
    //@}

    ///\name stellar radial profiles
    //@{
    vector<unsigned int> aperture_npart_star;
    vector<float> aperture_mass_star;
    vector<float> aperture_veldisp_star;
    vector<float> aperture_vrdisp_star;
    vector<float> aperture_rhalfmass_star;
    vector<float> aperture_Z_star;
    vector<Coordinate> aperture_L_star;
    vector<Coordinate> aperture_mass_proj_star;
    vector<Coordinate> aperture_rhalfmass_proj_star;
    vector<Coordinate> aperture_Z_proj_star;
    vector<unsigned int> profile_npart_star;
    vector<unsigned int> profile_npart_inclusive_star;
    vector<float> profile_mass_star;
    vector<float> profile_mass_inclusive_star;
    vector<Coordinate> profile_L_star;
    //@}

    vector<Double_t> SO_mass_star;
    vector<Coordinate> SO_angularmomentum_star;
#endif

#ifdef BHON
    ///\name black hole specific quantities
    //@{
    ///number of BH
    int n_bh;
    ///mass
    Double_t M_bh, M_bh_mostmassive;
    ///mean accretion rate, metallicty
    Double_t acc_bh, acc_bh_mostmassive;

    ///\name blackhole aperture/radial profiles
    //@{
    vector<int> aperture_npart_bh;
    vector<float> aperture_mass_bh;
    vector<Coordinate> aperture_L_bh;
    //@}

    vector<Double_t> SO_mass_bh;
    vector<Coordinate> SO_angularmomentum_bh;
    //@}
#endif

#ifdef HIGHRES
    ///\name low resolution interloper particle specific quantities
    //@{
    ///number of interloper low res particles
    int n_interloper;
    ///mass
    Double_t M_interloper;
    ///mass in spherical overdensities
    Double_t M_200crit_interloper, M_200mean_interloper, M_BN98_interloper;
    ///mass in spherical overdensities inclusive of all masses
    Double_t M_200crit_excl_interloper, M_200mean_excl_interloper, M_BN98_excl_interloper;

    vector<unsigned int> aperture_npart_interloper;
    vector<float> aperture_mass_interloper;
    vector<unsigned int> profile_npart_interloper;
    vector<unsigned int> profile_npart_inclusive_interloper;
    vector<float> profile_mass_interloper;
    vector<float> profile_mass_inclusive_interloper;

    vector<Double_t> SO_mass_interloper;
    //@}
#endif

    /// \name extra hydro/star/bh properties such as chemistry/feedback/metal production

    //@{
#if defined(GASON)
    HydroProperties hydroprop;
    vector<HydroProperties> aperture_properties_gas;
#if defined(STARON)
    vector<HydroProperties> aperture_properties_gas_sf;
    vector<HydroProperties> aperture_properties_gas_nsf;
#endif
#endif
#if defined(STARON)
    StarProperties starprop;
    vector<StarProperties> aperture_properties_star;
#endif
#if defined(BHON)
    BHProperties bhprop;
    vector<BHProperties> aperture_properties_bh;
#endif
#if defined(EXTRADMON)
    Int_t n_dm;
    ExtraDMProperties extradmprop;
    vector<ExtraDMProperties> aperture_properties_extra_dm;
#endif
    //@}

    PropData()
    {
        num=gNFOF=gN6DFOF=0;
        gmass=gsize=gRmbp=gmaxvel=gRmaxvel=gRvir=gR200m=gR200c=gRhalfmass=gMassTwiceRhalfmass=Efrac=Pot=T=0.;
        gMFOF=gM6DFOF=0;
        gM500c=gR500c=0;
        gMBN98=gRBN98=0;
        gcm[0]=gcm[1]=gcm[2]=gcmvel[0]=gcmvel[1]=gcmvel[2]=0.;
        gJ[0]=gJ[1]=gJ[2]=0;
        gJ200m[0]=gJ200m[1]=gJ200m[2]=0;
        gJ200c[0]=gJ200c[1]=gJ200c[2]=0;
        gJBN98[0]=gJBN98[1]=gJBN98[2]=0;
        gveldisp=Matrix(0.);
        gq=gs=1.0;
        Krot=0.;

        gM200m_excl=gM200c_excl=gMBN98_excl=0;
        gR200m_excl=gR200c_excl=gRBN98_excl=0;
        gJ200m_excl[0]=gJ200m_excl[1]=gJ200m_excl[2]=0;
        gJ200c_excl[0]=gJ200c_excl[1]=gJ200c_excl[2]=0;
        gJBN98_excl[0]=gJBN98_excl[1]=gJBN98_excl[2]=0;

        RV_sigma_v=0;
        RV_q=RV_s=1.;
        RV_J[0]=RV_J[1]=RV_J[2]=0;
        RV_veldisp=Matrix(0.);
        RV_eigvec=Matrix(0.);
        RV_lambda_B=RV_lambda_P=RV_Krot=0;

#ifdef GASON
        M_gas_rvmax=M_gas_30kpc=M_gas_50kpc=0;
        n_gas=M_gas=Efrac_gas=0;
        cm_gas[0]=cm_gas[1]=cm_gas[2]=cmvel_gas[0]=cmvel_gas[1]=cmvel_gas[2]=0.;
        L_gas[0]=L_gas[1]=L_gas[2]=0;
        q_gas=s_gas=1.0;
        MassTwiceRhalfmass_gas=Rhalfmass_gas=0;
        eigvec_gas=Matrix(1,0,0,0,1,0,0,0,1);
        Temp_gas=Z_gas=SFR_gas=0.0;
        Temp_mean_gas=Z_mean_gas=SFR_mean_gas=0.0;
        veldisp_gas=Matrix(0.);
        Krot_gas=T_gas=Pot_gas=0;

        M_200mean_gas=M_200crit_gas=M_BN98_gas=0;
        M_200mean_excl_gas=M_200crit_excl_gas=M_BN98_excl_gas=0;
        L_200crit_gas[0]=L_200crit_gas[1]=L_200crit_gas[2]=0;
        L_200mean_gas[0]=L_200mean_gas[1]=L_200mean_gas[2]=0;
        L_BN98_gas[0]=L_BN98_gas[1]=L_BN98_gas[2]=0;
        L_200crit_excl_gas[0]=L_200crit_excl_gas[1]=L_200crit_excl_gas[2]=0;
        L_200mean_excl_gas[0]=L_200mean_excl_gas[1]=L_200mean_excl_gas[2]=0;
        L_BN98_excl_gas[0]=L_BN98_excl_gas[1]=L_BN98_excl_gas[2]=0;
#ifdef STARON
        n_gas_sf = n_gas_nsf = 0;
        M_gas_sf=M_gas_sf_rvmax=M_gas_sf_30kpc=M_gas_sf_50kpc=0;
        L_gas_sf[0]=L_gas_sf[1]=L_gas_sf[2]=0;
        q_gas_sf=s_gas_sf=1.0;
        MassTwiceRhalfmass_gas_sf=Rhalfmass_gas_sf=0;
        Temp_gas_sf=Z_gas_sf=0.0;
        Temp_mean_gas_sf=Z_mean_gas_sf=0.0;
        sigV_gas_sf=0;

        M_200mean_gas_sf=M_200crit_gas_sf=M_BN98_gas_sf=0;
        M_200mean_excl_gas_sf=M_200crit_excl_gas_sf=M_BN98_excl_gas_sf=0;
        L_200crit_gas_sf[0]=L_200crit_gas_sf[1]=L_200crit_gas_sf[2]=0;
        L_200mean_gas_sf[0]=L_200mean_gas_sf[1]=L_200mean_gas_sf[2]=0;
        L_BN98_gas_sf[0]=L_BN98_gas_sf[1]=L_BN98_gas_sf[2]=0;
        L_200crit_excl_gas_sf[0]=L_200crit_excl_gas_sf[1]=L_200crit_excl_gas_sf[2]=0;
        L_200mean_excl_gas_sf[0]=L_200mean_excl_gas_sf[1]=L_200mean_excl_gas_sf[2]=0;
        L_BN98_excl_gas_sf[0]=L_BN98_excl_gas_sf[1]=L_BN98_excl_gas_sf[2]=0;

        M_gas_nsf=M_gas_nsf_rvmax=M_gas_nsf_30kpc=M_gas_nsf_50kpc=0;
        L_gas_nsf[0]=L_gas_nsf[1]=L_gas_nsf[2]=0;
        q_gas_nsf=s_gas_nsf=1.0;
        MassTwiceRhalfmass_gas_nsf=Rhalfmass_gas_nsf=0;
        Temp_gas_nsf=Z_gas_nsf=0.0;
        Temp_mean_gas_nsf=Z_mean_gas_nsf=0.0;
        sigV_gas_nsf=0;
        M_200mean_gas_nsf=M_200crit_gas_nsf=M_BN98_gas_nsf=0;
        M_200mean_excl_gas_nsf=M_200crit_excl_gas_nsf=M_BN98_excl_gas_nsf=0;
        L_200crit_gas_nsf[0]=L_200crit_gas_nsf[1]=L_200crit_gas_nsf[2]=0;
        L_200mean_gas_nsf[0]=L_200mean_gas_nsf[1]=L_200mean_gas_nsf[2]=0;
        L_BN98_gas_nsf[0]=L_BN98_gas_nsf[1]=L_BN98_gas_nsf[2]=0;
        L_200crit_excl_gas_nsf[0]=L_200crit_excl_gas_nsf[1]=L_200crit_excl_gas_nsf[2]=0;
        L_200mean_excl_gas_nsf[0]=L_200mean_excl_gas_nsf[1]=L_200mean_excl_gas_nsf[2]=0;
        L_BN98_excl_gas_nsf[0]=L_BN98_excl_gas_nsf[1]=L_BN98_excl_gas_nsf[2]=0;
#endif
#endif
#ifdef STARON
        M_star_rvmax=M_star_30kpc=M_star_50kpc=0;
        n_star=M_star=Efrac_star=0;
        cm_star[0]=cm_star[1]=cm_star[2]=cmvel_star[0]=cmvel_star[1]=cmvel_star[2]=0.;
        L_star[0]=L_star[1]=L_star[2]=0;
        q_star=s_star=1.0;
        MassTwiceRhalfmass_star=Rhalfmass_star=0;
        eigvec_star=Matrix(1,0,0,0,1,0,0,0,1);
        t_star=Z_star=0.;
        t_mean_star=Z_mean_star=0.;
        veldisp_star=Matrix(0.);
        Krot_star=T_star=Pot_star=0;

        M_200mean_star=M_200crit_star=M_BN98_star=0;
        M_200mean_excl_star=M_200crit_excl_star=M_BN98_excl_star=0;
        L_200crit_star[0]=L_200crit_star[1]=L_200crit_star[2]=0;
        L_200mean_star[0]=L_200mean_star[1]=L_200mean_star[2]=0;
        L_BN98_star[0]=L_BN98_star[1]=L_BN98_star[2]=0;
        L_200crit_excl_star[0]=L_200crit_excl_star[1]=L_200crit_excl_star[2]=0;
        L_200mean_excl_star[0]=L_200mean_excl_star[1]=L_200mean_excl_star[2]=0;
        L_BN98_excl_star[0]=L_BN98_excl_star[1]=L_BN98_excl_star[2]=0;
#endif
#ifdef BHON
        n_bh=M_bh=0;
        M_bh_mostmassive=0;
        acc_bh=0;
        acc_bh_mostmassive=0;
#endif
#ifdef HIGHRES
        n_interloper=M_interloper=0;
#endif
#ifdef EXTRADMON
        n_dm = 0;
#endif
    }
    ///equals operator, useful if want inclusive information before substructure search
    PropData& operator=(const PropData &p) = default;
    /*
    PropData& operator=(const PropData &p) {
        num=p.num;
        gcm=p.gcm;gcmvel=p.gcmvel;
        gposmbp=p.gposmbp;gvelmbp=p.gvelmbp;
        gposminpot=p.gposminpot;gvelminpot=p.gvelminpot;
        gmass=p.gmass;gsize=p.gsize;
        gMvir=p.gMvir;gRvir=p.gRvir;gRmbp=p.gRmbp;
        gmaxvel=gmaxvel=p.gmaxvel;gRmaxvel=p.gRmaxvel;gMmaxvel=p.gMmaxvel;
        gM200c=p.gM200c;gR200c=p.gR200c;
        gM200m=p.gM200m;gR200m=p.gR200m;
        gM500c=p.gM500c;gR500c=p.gR500c;
        gMBN98=p.gMBN98;gRBN98=p.gRBN98;
        gNFOF=p.gNFOF;
        gMFOF=p.gMFOF;

        gM200c_excl=p.gM200c_excl;gR200c_excl=p.gR200c_excl;
        gM200m_excl=p.gM200m_excl;gR200m_excl=p.gR200m_excl;
        gMBN98_excl=p.gMBN98_excl;gRBN98_excl=p.gRBN98_excl;
        gJ=p.gJ;
        gJ200c=p.gJ200c;
        gJ200m=p.gJ200m;
        gJBN98=p.gJBN98;
        gJ200c_excl=p.gJ200c_excl;
        gJ200m_excl=p.gJ200m_excl;
        gJBN98_excl=p.gJBN98_excl;

        ///expand to copy all the gas, star, bh, stuff
#ifdef GASON
        M_200mean_gas=p.M_200mean_gas;
        M_200crit_gas=p.M_200crit_gas;
        M_BN98_gas=p.M_BN98_gas;
        M_200mean_excl_gas=p.M_200mean_excl_gas;
        M_200crit_excl_gas=p.M_200crit_excl_gas;
        M_BN98_excl_gas=p.M_BN98_excl_gas;
        L_200mean_gas=p.L_200mean_gas;
        L_200crit_gas=p.L_200crit_gas;
        L_BN98_gas=p.L_BN98_gas;
        L_200mean_excl_gas=p.L_200mean_excl_gas;
        L_200crit_excl_gas=p.L_200crit_excl_gas;
        L_BN98_excl_gas=p.L_BN98_excl_gas;
#ifdef STARON
        M_200mean_gas_sf=p.M_200mean_gas_sf;
        M_200crit_gas_sf=p.M_200crit_gas_sf;
        M_BN98_gas_sf=p.M_BN98_gas_sf;
        M_200mean_excl_gas_sf=p.M_200mean_excl_gas_sf;
        M_200crit_excl_gas_sf=p.M_200crit_excl_gas_sf;
        M_BN98_excl_gas_sf=p.M_BN98_excl_gas_sf;
        L_200mean_gas_sf=p.L_200mean_gas_sf;
        L_200crit_gas_sf=p.L_200crit_gas_sf;
        L_BN98_gas_sf=p.L_BN98_gas_sf;
        L_200mean_excl_gas_sf=p.L_200mean_excl_gas_sf;
        L_200crit_excl_gas_sf=p.L_200crit_excl_gas_sf;
        L_BN98_excl_gas_sf=p.L_BN98_excl_gas_sf;

        M_200mean_gas_nsf=p.M_200mean_gas_nsf;
        M_200crit_gas_nsf=p.M_200crit_gas_nsf;
        M_BN98_gas_nsf=p.M_BN98_gas_nsf;
        M_200mean_excl_gas_nsf=p.M_200mean_excl_gas_nsf;
        M_200crit_excl_gas_nsf=p.M_200crit_excl_gas_nsf;
        M_BN98_excl_gas_nsf=p.M_BN98_excl_gas_nsf;
        L_200mean_gas_nsf=p.L_200mean_gas_nsf;
        L_200crit_gas_nsf=p.L_200crit_gas_nsf;
        L_BN98_gas_nsf=p.L_BN98_gas_nsf;
        L_200mean_excl_gas_nsf=p.L_200mean_excl_gas_nsf;
        L_200crit_excl_gas_nsf=p.L_200crit_excl_gas_nsf;
        L_BN98_excl_gas_nsf=p.L_BN98_excl_gas_nsf;
#endif
#endif
#ifdef STARON
        M_200mean_star=p.M_200mean_star;
        M_200crit_star=p.M_200crit_star;
        M_BN98_star=p.M_BN98_star;
        M_200mean_excl_star=p.M_200mean_excl_star;
        M_200crit_excl_star=p.M_200crit_excl_star;
        M_BN98_excl_star=p.M_BN98_excl_star;
        L_200mean_star=p.L_200mean_star;
        L_200crit_star=p.L_200crit_star;
        L_BN98_star=p.L_BN98_star;
        L_200mean_excl_star=p.L_200mean_excl_star;
        L_200crit_excl_star=p.L_200crit_excl_star;
        L_BN98_excl_star=p.L_BN98_excl_star;
#endif
        aperture_npart=p.aperture_npart;
        aperture_mass=p.aperture_mass;
        aperture_veldisp=p.aperture_veldisp;
        aperture_vrdisp=p.aperture_vrdisp;
        aperture_rhalfmass=p.aperture_rhalfmass;
#if defined(GASON) || defined(STARON) || defined(BHON)
        aperture_npart_dm=p.aperture_npart_dm;
        aperture_mass_dm=p.aperture_mass_dm;
        aperture_veldisp_dm=p.aperture_veldisp_dm;
        aperture_vrdisp_dm=p.aperture_vrdisp_dm;
        aperture_rhalfmass_dm=p.aperture_rhalfmass_dm;
        #endif
#ifdef GASON
        aperture_npart_gas=p.aperture_npart_gas;
        aperture_mass_gas=p.aperture_mass_gas;
        aperture_veldisp_gas=p.aperture_veldisp_gas;
        aperture_rhalfmass_gas=p.aperture_rhalfmass_gas;
#ifdef STARON
        aperture_SFR_gas=p.aperture_SFR_gas;
        aperture_Z_gas=p.aperture_Z_gas;
        aperture_npart_gas_sf=p.aperture_npart_gas_sf;
        aperture_npart_gas_nsf=p.aperture_npart_gas_nsf;
        aperture_mass_gas_sf=p.aperture_mass_gas_sf;
        aperture_mass_gas_nsf=p.aperture_mass_gas_nsf;
        aperture_veldisp_gas_sf=p.aperture_veldisp_gas_sf;
        aperture_veldisp_gas_nsf=p.aperture_veldisp_gas_nsf;
        aperture_vrdisp_gas_sf=p.aperture_vrdisp_gas_sf;
        aperture_vrdisp_gas_nsf=p.aperture_vrdisp_gas_nsf;
        aperture_rhalfmass_gas_sf=p.aperture_rhalfmass_gas_sf;
        aperture_rhalfmass_gas_nsf=p.aperture_rhalfmass_gas_nsf;
        aperture_Z_gas_sf=p.aperture_Z_gas_sf;
        aperture_Z_gas_nsf=p.aperture_Z_gas_nsf;
#endif
#endif
#ifdef STARON
        aperture_npart_star=p.aperture_npart_star;
        aperture_mass_star=p.aperture_mass_star;
        aperture_veldisp_star=p.aperture_veldisp_star;
        aperture_vrdisp_star=p.aperture_vrdisp_star;
        aperture_rhalfmass_star=p.aperture_rhalfmass_star;
        aperture_Z_star=p.aperture_Z_star;
#endif
        aperture_mass_proj=p.aperture_mass_proj;
        aperture_rhalfmass_proj=p.aperture_rhalfmass_proj;
#ifdef GASON
        aperture_mass_proj_gas=p.aperture_mass_proj_gas;
        aperture_rhalfmass_proj_gas=p.aperture_rhalfmass_proj_gas;
#ifdef STARON
        aperture_SFR_proj_gas=p.aperture_SFR_proj_gas;
        aperture_Z_proj_gas=p.aperture_Z_proj_gas;
        aperture_mass_proj_gas_sf=p.aperture_mass_proj_gas_sf;
        aperture_mass_proj_gas_nsf=p.aperture_mass_proj_gas_nsf;
        aperture_rhalfmass_proj_gas_sf=p.aperture_rhalfmass_proj_gas_sf;
        aperture_rhalfmass_proj_gas_nsf=p.aperture_rhalfmass_proj_gas_nsf;
        aperture_Z_proj_gas_sf=p.aperture_Z_proj_gas_sf;
        aperture_Z_proj_gas_nsf=p.aperture_Z_proj_gas_nsf;
#endif
#endif
#ifdef STARON
        aperture_mass_proj_star=p.aperture_mass_proj_star;
        aperture_rhalfmass_proj_star=p.aperture_rhalfmass_proj_star;
        aperture_Z_proj_star=p.aperture_Z_proj_star;
#endif
        profile_npart=p.profile_npart;
        profile_mass=p.profile_mass;
        profile_npart_inclusive=p.profile_npart_inclusive;
        profile_mass_inclusive=p.profile_mass_inclusive;
#ifdef GASON
        profile_npart_gas=p.profile_npart_gas;
        profile_mass_gas=p.profile_mass_gas;
        profile_npart_inclusive_gas=p.profile_npart_inclusive_gas;
        profile_mass_inclusive_gas=p.profile_mass_inclusive_gas;
#ifdef STARON
        profile_npart_gas_sf=p.profile_npart_gas_sf;
        profile_mass_gas_sf=p.profile_mass_gas_sf;
        profile_npart_inclusive_gas_sf=p.profile_npart_inclusive_gas_sf;
        profile_mass_inclusive_gas_sf=p.profile_mass_inclusive_gas_sf;
        profile_npart_gas_nsf=p.profile_npart_gas_nsf;
        profile_mass_gas_nsf=p.profile_mass_gas_nsf;
        profile_npart_inclusive_gas_nsf=p.profile_npart_inclusive_gas_nsf;
        profile_mass_inclusive_gas_nsf=p.profile_mass_inclusive_gas_nsf;
#endif
#endif
#ifdef STARON
        profile_npart_star=p.profile_npart_star;
        profile_mass_star=p.profile_mass_star;
        profile_npart_inclusive_star=p.profile_npart_inclusive_star;
        profile_mass_inclusive_star=p.profile_mass_inclusive_star;
#endif
        return *this;
    }
    */

    //allocate memory for profiles
    void Allocate(Options &opt) {
        AllocateApertures(opt);
        AllocateProfiles(opt);
        AllocateSOs(opt);
    }
    void AllocateApertures(Options &opt)
    {
        if (opt.iaperturecalc && opt.aperturenum>0) {
            aperture_npart.resize(opt.aperturenum);
            aperture_mass.resize(opt.aperturenum);
            aperture_veldisp.resize(opt.aperturenum);
            aperture_vrdisp.resize(opt.aperturenum);
            aperture_rhalfmass.resize(opt.aperturenum);
#ifdef GASON
            aperture_npart_gas.resize(opt.aperturenum);
            aperture_mass_gas.resize(opt.aperturenum);
            aperture_veldisp_gas.resize(opt.aperturenum);
            aperture_vrdisp_gas.resize(opt.aperturenum);
            aperture_rhalfmass_gas.resize(opt.aperturenum);
            if (opt.gas_extraprop_aperture_calc) aperture_properties_gas.resize(opt.aperturenum);
#ifdef STARON
            aperture_SFR_gas.resize(opt.aperturenum);
            aperture_Z_gas.resize(opt.aperturenum);
            aperture_npart_gas_sf.resize(opt.aperturenum);
            aperture_npart_gas_nsf.resize(opt.aperturenum);
            aperture_mass_gas_sf.resize(opt.aperturenum);
            aperture_mass_gas_nsf.resize(opt.aperturenum);
            aperture_veldisp_gas_sf.resize(opt.aperturenum);
            aperture_veldisp_gas_nsf.resize(opt.aperturenum);
            aperture_vrdisp_gas_sf.resize(opt.aperturenum);
            aperture_vrdisp_gas_nsf.resize(opt.aperturenum);
            aperture_rhalfmass_gas_sf.resize(opt.aperturenum);
            aperture_rhalfmass_gas_nsf.resize(opt.aperturenum);
            aperture_Z_gas_sf.resize(opt.aperturenum);
            aperture_Z_gas_nsf.resize(opt.aperturenum);
            // if (opt.gas_extraprop_aperture_calc) aperture_properties_gas_sf.resize(opt.aperturenum);
            // if (opt.gas_extraprop_aperture_calc) aperture_properties_gas_nsf.resize(opt.aperturenum);
#endif
#endif
#ifdef STARON
            aperture_npart_star.resize(opt.aperturenum);
            aperture_mass_star.resize(opt.aperturenum);
            aperture_veldisp_star.resize(opt.aperturenum);
            aperture_vrdisp_star.resize(opt.aperturenum);
            aperture_rhalfmass_star.resize(opt.aperturenum);
            aperture_Z_star.resize(opt.aperturenum);
            if (opt.star_extraprop_aperture_calc) aperture_properties_star.resize(opt.aperturenum);
#endif
#ifdef BHON
            aperture_npart_bh.resize(opt.aperturenum);
            aperture_mass_bh.resize(opt.aperturenum);
            if (opt.bh_extraprop_aperture_calc) aperture_properties_bh.resize(opt.aperturenum);
#endif
#ifdef HIGHRES
            aperture_npart_interloper.resize(opt.aperturenum);
            aperture_mass_interloper.resize(opt.aperturenum);
#endif
#ifdef EXTRADMON
            if (opt.extra_dm_extraprop_aperture_calc) aperture_properties_extra_dm.resize(opt.aperturenum);
#endif
#if defined(GASON) || defined(STARON) || defined(BHON)
            //if searching all types, also store dm only aperture quantities
            if (opt.partsearchtype==PSTALL) {
                aperture_npart_dm.resize(opt.aperturenum);
                aperture_mass_dm.resize(opt.aperturenum);
                aperture_veldisp_dm.resize(opt.aperturenum);
                aperture_vrdisp_dm.resize(opt.aperturenum);
                aperture_rhalfmass_dm.resize(opt.aperturenum);
            }
#endif
            for (auto &x:aperture_npart) x=0;
            for (auto &x:aperture_mass) x=-1;
            for (auto &x:aperture_veldisp) x=0;
            for (auto &x:aperture_rhalfmass) x=-1;
#ifdef GASON
            for (auto &x:aperture_npart_gas) x=0;
            for (auto &x:aperture_mass_gas) x=-1;
            for (auto &x:aperture_veldisp_gas) x=0;
            for (auto &x:aperture_rhalfmass_gas) x=-1;
#ifdef STARON
            for (auto &x:aperture_SFR_gas) x=0;
            for (auto &x:aperture_Z_gas) x=0;
            for (auto &x:aperture_npart_gas_sf) x=0;
            for (auto &x:aperture_mass_gas_sf) x=-1;
            for (auto &x:aperture_npart_gas_nsf) x=0;
            for (auto &x:aperture_mass_gas_nsf) x=-1;
            for (auto &x:aperture_veldisp_gas_sf) x=0;
            for (auto &x:aperture_veldisp_gas_nsf) x=0;
            for (auto &x:aperture_rhalfmass_gas_sf) x=-1;
            for (auto &x:aperture_rhalfmass_gas_nsf) x=-1;
            for (auto &x:aperture_Z_gas_sf) x=0;
            for (auto &x:aperture_Z_gas_nsf) x=0;
#endif
#endif
#ifdef STARON
            for (auto &x:aperture_npart_star) x=0;
            for (auto &x:aperture_mass_star) x=-1;
            for (auto &x:aperture_veldisp_star) x=0;
            for (auto &x:aperture_rhalfmass_star) x=-1;
            for (auto &x:aperture_Z_star) x=0;
#endif
#ifdef HIGHRES
            for (auto &x:aperture_npart_interloper) x=0;
            for (auto &x:aperture_mass_interloper) x=-1;
#endif
#if defined(GASON) || defined(STARON) || defined(BHON)
            if (opt.partsearchtype==PSTALL) {
                for (auto &x:aperture_npart_dm) x=0;
                for (auto &x:aperture_mass_dm) x=-1;
                for (auto &x:aperture_veldisp_dm) x=0;
                for (auto &x:aperture_rhalfmass_dm) x=0;
            }
#endif
        }

        if (opt.iaperturecalc && opt.apertureprojnum>0) {
            aperture_mass_proj.resize(opt.apertureprojnum);
            aperture_rhalfmass_proj.resize(opt.apertureprojnum);
#ifdef GASON
            aperture_mass_proj_gas.resize(opt.apertureprojnum);
            aperture_rhalfmass_proj_gas.resize(opt.apertureprojnum);
#ifdef STARON
            aperture_SFR_proj_gas.resize(opt.apertureprojnum);
            aperture_Z_proj_gas.resize(opt.apertureprojnum);
            aperture_mass_proj_gas_sf.resize(opt.apertureprojnum);
            aperture_mass_proj_gas_nsf.resize(opt.apertureprojnum);
            aperture_rhalfmass_proj_gas_sf.resize(opt.apertureprojnum);
            aperture_rhalfmass_proj_gas_nsf.resize(opt.apertureprojnum);
            aperture_Z_proj_gas_sf.resize(opt.apertureprojnum);
            aperture_Z_proj_gas_nsf.resize(opt.apertureprojnum);
#endif
#endif
#ifdef STARON
            aperture_mass_proj_star.resize(opt.apertureprojnum);
            aperture_rhalfmass_proj_star.resize(opt.apertureprojnum);
            aperture_Z_proj_star.resize(opt.apertureprojnum);
#endif

            for (auto &x:aperture_mass_proj) x[0]=x[1]=x[2]=-1;
            for (auto &x:aperture_rhalfmass_proj) x[0]=x[1]=x[2]=-1;
#ifdef GASON
            for (auto &x:aperture_mass_proj_gas) x[0]=x[1]=x[2]=-1;
            for (auto &x:aperture_rhalfmass_proj_gas) x[0]=x[1]=x[2]=-1;
#ifdef STARON
            for (auto &x:aperture_SFR_proj_gas) x[0]=x[1]=x[2]=0;
            for (auto &x:aperture_Z_proj_gas) x[0]=x[1]=x[2]=0;
            for (auto &x:aperture_mass_proj_gas_sf) x[0]=x[1]=x[2]=-1;
            for (auto &x:aperture_rhalfmass_proj_gas_sf) x[0]=x[1]=x[2]=-1;
            for (auto &x:aperture_mass_proj_gas_nsf) x[0]=x[1]=x[2]=-1;
            for (auto &x:aperture_rhalfmass_proj_gas_nsf) x[0]=x[1]=x[2]=-1;
            for (auto &x:aperture_Z_proj_gas_sf) x[0]=x[1]=x[2]=-1;
            for (auto &x:aperture_Z_proj_gas_nsf) x[0]=x[1]=x[2]=-1;
#endif
#endif
#ifdef STARON
            for (auto &x:aperture_mass_proj_star) x[0]=x[1]=x[2]=-1;
            for (auto &x:aperture_rhalfmass_proj_star) x[0]=x[1]=x[2]=-1;
            for (auto &x:aperture_Z_proj_star) x[0]=x[1]=x[2]=-1;
#endif
        }
    }
    void AllocateProfiles(Options &opt)
    {
        if (opt.iprofilecalc && gNFOF>=opt.profileminFOFsize && num>=opt.profileminsize) {
            profile_npart.resize(opt.profilenbins);
            profile_mass.resize(opt.profilenbins);
            for (auto i=0;i<opt.profilenbins;i++) profile_npart[i]=profile_mass[i]=0;
#ifdef GASON
            profile_npart_gas.resize(opt.profilenbins);
            profile_mass_gas.resize(opt.profilenbins);
#ifdef STARON
            profile_npart_gas_sf.resize(opt.profilenbins);
            profile_mass_gas_sf.resize(opt.profilenbins);
            profile_npart_gas_nsf.resize(opt.profilenbins);
            profile_mass_gas_nsf.resize(opt.profilenbins);
#endif
            for (auto i=0;i<opt.profilenbins;i++) profile_npart_gas[i]=profile_mass_gas[i]=0;
#ifdef STARON
            for (auto i=0;i<opt.profilenbins;i++) profile_npart_gas_sf[i]=profile_mass_gas_sf[i]=profile_npart_gas_nsf[i]=profile_mass_gas_nsf[i]=0;
#endif
#endif
#ifdef STARON
            profile_npart_star.resize(opt.profilenbins);
            profile_mass_star.resize(opt.profilenbins);
            for (auto i=0;i<opt.profilenbins;i++) profile_npart_star[i]=profile_mass_star[i]=0;
#endif
            if (opt.iInclusiveHalo>0) {
                profile_npart_inclusive.resize(opt.profilenbins);
                profile_mass_inclusive.resize(opt.profilenbins);
                for (auto i=0;i<opt.profilenbins;i++) profile_npart_inclusive[i]=profile_mass_inclusive[i]=0;
#ifdef GASON
                profile_npart_inclusive_gas.resize(opt.profilenbins);
                profile_mass_inclusive_gas.resize(opt.profilenbins);
#ifdef STARON
                profile_npart_inclusive_gas_sf.resize(opt.profilenbins);
                profile_mass_inclusive_gas_sf.resize(opt.profilenbins);
                profile_npart_inclusive_gas_nsf.resize(opt.profilenbins);
                profile_mass_inclusive_gas_nsf.resize(opt.profilenbins);
#endif
                for (auto i=0;i<opt.profilenbins;i++) profile_npart_inclusive_gas[i]=profile_mass_inclusive_gas[i]=0;
#ifdef STARON
                for (auto i=0;i<opt.profilenbins;i++) profile_npart_inclusive_gas_sf[i]=profile_mass_inclusive_gas_sf[i]=profile_npart_inclusive_gas_nsf[i]=profile_mass_inclusive_gas_nsf[i]=0;
#endif
#endif
#ifdef STARON
                profile_npart_inclusive_star.resize(opt.profilenbins);
                profile_mass_inclusive_star.resize(opt.profilenbins);
                for (auto i=0;i<opt.profilenbins;i++) profile_npart_inclusive_star[i]=profile_mass_inclusive_star[i]=0;
#endif
            }

        }
    }
    void AllocateSOs(Options &opt)
    {
        if (opt.SOnum>0) {
            SO_mass.resize(opt.SOnum);
            SO_radius.resize(opt.SOnum);
            for (auto &x:SO_mass) x=0;
            for (auto &x:SO_radius) x=0;
            if (opt.iextrahalooutput) {
                SO_angularmomentum.resize(opt.SOnum);
                for (auto &x:SO_angularmomentum) {x[0]=x[1]=x[2]=0;}
#ifdef GASON
                if (opt.iextragasoutput) {
                    SO_mass_gas.resize(opt.SOnum);
                    for (auto &x:SO_mass_gas) x=0;
                    SO_angularmomentum_gas.resize(opt.SOnum);
                    for (auto &x:SO_angularmomentum_gas) {x[0]=x[1]=x[2]=0;}
#ifdef STARON
#endif
                }
#endif
#ifdef STARON
                if (opt.iextrastaroutput) {
                    SO_mass_star.resize(opt.SOnum);
                    for (auto &x:SO_mass_star) x=0;
                    SO_angularmomentum_star.resize(opt.SOnum);
                    for (auto &x:SO_angularmomentum_star) {x[0]=x[1]=x[2]=0;}
                }
#endif
#ifdef HIGHRES
                if (opt.iextrainterloperoutput) {
                    SO_mass_interloper.resize(opt.SOnum);
                    for (auto &x:SO_mass_interloper) x=0;
                }
#endif
            }
        }
    }
    void CopyProfileToInclusive(Options &opt) {
        for (auto i=0;i<opt.profilenbins;i++) {
            profile_npart_inclusive[i]=profile_npart[i];
            profile_mass_inclusive[i]=profile_mass[i];
            profile_npart[i]=profile_mass[i]=0;
#ifdef GASON
            profile_npart_inclusive_gas[i]=profile_npart_gas[i];
            profile_mass_inclusive_gas[i]=profile_mass_gas[i];
            profile_npart_gas[i]=profile_mass_gas[i]=0;
#ifdef STARON
            profile_npart_inclusive_gas_sf[i]=profile_npart_gas_sf[i];
            profile_mass_inclusive_gas_sf[i]=profile_mass_gas_sf[i];
            profile_npart_gas_sf[i]=profile_mass_gas_sf[i]=0;
            profile_npart_inclusive_gas_nsf[i]=profile_npart_gas_nsf[i];
            profile_mass_inclusive_gas_nsf[i]=profile_mass_gas_nsf[i];
            profile_npart_gas_nsf[i]=profile_mass_gas_nsf[i]=0;
#endif
#endif
#ifdef STARON
            profile_npart_inclusive_star[i]=profile_npart_star[i];
            profile_mass_inclusive_star[i]=profile_mass_star[i];
            profile_npart_star[i]=profile_mass_star[i]=0;
#endif
        }
    }

    ///converts the properties data into comoving little h values
    ///so masses, positions have little h values and positions are comoving
    void ConverttoComove(Options &opt){
        gcm=gcm*opt.h/opt.a;
        gposmbp=gposmbp*opt.h/opt.a;
        gposminpot=gposminpot*opt.h/opt.a;
        gmass*=opt.h;
        gMvir*=opt.h;
        gM200c*=opt.h;
        gM200m*=opt.h;
        gM500c*=opt.h;
        gMBN98*=opt.h;
        gMFOF*=opt.h;
        gsize*=opt.h/opt.a;
        gRmbp*=opt.h/opt.a;
        gRmaxvel*=opt.h/opt.a;
        gRvir*=opt.h/opt.a;
        gR200c*=opt.h/opt.a;
        gR200m*=opt.h/opt.a;
        gR500c*=opt.h/opt.a;
        gRBN98*=opt.h/opt.a;
        gMassTwiceRhalfmass*=opt.h;
        gRhalfmass*=opt.h/opt.a;
        gJ=gJ*opt.h*opt.h/opt.a;
        gJ200m=gJ200m*opt.h*opt.h/opt.a;
        gJ200c=gJ200c*opt.h*opt.h/opt.a;
        gJBN98=gJBN98*opt.h*opt.h/opt.a;
        RV_J=RV_J*opt.h*opt.h/opt.a;

        if (opt.iextrahalooutput) {
            gM200c_excl*=opt.h;
            gM200m_excl*=opt.h;
            gMBN98_excl*=opt.h;
            gR200c_excl*=opt.h/opt.a;
            gR200m_excl*=opt.h/opt.a;
            gRBN98_excl*=opt.h/opt.a;
            gJ200m_excl=gJ200m_excl*opt.h*opt.h/opt.a;
            gJ200c_excl=gJ200c_excl*opt.h*opt.h/opt.a;
            gJBN98_excl=gJBN98_excl*opt.h*opt.h/opt.a;
        }

#ifdef GASON
        M_gas*=opt.h;
        M_gas_rvmax*=opt.h;
        M_gas_30kpc*=opt.h;
        M_gas_50kpc*=opt.h;
        M_gas_500c*=opt.h;

        cm_gas=cm_gas*opt.h/opt.a;
        L_gas=L_gas*opt.h*opt.h/opt.a;
        MassTwiceRhalfmass_gas*=opt.h;
        Rhalfmass_gas*=opt.h/opt.a;

        if (opt.iextragasoutput) {
            M_200mean_gas*=opt.h;
            M_200crit_gas*=opt.h;
            M_BN98_gas*=opt.h;
            M_200mean_excl_gas*=opt.h;
            M_200crit_excl_gas*=opt.h;
            M_BN98_excl_gas*=opt.h;
            L_200crit_gas=L_200crit_gas*opt.h*opt.h/opt.a;
            L_200mean_gas=L_200mean_gas*opt.h*opt.h/opt.a;
            L_BN98_gas=L_BN98_gas*opt.h*opt.h/opt.a;
            L_200crit_excl_gas=L_200crit_excl_gas*opt.h*opt.h/opt.a;
            L_200mean_excl_gas=L_200mean_excl_gas*opt.h*opt.h/opt.a;
            L_BN98_excl_gas=L_BN98_excl_gas*opt.h*opt.h/opt.a;
        }
        #ifdef STARON
        M_gas_sf*=opt.h;
        L_gas_sf*=opt.h*opt.h/opt.a;
        MassTwiceRhalfmass_gas_sf*=opt.h;
        Rhalfmass_gas_sf*=opt.h/opt.a;

        M_gas_nsf*=opt.h;
        L_gas_nsf*=opt.h*opt.h/opt.a;
        MassTwiceRhalfmass_gas_nsf*=opt.h;
        Rhalfmass_gas_nsf*=opt.h/opt.a;

        if (opt.iextragasoutput) {
            M_200mean_gas_sf*=opt.h;
            M_200crit_gas_sf*=opt.h;
            M_BN98_gas_sf*=opt.h;
            M_200mean_excl_gas_sf*=opt.h;
            M_200crit_excl_gas_sf*=opt.h;
            M_BN98_excl_gas_sf*=opt.h;
            L_200crit_gas_sf*=opt.h*opt.h/opt.a;
            L_200mean_gas_sf*=opt.h*opt.h/opt.a;
            L_BN98_gas_sf*=opt.h*opt.h/opt.a;
            L_200crit_excl_gas_sf*=opt.h*opt.h/opt.a;
            L_200mean_excl_gas_sf*=opt.h*opt.h/opt.a;
            L_BN98_excl_gas_sf*=opt.h*opt.h/opt.a;

            M_200mean_gas_nsf*=opt.h;
            M_200crit_gas_nsf*=opt.h;
            M_BN98_gas_nsf*=opt.h;
            M_200mean_excl_gas_nsf*=opt.h;
            M_200crit_excl_gas_nsf*=opt.h;
            M_BN98_excl_gas_nsf*=opt.h;
            L_200crit_gas_nsf*=opt.h*opt.h/opt.a;
            L_200mean_gas_nsf*=opt.h*opt.h/opt.a;
            L_BN98_gas_nsf*=opt.h*opt.h/opt.a;
            L_200crit_excl_gas_nsf*=opt.h*opt.h/opt.a;
            L_200mean_excl_gas_nsf*=opt.h*opt.h/opt.a;
            L_BN98_excl_gas_nsf*=opt.h*opt.h/opt.a;
        }
        #endif

#endif
#ifdef STARON
        M_star*=opt.h;
        M_star_rvmax*=opt.h;
        M_star_30kpc*=opt.h;
        M_star_50kpc*=opt.h;
        M_star_500c*=opt.h;
        cm_star=cm_star*opt.h/opt.a;
        MassTwiceRhalfmass_star*=opt.h/opt.a;
        Rhalfmass_star*=opt.h/opt.a;
        L_star=L_star*opt.h*opt.h/opt.a;
#endif
#ifdef BHON
        M_bh*=opt.h;
#endif
#ifdef HIGHRES
        M_interloper*=opt.h;
#endif
        if (opt.iaperturecalc) {
            for (auto i=0;i<opt.iaperturecalc;i++) {
                aperture_mass[i]*=opt.h;
#ifdef GASON
                aperture_mass_gas[i]*=opt.h;
#ifdef STARON
                aperture_mass_gas_sf[i]*=opt.h;
                aperture_mass_gas_nsf[i]*=opt.h;
#endif
#endif
#ifdef STARON
                aperture_mass_star[i]*=opt.h;
#endif
            }
        }
        if (opt.SOnum>0) {
            for (auto i=0;i<opt.SOnum;i++) {
                SO_mass[i] *= opt.h;
                SO_radius[i] *= opt.h/opt.a;
                if (opt.iextrahalooutput) {
                    SO_angularmomentum[i]*=(opt.h*opt.h/opt.a);
#ifdef GASON
                    SO_mass_gas[i] *= opt.h;
                    SO_angularmomentum_gas[i]*=(opt.h*opt.h/opt.a);
#ifdef STARON
#endif
#endif
#ifdef STARON
                    SO_mass_star[i] *= opt.h;
                    SO_angularmomentum_star[i]*=(opt.h*opt.h/opt.a);
#endif
                }
            }
        }
    }

    void ConvertProfilestoComove(Options &opt){
        for (auto i=0;i<opt.profilenbins;i++) {
            profile_mass[i]*=opt.h;
#ifdef GASON
            profile_mass_gas[i]*=opt.h;
#ifdef STARON
            profile_mass_gas_sf[i]*=opt.h;
            profile_mass_gas_nsf[i]*=opt.h;
#endif
#endif
#ifdef STARON
            profile_mass_star[i]*=opt.h;
#endif
            }
        if (opt.iInclusiveHalo) {
            for (auto i=0;i<opt.profilenbins;i++) {
                profile_mass_inclusive[i]*=opt.h;
#ifdef GASON
                profile_mass_inclusive_gas[i]*=opt.h;
#ifdef STARON
                profile_mass_inclusive_gas_sf[i]*=opt.h;
                profile_mass_inclusive_gas_nsf[i]*=opt.h;
#endif
#endif
#ifdef STARON
                profile_mass_inclusive_star[i]*=opt.h;
#endif
            }
        }
    }

    void WriteBinary(fstream &Fout, Options &opt);
    void WriteAscii(fstream &Fout, Options &opt);
    ///write (append) the properties data to an already open ascii file
#ifdef USEHDF
    ///write (append) the properties data to an already open hdf file
    //void WriteHDF(H5File &Fhdf, DataSpace *&dataspaces, DataSet *&datasets, Options&opt){};
#endif
};

/*! Structures stores header info of the data writen by the \ref PropData data structure,
    specifically the \ref PropData::WriteBinary, \ref PropData::WriteAscii, \ref PropData::WriteHDF routines
    Must ensure that these routines are all altered together so that the io makes sense.
*/
struct PropDataHeader{
    //list the header info
    vector<string> headerdatainfo;
#ifdef USEHDF
    // vector<PredType> predtypeinfo;
    vector<hid_t> hdfpredtypeinfo;
#endif
#ifdef USEADIOS
    vector<ADIOS_DATATYPES> adiospredtypeinfo;
#endif
    PropDataHeader(Options&opt);
};


/*! Structures stores profile info of the data writen by the \ref PropData profiles data structures,
    specifically the \ref PropData::WriteProfileBinary, \ref PropData::WriteProfileAscii, \ref PropData::WriteProfileHDF routines
*/

struct ProfileDataHeader{
    //list the header info
    vector<string> headerdatainfo;
#ifdef USEHDF
    vector<hid_t> hdfpredtypeinfo;
#endif
#ifdef USEADIOS
    vector<ADIOS_DATATYPES> adiospredtypeinfo;
#endif
    int numberscalarentries, numberarrayallgroupentries, numberarrayhaloentries;
    int offsetscalarentries, offsetarrayallgroupentries, offsetarrayhaloentries;

    ProfileDataHeader(Options&opt){
        int sizeval;
#ifdef USEHDF
        vector<hid_t> hdfdesiredproprealtype;
        if (sizeof(Double_t)==sizeof(double)) hdfdesiredproprealtype.push_back(H5T_NATIVE_DOUBLE);
        else hdfdesiredproprealtype.push_back(H5T_NATIVE_FLOAT);
#endif
#ifdef USEADIOS
        vector<ADIOS_DATATYPES> desiredadiosproprealtype;
        if (sizeof(Double_t)==sizeof(double)) desiredadiosproprealtype.push_back(ADIOS_DATATYPES::adios_double);
        else desiredadiosproprealtype.push_back(ADIOS_DATATYPES::adios_real);
#endif

        offsetscalarentries=0;
        headerdatainfo.push_back("ID");
#ifdef USEHDF
        hdfpredtypeinfo.push_back(H5T_NATIVE_ULONG);
#endif
#ifdef USEADIOS
        adiospredtypeinfo.push_back(ADIOS_DATATYPES::adios_unsigned_long);
#endif
        //if normalisation is phys then no need for writing normalisation block
        if (opt.iprofilenorm != PROFILERNORMPHYS) {
        headerdatainfo.push_back(opt.profileradnormstring);
#ifdef USEHDF
        hdfpredtypeinfo.push_back(hdfdesiredproprealtype[0]);
#endif
#ifdef USEADIOS
        adiospredtypeinfo.push_back(desiredadiosproprealtype[0]);
#endif
        }
        numberscalarentries=headerdatainfo.size();

	    offsetarrayallgroupentries=headerdatainfo.size();
        headerdatainfo.push_back("Npart_profile");
#ifdef GASON
        headerdatainfo.push_back("Npart_profile_gas");
#ifdef STARON
        headerdatainfo.push_back("Npart_profile_gas_sf");
        headerdatainfo.push_back("Npart_profile_gas_nsf");
#endif
#endif
#ifdef STARON
        headerdatainfo.push_back("Npart_profile_star");
#endif
#ifdef USEHDF
        sizeval=hdfpredtypeinfo.size();
        // for (int i=sizeval;i<headerdatainfo.size();i++) predtypeinfo.push_back(PredType::STD_U32LE);
        for (int i=sizeval;i<headerdatainfo.size();i++) hdfpredtypeinfo.push_back(H5T_NATIVE_UINT);
#endif
#ifdef USEADIOS
        sizeval=adiospredtypeinfo.size();
        for (int i=sizeval;i<headerdatainfo.size();i++) adiospredtypeinfo.push_back(ADIOS_DATATYPES::adios_unsigned_integer);
#endif

        headerdatainfo.push_back("Mass_profile");
#ifdef GASON
        headerdatainfo.push_back("Mass_profile_gas");
#ifdef STARON
        headerdatainfo.push_back("Mass_profile_gas_sf");
        headerdatainfo.push_back("Mass_profile_gas_nsf");
#endif
#endif
#ifdef STARON
        headerdatainfo.push_back("Mass_profile_star");
#endif

#ifdef USEHDF
        sizeval=hdfpredtypeinfo.size();
        // for (int i=sizeval;i<headerdatainfo.size();i++) predtypeinfo.push_back(PredType::NATIVE_FLOAT);
        for (int i=sizeval;i<headerdatainfo.size();i++) hdfpredtypeinfo.push_back(H5T_NATIVE_FLOAT);
#endif
#ifdef USEADIOS
        sizeval=adiospredtypeinfo.size();
        for (int i=sizeval;i<headerdatainfo.size();i++) adiospredtypeinfo.push_back(ADIOS_DATATYPES::adios_real);
#endif
        numberarrayallgroupentries=headerdatainfo.size()-offsetarrayallgroupentries;

        //stuff for inclusive halo/SO profiles
        if (opt.iInclusiveHalo >0) {
        offsetarrayhaloentries=headerdatainfo.size();
        headerdatainfo.push_back("Npart_inclusive_profile");
#ifdef GASON
        headerdatainfo.push_back("Npart_inclusive_profile_gas");
#ifdef STARON
        headerdatainfo.push_back("Npart_inclusive_profile_gas_sf");
        headerdatainfo.push_back("Npart_inclusive_profile_gas_nsf");
#endif
#endif
#ifdef STARON
        headerdatainfo.push_back("Npart_inclusive_profile_star");
#endif
#ifdef USEHDF
        sizeval=hdfpredtypeinfo.size();
        // for (int i=sizeval;i<headerdatainfo.size();i++) predtypeinfo.push_back(PredType::STD_U32LE);
        for (int i=sizeval;i<headerdatainfo.size();i++) hdfpredtypeinfo.push_back(H5T_NATIVE_UINT);
#endif
#ifdef USEADIOS
        sizeval=adiospredtypeinfo.size();
        for (int i=sizeval;i<headerdatainfo.size();i++) adiospredtypeinfo.push_back(ADIOS_DATATYPES::adios_unsigned_integer);
#endif

        headerdatainfo.push_back("Mass_inclusive_profile");
#ifdef GASON
        headerdatainfo.push_back("Mass_inclusive_profile_gas");
#ifdef STARON
        headerdatainfo.push_back("Mass_inclusive_profile_gas_sf");
        headerdatainfo.push_back("Mass_inclusive_profile_gas_nsf");
#endif
#endif
#ifdef STARON
        headerdatainfo.push_back("Mass_inclusive_profile_star");
#endif
#ifdef USEHDF
        sizeval=hdfpredtypeinfo.size();
        // for (int i=sizeval;i<headerdatainfo.size();i++) predtypeinfo.push_back(PredType::NATIVE_FLOAT);
        for (int i=sizeval;i<headerdatainfo.size();i++) hdfpredtypeinfo.push_back(H5T_NATIVE_FLOAT);
#endif
#ifdef USEADIOS
        sizeval=adiospredtypeinfo.size();
        for (int i=sizeval;i<headerdatainfo.size();i++) adiospredtypeinfo.push_back(ADIOS_DATATYPES::adios_real);
#endif
        numberarrayhaloentries=headerdatainfo.size()-offsetarrayhaloentries;
        }
    }
};

/*! Structure used to keep track of a structure's parent structure
    note that level could be sim->halo->subhalo->subsubhalo
    or even sim->wall/void/filament->halo->substructure->subsubstructure
    here sim is stype=0,gid=0, and the other structure types are to be defined.
    The data structure is meant to be traversed from
        - level 0 structures ("field" objects)
        - level 0 pointer to nextlevel
        - nextlevel containing nginlevel objects
*/
struct StrucLevelData
{
    ///structure type and number in current level of hierarchy
    Int_t stype,nsinlevel;
    ///points to the the head pfof address of the group and parent
    Particle **Phead;
    Int_t **gidhead;
    ///parent pointers point to the address of the parents gidhead and Phead
    Particle **Pparenthead;
    Int_t **gidparenthead;
    ///add uber parent pointer (that is pointer to field halo)
    Int_t **giduberparenthead;
    ///allowing for multiple structure types at a given level in the hierarchy
    Int_t *stypeinlevel;
    StrucLevelData *nextlevel;
    StrucLevelData(Int_t numgroups=-1){
        if (numgroups<=0) {
            Phead=NULL;
            Pparenthead=NULL;
            gidhead=NULL;
            gidparenthead=NULL;
            giduberparenthead=NULL;
            nextlevel=NULL;
            stypeinlevel=NULL;
            nsinlevel=0;
        }
        else Allocate(numgroups);
    }
    ///just allocate memory
    void Allocate(Int_t numgroups){
        nsinlevel=numgroups;
        Phead=new Particle*[numgroups+1];
        Pparenthead=new Particle*[numgroups+1];
        gidhead=new Int_t*[numgroups+1];
        gidparenthead=new Int_t*[numgroups+1];
        giduberparenthead=new Int_t*[numgroups+1];
        stypeinlevel=new Int_t[numgroups+1];
        nextlevel=NULL;
    }
    ///initialize
    void Initialize(){
        for (Int_t i=1;i<=nsinlevel;i++) {gidhead[i]=NULL;gidparenthead[i]=NULL;giduberparenthead[i]=NULL;}
    }
    ~StrucLevelData(){
        if (nextlevel!=NULL) delete nextlevel;
        nextlevel=NULL;
        delete[] Phead;
        delete[] Pparenthead;
        delete[] gidhead;
        delete[] gidparenthead;
        delete[] giduberparenthead;
        delete[] stypeinlevel;
    }
};

#if defined(USEHDF)||defined(USEADIOS)
///store the names of datasets in catalog output
struct DataGroupNames {
    ///store names of catalog group files
    vector<string> prop;
#ifdef USEHDF
    //store the data type
    // vector<PredType> propdatatype;
    vector<hid_t> hdfpropdatatype;
#endif
#ifdef USEADIOS
    vector<ADIOS_DATATYPES> adiospropdatatype;
#endif

    ///store names of catalog group files
    vector<string> group;
#ifdef USEHDF
    // vector<PredType> groupdatatype;
    vector<hid_t> hdfgroupdatatype;
#endif
#ifdef USEADIOS
    vector<ADIOS_DATATYPES> adiosgroupdatatype;
#endif

    ///store the names of catalog particle files
    vector<string> part;
#ifdef USEHDF
    // vector<PredType> partdatatype;
    vector<hid_t> hdfpartdatatype;
#endif
#ifdef USEADIOS
    vector<ADIOS_DATATYPES> adiospartdatatype;
#endif

    ///store the names of catalog particle type files
    vector<string> types;
#ifdef USEHDF
    // vector<PredType> typesdatatype;
    vector<hid_t> hdftypesdatatype;
#endif
#ifdef USEADIOS
    vector<ADIOS_DATATYPES> adiostypesdatatype;
#endif

    ///store the names of hierarchy files
    vector<string> hierarchy;
#ifdef USEHDF
    // vector<PredType> hierarchydatatype;
    vector<hid_t> hdfhierarchydatatype;
#endif
#ifdef USEADIOS
    vector<ADIOS_DATATYPES> adioshierarchydatatype;
#endif

    ///store names of SO files
    vector<string> SO;
#ifdef USEHDF
    // vector<PredType> SOdatatype;
    vector<hid_t> hdfSOdatatype;
#endif
#ifdef USEADIOS
    vector<ADIOS_DATATYPES> SOdatatype;
#endif

    //store names of profile files
    vector<string> profile;
#ifdef USEHDF
    //store the data type
    // vector<PredType> profiledatatype;
    vector<hid_t> hdfprofiledatatype;
#endif
#ifdef USEADIOS
    vector<ADIOS_DATATYPES> adiosprofiledatatype;
#endif

    DataGroupNames(){
#ifdef USEHDF
        vector<hid_t> hdfdesiredproprealtype;
        if (sizeof(Double_t)==sizeof(double)) hdfdesiredproprealtype.push_back(H5T_NATIVE_DOUBLE);
        else hdfdesiredproprealtype.push_back(H5T_NATIVE_FLOAT);
#endif
#ifdef USEADIOS
        vector<ADIOS_DATATYPES> desiredadiosproprealtype;
        if (sizeof(Double_t)==sizeof(double)) desiredadiosproprealtype.push_back(ADIOS_DATATYPES::adios_double);
        else desiredadiosproprealtype.push_back(ADIOS_DATATYPES::adios_real);
#endif
        prop.push_back("File_id");
        prop.push_back("Num_of_files");
        prop.push_back("Num_of_groups");
        prop.push_back("Total_num_of_groups");
        prop.push_back("Cosmological_Sim");
        prop.push_back("Comoving_or_Physical");
        prop.push_back("Period");
        prop.push_back("Time");
        prop.push_back("Length_unit_to_kpc");
        prop.push_back("Velocity_to_kms");
        prop.push_back("Mass_unit_to_solarmass");
#if defined(GASON) || defined(STARON) || defined(BHON)
        prop.push_back("Metallicity_unit_to_solar");
        prop.push_back("SFR_unit_to_solarmassperyear");
        prop.push_back("Stellar_age_unit_to_yr");
#endif
#ifdef USEHDF
        hdfpropdatatype.push_back(H5T_NATIVE_INT);
        hdfpropdatatype.push_back(H5T_NATIVE_INT);
        hdfpropdatatype.push_back(H5T_NATIVE_ULONG);
        hdfpropdatatype.push_back(H5T_NATIVE_ULONG);
        hdfpropdatatype.push_back(H5T_NATIVE_UINT);
        hdfpropdatatype.push_back(H5T_NATIVE_UINT);
        hdfpropdatatype.push_back(hdfdesiredproprealtype[0]);
        hdfpropdatatype.push_back(hdfdesiredproprealtype[0]);
        hdfpropdatatype.push_back(hdfdesiredproprealtype[0]);
        hdfpropdatatype.push_back(hdfdesiredproprealtype[0]);
        hdfpropdatatype.push_back(hdfdesiredproprealtype[0]);
#if defined(GASON) || defined(STARON) || defined(BHON)
        hdfpropdatatype.push_back(hdfdesiredproprealtype[0]);
        hdfpropdatatype.push_back(hdfdesiredproprealtype[0]);
        hdfpropdatatype.push_back(hdfdesiredproprealtype[0]);
#endif

#endif
#ifdef USEADIOS
        adiospropdatatype.push_back(ADIOS_DATATYPES::adios_integer);
        adiospropdatatype.push_back(ADIOS_DATATYPES::adios_integer);
        adiospropdatatype.push_back(ADIOS_DATATYPES::adios_unsigned_long);
        adiospropdatatype.push_back(ADIOS_DATATYPES::adios_unsigned_long);
        adiospropdatatype.push_back(ADIOS_DATATYPES::adios_unsigned_integer);
        adiospropdatatype.push_back(ADIOS_DATATYPES::adios_unsigned_integer);
        adiospropdatatype.push_back(desiredadiosproprealtype[0]);
        adiospropdatatype.push_back(desiredadiosproprealtype[0]);
        adiospropdatatype.push_back(desiredadiosproprealtype[0]);
        adiospropdatatype.push_back(desiredadiosproprealtype[0]);
        adiospropdatatype.push_back(desiredadiosproprealtype[0]);
#if defined(GASON) || defined(STARON) || defined(BHON)
        adiospropdatatype.push_back(desiredadiosproprealtype[0]);
        adiospropdatatype.push_back(desiredadiosproprealtype[0]);
        adiospropdatatype.push_back(desiredadiosproprealtype[0]);
#endif
#endif

        group.push_back("File_id");
        group.push_back("Num_of_files");
        group.push_back("Num_of_groups");
        group.push_back("Total_num_of_groups");
        group.push_back("Group_Size");
        group.push_back("Offset");
        group.push_back("Offset_unbound");
#ifdef USEHDF
        hdfgroupdatatype.push_back(H5T_NATIVE_INT);
        hdfgroupdatatype.push_back(H5T_NATIVE_INT);
        hdfgroupdatatype.push_back(H5T_NATIVE_ULONG);
        hdfgroupdatatype.push_back(H5T_NATIVE_ULONG);
        hdfgroupdatatype.push_back(H5T_NATIVE_ULONG);
        hdfgroupdatatype.push_back(H5T_NATIVE_ULONG);
        hdfgroupdatatype.push_back(H5T_NATIVE_ULONG);

#endif
#ifdef USEADIOS
        adiosgroupdatatype.push_back(ADIOS_DATATYPES::adios_integer);
        adiosgroupdatatype.push_back(ADIOS_DATATYPES::adios_integer);
        adiosgroupdatatype.push_back(ADIOS_DATATYPES::adios_unsigned_long);
        adiosgroupdatatype.push_back(ADIOS_DATATYPES::adios_unsigned_long);
        adiosgroupdatatype.push_back(ADIOS_DATATYPES::adios_unsigned_integer);
        adiosgroupdatatype.push_back(ADIOS_DATATYPES::adios_unsigned_long);
        adiosgroupdatatype.push_back(ADIOS_DATATYPES::adios_unsigned_long);
#endif

        part.push_back("File_id");
        part.push_back("Num_of_files");
        part.push_back("Num_of_particles_in_groups");
        part.push_back("Total_num_of_particles_in_all_groups");
        part.push_back("Particle_IDs");
#ifdef USEHDF
        hdfpartdatatype.push_back(H5T_NATIVE_INT);
        hdfpartdatatype.push_back(H5T_NATIVE_INT);
        hdfpartdatatype.push_back(H5T_NATIVE_ULONG);
        hdfpartdatatype.push_back(H5T_NATIVE_ULONG);
        hdfpartdatatype.push_back(H5T_NATIVE_LONG);

#endif
#ifdef USEADIOS
        adiospartdatatype.push_back(ADIOS_DATATYPES::adios_integer);
        adiospartdatatype.push_back(ADIOS_DATATYPES::adios_integer);
        adiospartdatatype.push_back(ADIOS_DATATYPES::adios_unsigned_long);
        adiospartdatatype.push_back(ADIOS_DATATYPES::adios_unsigned_long);
        adiospartdatatype.push_back(ADIOS_DATATYPES::adios_long);
#endif

        types.push_back("File_id");
        types.push_back("Num_of_files");
        types.push_back("Num_of_particles_in_groups");
        types.push_back("Total_num_of_particles_in_all_groups");
        types.push_back("Particle_types");
#ifdef USEHDF

        hdftypesdatatype.push_back(H5T_NATIVE_INT);
        hdftypesdatatype.push_back(H5T_NATIVE_INT);
        hdftypesdatatype.push_back(H5T_NATIVE_ULONG);
        hdftypesdatatype.push_back(H5T_NATIVE_ULONG);
        hdftypesdatatype.push_back(H5T_NATIVE_USHORT);
#endif
#ifdef USEADIOS
        adiostypesdatatype.push_back(ADIOS_DATATYPES::adios_integer);
        adiostypesdatatype.push_back(ADIOS_DATATYPES::adios_integer);
        adiostypesdatatype.push_back(ADIOS_DATATYPES::adios_unsigned_long);
        adiostypesdatatype.push_back(ADIOS_DATATYPES::adios_unsigned_long);
        adiostypesdatatype.push_back(ADIOS_DATATYPES::adios_unsigned_short);
#endif

        hierarchy.push_back("File_id");
        hierarchy.push_back("Num_of_files");
        hierarchy.push_back("Num_of_groups");
        hierarchy.push_back("Total_num_of_groups");
        hierarchy.push_back("Number_of_substructures_in_halo");
        hierarchy.push_back("Parent_halo_ID");
#ifdef USEHDF
        hdfhierarchydatatype.push_back(H5T_NATIVE_INT);
        hdfhierarchydatatype.push_back(H5T_NATIVE_INT);
        hdfhierarchydatatype.push_back(H5T_NATIVE_ULONG);
        hdfhierarchydatatype.push_back(H5T_NATIVE_ULONG);
        hdfhierarchydatatype.push_back(H5T_NATIVE_UINT);
        hdfhierarchydatatype.push_back(H5T_NATIVE_LONG);

#endif
#ifdef USEADIOS
        adioshierarchydatatype.push_back(ADIOS_DATATYPES::adios_integer);
        adioshierarchydatatype.push_back(ADIOS_DATATYPES::adios_integer);
        adioshierarchydatatype.push_back(ADIOS_DATATYPES::adios_unsigned_long);
        adioshierarchydatatype.push_back(ADIOS_DATATYPES::adios_unsigned_long);
        adioshierarchydatatype.push_back(ADIOS_DATATYPES::adios_unsigned_integer);
        adioshierarchydatatype.push_back(ADIOS_DATATYPES::adios_unsigned_long);
#endif
        SO.push_back("File_id");
        SO.push_back("Num_of_files");
        SO.push_back("Num_of_SO_regions");
        SO.push_back("Total_num_of_SO_regions");
        SO.push_back("Num_of_particles_in_SO_regions");
        SO.push_back("Total_num_of_particles_in_SO_regions");
        SO.push_back("SO_size");
        SO.push_back("Offset");
        SO.push_back("Particle_IDs");
#if defined(GASON) || defined(STARON) || defined(BHON)
        SO.push_back("Particle_types");
#endif

#ifdef USEHDF
        hdfSOdatatype.push_back(H5T_NATIVE_INT);
        hdfSOdatatype.push_back(H5T_NATIVE_INT);
        hdfSOdatatype.push_back(H5T_NATIVE_ULONG);
        hdfSOdatatype.push_back(H5T_NATIVE_ULONG);
        hdfSOdatatype.push_back(H5T_NATIVE_ULONG);
        hdfSOdatatype.push_back(H5T_NATIVE_ULONG);
        hdfSOdatatype.push_back(H5T_NATIVE_UINT);
        hdfSOdatatype.push_back(H5T_NATIVE_ULONG);
        hdfSOdatatype.push_back(H5T_NATIVE_LONG);
        #if defined(GASON) || defined(STARON) || defined(BHON)
        hdfSOdatatype.push_back(H5T_NATIVE_INT);
        #endif

#endif
#ifdef USEADIOS
        adiosSOdatatype.push_back(ADIOS_DATATYPES::adios_integer);
        adiosSOdatatype.push_back(ADIOS_DATATYPES::adios_integer);
        adiosSOdatatype.push_back(ADIOS_DATATYPES::adios_unsigned_long);
        adiosSOdatatype.push_back(ADIOS_DATATYPES::adios_unsigned_long);
        adiosSOdatatype.push_back(ADIOS_DATATYPES::adios_unsigned_long);
        adiosSOdatatype.push_back(ADIOS_DATATYPES::adios_unsigned_long);
        adiosSOdatatype.push_back(ADIOS_DATATYPES::adios_unsigned_integer);
        adiosSOdatatype.push_back(ADIOS_DATATYPES::adios_unsigned_long);
        adiosSOdatatype.push_back(ADIOS_DATATYPES::adios_long);
#if defined(GASON) || defined(STARON) || defined(BHON)
        adiosSOdatatype.push_back(ADIOS_DATATYPES::adios_integer);
#endif
#endif

        profile.push_back("File_id");
        profile.push_back("Num_of_files");
        profile.push_back("Num_of_groups");
        profile.push_back("Total_num_of_groups");
        profile.push_back("Num_of_halos");
        profile.push_back("Total_num_of_halos");
        profile.push_back("Radial_norm");
        profile.push_back("Inclusive_profiles_flag");
        profile.push_back("Num_of_bin_edges");
        profile.push_back("Radial_bin_edges");
#ifdef USEHDF
        hdfprofiledatatype.push_back(H5T_NATIVE_INT);
        hdfprofiledatatype.push_back(H5T_NATIVE_INT);
        hdfprofiledatatype.push_back(H5T_NATIVE_ULONG);
        hdfprofiledatatype.push_back(H5T_NATIVE_ULONG);
        hdfprofiledatatype.push_back(H5T_NATIVE_ULONG);
        hdfprofiledatatype.push_back(H5T_NATIVE_ULONG);
        hdfprofiledatatype.push_back(H5T_C_S1);
        hdfprofiledatatype.push_back(H5T_NATIVE_INT);
        hdfprofiledatatype.push_back(H5T_NATIVE_INT);
        hdfprofiledatatype.push_back(hdfdesiredproprealtype[0]);
#endif
#ifdef USEADIOS
        adiosprofiledatatype.push_back(ADIOS_DATATYPES::adios_integer);
        adiosprofiledatatype.push_back(ADIOS_DATATYPES::adios_integer);
        adiosprofiledatatype.push_back(ADIOS_DATATYPES::adios_unsigned_long);
        adiosprofiledatatype.push_back(ADIOS_DATATYPES::adios_unsigned_long);
        adiosprofiledatatype.push_back(ADIOS_DATATYPES::adios_unsigned_long);
        adiosprofiledatatype.push_back(ADIOS_DATATYPES::adios_unsigned_long);
        adiosprofiledatatype.push_back(ADIOS_DATATYPES::adios_string);
        adiosprofiledatatype.push_back(ADIOS_DATATYPES::adios_integer);
        adiosprofiledatatype.push_back(ADIOS_DATATYPES::adios_integer);
        adiosprofiledatatype.push_back(desiredadiosproprealtype[0]);
#endif

    }
};
#endif

///Useful structore to store information of leaf nodes in the tree
struct leaf_node_info{
    int num, numtot;
    Int_t id, istart, iend;
    Coordinate cm;
    Double_t size;
#ifdef USEMPI
    Double_t searchdist;
#endif
};

///if using MPI API
#ifdef USEMPI
#include <mpi.h>
///Includes external global variables used for MPI version of code
#include "mpivar.h"
#endif

extern StrucLevelData *psldata;

#endif<|MERGE_RESOLUTION|>--- conflicted
+++ resolved
@@ -1116,11 +1116,7 @@
         memuse_nsamples = 0;
         memuse_log = false;
 
-<<<<<<< HEAD
-        inputcontainslittleh = false;
-=======
         inputcontainslittleh = true;
->>>>>>> a81f329f
 
     }
     Options(Options &opt) = default;
