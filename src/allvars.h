--- conflicted
+++ resolved
@@ -729,17 +729,14 @@
 #if USEHDF
         ihdfnameconvention=0;
 #endif
-<<<<<<< HEAD
         iprofilecalc=0;
         iprofilenorm=PROFILER200CRITLOG;
         iprofilecumulative=0;
         profilenbins=10;
-=======
 #ifdef USEOPENMP
         iopenmpfof = 1;
         openmpfofsize = ompfofsearchnum;
 #endif
->>>>>>> 62906172
     }
 };
 
