/*! \file substructureproperties.cxx
 *  \brief this file contains routines to characterize the bulk properties of the (sub)structures found.
 */

#include "stf.h"


///\name Routines calculating numerous properties of groups
//@{

/*!
    The routine is used to calculate CM of groups.
 */
void GetCM(Options &opt, const Int_t nbodies, Particle *Part, Int_t ngroup, Int_t *&pfof, Int_t *&numingroup, PropData *&pdata, Int_t *&noffset)
{
#ifndef USEMPI
    int ThisTask = 0, NProcs = 1;
#endif
    if (opt.iverbose) cout<<ThisTask<<" getting CM"<<endl;
    double time1 = MyGetTime();
    Particle *Pval;
    Int_t i,j,k;
    Coordinate cmold;
    Double_t massval, ri,rcmv,r2,cmx,cmy,cmz,EncMass,Ninside;
    Double_t cmvx,cmvy,cmvz;
    Double_t vc,rc,x,y,z,vx,vy,vz,mval;
    Double_t change=MAXVALUE,tol=1e-2;
    Int_t ii,icmv;

    //for small groups loop over groups
#ifdef USEOPENMP
#pragma omp parallel default(shared)  \
private(i,j,k,Pval,ri,massval,rcmv,r2,cmx,cmy,cmz,EncMass,Ninside,cmold,change,tol,x,y,z,vx,vy,vz,vc,rc)
{
    #pragma omp for schedule(dynamic) nowait
#endif
    for (i=1;i<=ngroup;i++) if (numingroup[i]<omppropnum)
    {
        for (k=0;k<3;k++) pdata[i].gcm[k]=pdata[i].gcmvel[k]=0;
        pdata[i].gmass=pdata[i].gmaxvel=0.0;
        for (j=0;j<numingroup[i];j++) {
            Pval=&Part[j+noffset[i]];
            massval = (*Pval).GetMass();
#ifdef NOMASS
            massval = opt.MassValue;
#endif
            pdata[i].gmass+=massval;

            for (k=0;k<3;k++) {
                pdata[i].gcm[k]+=(*Pval).GetPosition(k)*massval;
                pdata[i].gcmvel[k]+=(*Pval).GetVelocity(k)*massval;
            }
        }
        for (k=0;k<3;k++){pdata[i].gcm[k]*=(1.0/pdata[i].gmass);pdata[i].gcmvel[k]*=(1.0/pdata[i].gmass);}
        //if not interating CM, then finish.
        if (opt.iIterateCM == 0) continue;
        pdata[i].gsize=0;
        for (j=0;j<numingroup[i];j++) {
            Pval=&Part[j+noffset[i]];
            r2=0.0;
            for (k=0;k<3;k++) r2+=(pdata[i].gcm[k]-(*Pval).GetPosition(k))*(pdata[i].gcm[k]-(*Pval).GetPosition(k));
            if (sqrt(r2)>pdata[i].gsize)pdata[i].gsize=sqrt(r2);
        }
        //iterate for better cm if group large enough
        cmold=pdata[i].gcm;
        change=MAXVALUE;tol=1e-2;
        if (numingroup[i]*opt.pinfo.cmadjustfac>=PROPCMMINNUM && opt.iIterateCM) {
            ri=pdata[i].gsize;
            ri=ri*ri;
            cmold=pdata[i].gcm;
            rcmv=ri;
            while (true)
            {
                ri*=opt.pinfo.cmadjustfac;
                // find c/m of all particles within ri
                cmx=cmy=cmz=0.;
                EncMass=0.;
                Ninside=0;
                for (j=0;j<numingroup[i];j++)
                {
                    Pval=&Part[j+noffset[i]];
                    x = (*Pval).X() - cmold[0];
                    y = (*Pval).Y() - cmold[1];
                    z = (*Pval).Z() - cmold[2];
                    if ((x*x + y*y + z*z) <= ri)
                    {
                        massval = (*Pval).GetMass();
#ifdef NOMASS
                        massval = opt.MassValue;
#endif
                        cmx += massval*(*Pval).X();
                        cmy += massval*(*Pval).Y();
                        cmz += massval*(*Pval).Z();
                        EncMass += massval;
                        Ninside++;
                    }
                }
                if (Ninside >= opt.pinfo.cmfrac * numingroup[i] && Ninside >= PROPCMMINNUM) {
                    pdata[i].gcm[0]=cmx;pdata[i].gcm[1]=cmy;pdata[i].gcm[2]=cmz;
                    for (k=0;k<3;k++) pdata[i].gcm[k] /= EncMass;
                    cmold=pdata[i].gcm;
                    rcmv=ri;
                }
                else break;
            }
            cmx=cmy=cmz=EncMass=0.;
            for (j=0;j<numingroup[i];j++)
            {
                Pval=&Part[j+noffset[i]];
                x = (*Pval).X() - pdata[i].gcm[0];
                y = (*Pval).Y() - pdata[i].gcm[1];
                z = (*Pval).Z() - pdata[i].gcm[2];
                if ((x*x + y*y + z*z) <= rcmv)
                {
                    massval = (*Pval).GetMass();
                    #ifdef NOMASS
                    massval = opt.MassValue;
                    #endif
                    cmx += massval*(*Pval).Vx();
                    cmy += massval*(*Pval).Vy();
                    cmz += massval*(*Pval).Vz();
                    EncMass += massval;
                }
            }
            pdata[i].gcmvel[0]=cmx;pdata[i].gcmvel[1]=cmy;pdata[i].gcmvel[2]=cmz;
            for (k=0;k<3;k++) pdata[i].gcmvel[k] /= EncMass;
        }
    }
#ifdef USEOPENMP
}
#endif

    //large groups
    for (i=1;i<=ngroup;i++) if (numingroup[i]>=omppropnum)
    {
        for (k=0;k<3;k++) pdata[i].gcm[k]=pdata[i].gcmvel[k]=0;
        pdata[i].gmass=pdata[i].gmaxvel=0.0;
        EncMass=cmx=cmy=cmz=0.;
#ifdef USEOPENMP
#pragma omp parallel default(shared)  \
private(j,Pval,massval)
{
    #pragma omp for reduction(+:EncMass,cmx,cmy,cmz)
#endif
        for (j=0;j<numingroup[i];j++) {
            Pval=&Part[j+noffset[i]];
            massval = (*Pval).GetMass();
#ifdef NOMASS
            massval = opt.MassValue;
#endif
            EncMass+=massval ;
            cmx+=(*Pval).X()*massval;
            cmy+=(*Pval).Y()*massval;
            cmz+=(*Pval).Z()*massval;
        }
#ifdef USEOPENMP
}
#endif
        pdata[i].gcm[0]=cmx;pdata[i].gcm[1]=cmy;pdata[i].gcm[2]=cmz;
        pdata[i].gmass=EncMass;
        pdata[i].gcm*=(1.0/pdata[i].gmass);
        cmx=cmy=cmz=0.;
#ifdef USEOPENMP
#pragma omp parallel default(shared)  \
private(j,Pval,massval)
{
    #pragma omp for reduction(+:cmx,cmy,cmz)
#endif
        for (j=0;j<numingroup[i];j++) {
            Pval=&Part[j+noffset[i]];
            massval = (*Pval).GetMass();
#ifdef NOMASS
            massval = opt.MassValue;
#endif
            cmx+=(*Pval).Vx()*massval;
            cmy+=(*Pval).Vy()*massval;
            cmz+=(*Pval).Vz()*massval;
        }
#ifdef USEOPENMP
}
#endif
        pdata[i].gcmvel[0]=cmx;pdata[i].gcmvel[1]=cmy;pdata[i].gcmvel[2]=cmz;
        pdata[i].gcmvel*=(1.0/pdata[i].gmass);
        if (opt.iIterateCM == 0) continue;
        pdata[i].gsize=0;
        for (j=0;j<numingroup[i];j++) {
            Pval=&Part[j+noffset[i]];
            r2=0.0;
            for (k=0;k<3;k++) r2+=(pdata[i].gcm[k]-(*Pval).GetPosition(k))*(pdata[i].gcm[k]-(*Pval).GetPosition(k));
            if (sqrt(r2)>pdata[i].gsize)pdata[i].gsize=sqrt(r2);
        }
        ri=pdata[i].gsize;
        ri=ri*ri;
        //iterate for better cm if group large enough
        cmold=pdata[i].gcm;
        change=MAXVALUE;tol=1e-2;
        rcmv=ri;
        ii=numingroup[i];
        while (opt.iIterateCM)
        {
            ri*=opt.pinfo.cmadjustfac;
            // find c/m of all particles within ri
            cmx=cmy=cmz=0.;
            EncMass=0.;
            Ninside=0;
#ifdef USEOPENMP
#pragma omp parallel default(shared) \
private(j,Pval,x,y,z,massval)
{
#pragma omp for reduction(+:EncMass,Ninside,cmx,cmy,cmz)
#endif
            for (j=0;j<numingroup[i];j++)
            {
                Pval=&Part[j+noffset[i]];
                x = (*Pval).X() - cmold[0];
                y = (*Pval).Y() - cmold[1];
                z = (*Pval).Z() - cmold[2];
                if ((x*x + y*y + z*z) <= ri)
                {
                    massval = (*Pval).GetMass();
#ifdef NOMASS
                    massval = opt.MassValue;
#endif
                    cmx += massval*(*Pval).X();
                    cmy += massval*(*Pval).Y();
                    cmz += massval*(*Pval).Z();
                    EncMass += massval;
                    Ninside++;
                }
            }
#ifdef USEOPENMP
}
#endif
            x = Part[noffset[i]+ii-1].X() - cmold[0];
            y = Part[noffset[i]+ii-1].Y() - cmold[1];
            z = Part[noffset[i]+ii-1].Z() - cmold[2];
            if (Ninside >= opt.pinfo.cmfrac * numingroup[i] && Ninside >= PROPCMMINNUM) {
                cmold[0]=cmx;cmold[1]=cmy;cmold[2]=cmz;
                for (k=0;k<3;k++) cmold[k] /= EncMass;
                rcmv=ri;
                icmv=ii;
            }
            else break;
        }
        pdata[i].gcm=cmold;
        cmx=cmy=cmz=EncMass=0.;
#ifdef USEOPENMP
#pragma omp parallel default(shared) \
private(j,Pval,x,y,z,massval)
{
    #pragma omp for reduction(+:EncMass,cmx,cmy,cmz)
#endif
        for (j=0;j<numingroup[i];j++)
        {
            Pval=&Part[j+noffset[i]];
            x = (*Pval).X() - cmold[0];
            y = (*Pval).Y() - cmold[1];
            z = (*Pval).Z() - cmold[2];
            if ((x*x + y*y + z*z) <= rcmv)
            {
                massval = (*Pval).GetMass();
                #ifdef NOMASS
                massval = opt.MassValue;
                #endif
                cmx += massval*(*Pval).Vx();
                cmy += massval*(*Pval).Vy();
                cmz += massval*(*Pval).Vz();
                EncMass += massval;
            }
        }
#ifdef USEOPENMP
}
#endif
        pdata[i].gcmvel[0]=cmx;pdata[i].gcmvel[1]=cmy;pdata[i].gcmvel[2]=cmz;
        for (k=0;k<3;k++) pdata[i].gcmvel[k] /= EncMass;
    }
    if (opt.iverbose) cout<<ThisTask<<" Done getting CM in "<<MyGetTime()-time1<<endl;
}

/*!
    The routine is used to calculate bulk object properties. It assumes that particles have been
    arranged in group order and the indexing offsets between groups is given by noffset

    The overall structure of the code is a bit lengthy simply to break up calculations appropriately for OMP style parallization.
    For small groups it is more efficient to parallize across groups, whereas for large groups containing many particles, we loop over the particles
    to sum quantities.

 */
void GetProperties(Options &opt, const Int_t nbodies, Particle *Part, Int_t ngroup, Int_t *&pfof, Int_t *&numingroup, PropData *&pdata, Int_t *&noffset)
{
#ifndef USEMPI
    int ThisTask = 0, NProcs = 1;
#endif
    if (opt.iverbose) cout<<ThisTask<<" getting bulk properties"<<endl;
    double time1 = MyGetTime();
    Particle *Pval;
    Int_t i,j,k;
    Coordinate cmold(0.),cmref;
    Double_t ri,rcmv,r2,cmx,cmy,cmz,EncMass,Ninside, SFR;
    Double_t EncMassSF,EncMassNSF;
    Double_t cmvx,cmvy,cmvz;
    Double_t vc,rc,x,y,z,vx,vy,vz,jzval,Rdist,zdist,Ekin,Krot,mval;
    Double_t RV_Ekin,RV_Krot;
    Double_t Ekin_sf,Ekin_nsf,Krot_sf,Krot_nsf;
    Double_t Tsum,Tmeansum,tsum,tmeansum,Zsum,Zmeansum,sfrsum,sfrmeansum;
    Double_t Tsum_sf,Tmeansum_sf,Zsum_sf,Zmeansum_sf;
    Double_t Tsum_nsf,Tmeansum_nsf,Zsum_nsf,Zmeansum_nsf;
    Double_t sigV_gas_sf,sigV_gas_nsf;
    Coordinate jval;
    Double_t change=MAXVALUE,tol=1e-2;
    Int_t ii,icmv;
    Int_t RV_num;
    Double_t virval=log(opt.virlevel*opt.rhobg);
    Double_t m200val=log(opt.rhocrit*200.0);
    Double_t m200mval=log(opt.rhobg*200.0);
    Double_t mBN98val=log(opt.virBN98*opt.rhocrit);
    //also calculate 500 overdensity and useful for gas/star content
    Double_t m500val=log(opt.rhocrit*500.0);
    //find the lowest rho value and set minim threshold to half that
    Double_t minlgrhoval = min({virval, m200val, mBN98val, m200mval})-(Double_t)log(2.0);
    vector<Double_t> SOlgrhovals;
    int iSOfound;
    if (opt.SOnum >0) {
        SOlgrhovals.resize(opt.SOnum);
        for (auto i=0;i<opt.SOnum;i++) {
            SOlgrhovals[i]=log(opt.rhocrit*opt.SOthresholds_values_crit[i]);
            minlgrhoval = min(minlgrhoval,SOlgrhovals[i]-(Double_t)log(2.0));
        }
    }

    for (i=1;i<=ngroup;i++) {
        pdata[i].num=numingroup[i];
        if ((opt.iInclusiveHalo>0 && opt.iInclusiveHalo <3 && pdata[i].hostid !=-1)
        || opt.iInclusiveHalo==0
        || opt.iInclusiveHalo == 3) pdata[i].Allocate(opt);
        else if (opt.iInclusiveHalo>0 && opt.iInclusiveHalo <3 && pdata[i].hostid ==-1) {
            pdata[i].AllocateApertures(opt);
        }
    }

    //for all groups, move particles to their appropriate reference frame
#ifdef USEOPENMP
#pragma omp parallel default(shared)  \
private(i,j,k,Pval,cmref)
{
    #pragma omp for schedule(dynamic) nowait
#endif
    for (i=1;i<=ngroup;i++)
    {
        if (opt.iPropertyReferencePosition == PROPREFCM) cmref=pdata[i].gcm;
        else if (opt.iPropertyReferencePosition == PROPREFMBP) cmref=pdata[i].gposmbp;
        else if (opt.iPropertyReferencePosition == PROPREFMINPOT) cmref=pdata[i].gposminpot;
        for (j=0;j<numingroup[i];j++)
        {
            Pval=&Part[j+noffset[i]];
            for (k=0;k<3;k++) Pval->SetPosition(k, Pval->GetPosition(k) - cmref[k]);
        }
        //sort by radius (here use gsl_heapsort as no need to allocate more memory
        gsl_heapsort(&Part[noffset[i]], numingroup[i], sizeof(Particle), RadCompare);
    }
#ifdef USEOPENMP
}
#endif

    //for small groups loop over groups
#ifdef USEOPENMP
#pragma omp parallel default(shared)  \
private(i,j,k,Pval,ri,rcmv,r2,cmx,cmy,cmz,EncMass,Ninside,cmold,change,tol)\
private(x,y,z,vx,vy,vz,vc,rc,jval,jzval,Rdist,zdist,Ekin,Krot,mval,RV_Ekin,RV_Krot,RV_num,SFR)\
private(EncMassSF,EncMassNSF,Krot_sf,Krot_nsf,Ekin_sf,Ekin_nsf)
{
    #pragma omp for schedule(dynamic) nowait
#endif
    for (i=1;i<=ngroup;i++) if (numingroup[i]<omppropnum)
    {
        //if (opt.iInclusiveHalo == 0 && pdata[i].hostid==-1) pdata[i].gMFOF=pdata[i].gmass;
        pdata[i].gsize=Part[noffset[i]+numingroup[i]-1].Radius();
        //determine overdensity mass and radii. AGAIN REMEMBER THAT THESE ARE NOT MEANINGFUL FOR TIDAL DEBRIS
        //HERE MASSES ARE EXCLUSIVE!
        EncMass=pdata[i].gmass;
        if (opt.iInclusiveHalo==0 || opt.iInclusiveHalo>0 && pdata[i].hostid!=-1) {
            //CalculateSphericalOverdensity(opt, pdata[i], numingroup[i], &Part[noffset[i]], m200val, m200mval, mBN98val, virval, m500val, SOlgrhovals);
            CalculateSphericalOverdensitySubhalo(opt, pdata[i], numingroup[i], &Part[noffset[i]], m200val, m200mval, mBN98val, virval, m500val, SOlgrhovals);
            SetSphericalOverdensityMasstoTotalMass(opt, pdata[i]);
        }
        if (opt.iextrahalooutput) {
            if (opt.iInclusiveHalo>0 && pdata[i].hostid==-1) {
                CalculateSphericalOverdensityExclusive(opt, pdata[i], numingroup[i], &Part[noffset[i]], m200val, m200mval, mBN98val, virval, m500val, SOlgrhovals);
                SetSphericalOverdensityMasstoTotalMassExclusive(opt, pdata[i]);
            }
        }

        //determine properties like maximum circular velocity, velocity dispersion, angular momentum, etc
        pdata[i].gmaxvel=0.;
        EncMass=0;
        Ekin=0.;
        pdata[i].gJ[0]=pdata[i].gJ[1]=pdata[i].gJ[2]=0.;
        Coordinate J;
        vc = 0;
        for (j=0;j<numingroup[i];j++) {
            Pval=&Part[j+noffset[i]];

#ifndef NOMASS
            mval = Pval->GetMass();
#else
            mval = opt.MassValue;
#endif
            EncMass+=mval;
            rc=Pval->Radius();
            vx = (*Pval).Vx()-pdata[i].gcmvel[0];
            vy = (*Pval).Vy()-pdata[i].gcmvel[1];
            vz = (*Pval).Vz()-pdata[i].gcmvel[2];
            J=Coordinate(Pval->GetPosition()).Cross(Coordinate(vx,vy,vz))*mval;
            pdata[i].gJ=pdata[i].gJ+J;
            if (opt.iextrahalooutput) {
                if (opt.iInclusiveHalo==0) {
                    if (rc<pdata[i].gR200m) pdata[i].gJ200m=pdata[i].gJ200m+J;
                    if (rc<pdata[i].gR200c) pdata[i].gJ200c=pdata[i].gJ200c+J;
                    if (rc<pdata[i].gRBN98) pdata[i].gJBN98=pdata[i].gJBN98+J;
                }
                else {
                    if (pdata[i].hostid!=-1) {
                        if (rc<pdata[i].gR200m) pdata[i].gJ200m=pdata[i].gJ200m+J;
                        if (rc<pdata[i].gR200c) pdata[i].gJ200c=pdata[i].gJ200c+J;
                        if (rc<pdata[i].gRBN98) pdata[i].gJBN98=pdata[i].gJBN98+J;
                    }
                    else if (pdata[i].hostid==-1) {
                        if (rc<pdata[i].gR200m) pdata[i].gJ200m_excl=pdata[i].gJ200m_excl+J;
                        if (rc<pdata[i].gR200c) pdata[i].gJ200c_excl=pdata[i].gJ200c_excl+J;
                        if (rc<pdata[i].gRBN98) pdata[i].gJBN98_excl=pdata[i].gJBN98_excl+J;
                    }
                }
            }
            Ekin+=mval*(vx*vx+vy*vy+vz*vz);
#ifdef GASON
            if (Pval->GetType()==GASTYPE) Ekin+=2.0*Pval->GetU()*mval;
#endif
            pdata[i].gveldisp(0,0)+=vx*vx*mval;
            pdata[i].gveldisp(1,1)+=vy*vy*mval;
            pdata[i].gveldisp(2,2)+=vz*vz*mval;
            pdata[i].gveldisp(0,1)+=vx*vy*mval;
            pdata[i].gveldisp(0,2)+=vx*vz*mval;
            pdata[i].gveldisp(1,2)+=vy*vz*mval;
            //calculate vc
            if (rc>0) if (EncMass>0) vc=sqrt(opt.G*EncMass/rc);
            //max circ and then vir data
            if (vc>pdata[i].gmaxvel && EncMass>=1.0/sqrt(numingroup[i])*pdata[i].gmass) {pdata[i].gmaxvel=vc;pdata[i].gRmaxvel=rc;pdata[i].gMmaxvel=EncMass;RV_num=j+1;}
            if (EncMass>0.5*pdata[i].gmass && pdata[i].gRhalfmass==0) pdata[i].gRhalfmass=rc;
            if (pdata[i].gRhalfmass>0 && pdata[i].gMassTwiceRhalfmass==0 && rc>=0.5*pdata[i].gRhalfmass) pdata[i].gMassTwiceRhalfmass=EncMass;
        }
        pdata[i].gveldisp(1,0)=pdata[i].gveldisp(0,1);
        pdata[i].gveldisp(2,0)=pdata[i].gveldisp(0,2);
        pdata[i].gveldisp(2,1)=pdata[i].gveldisp(1,2);
        if (pdata[i].gRvir==0) {pdata[i].gMvir=pdata[i].gmass;pdata[i].gRvir=pdata[i].gsize;}
        pdata[i].gveldisp=pdata[i].gveldisp*(1.0/pdata[i].gmass);
        pdata[i].gsigma_v=pow(pdata[i].gveldisp.Det(),1.0/6.0);
        Ekin*=0.5;
        if (opt.iextrahalooutput && pdata[i].hostid == -1) {
            pdata[i].glambda_B=pdata[i].gJ200c.Length()/(pdata[i].gM200c*sqrt(2.0*opt.G*pdata[i].gM200c*pdata[i].gR200c));
        }
        else if (opt.iextrahalooutput && pdata[i].hostid != -1){
            pdata[i].glambda_B=pdata[i].gJ200c.Length()/(pdata[i].gM200c*sqrt(2.0*opt.G*pdata[i].gM200c*pdata[i].gR200c));
        }
        else {
            pdata[i].glambda_B=pdata[i].gJ.Length()/(pdata[i].gM200c*sqrt(2.0*opt.G*pdata[i].gM200c*pdata[i].gR200c));
        }

        //calculate the rotational energy about the angular momentum axis
        //this is defined as the specific angular momentum about the angular momentum
        //axis (see sales et al 2010)
        RV_Ekin=0;
        for (j=0;j<numingroup[i];j++) {
            Pval=&Part[j+noffset[i]];
            #ifndef NOMASS
            mval = Pval->GetMass();
            #else
            mval = opt.MassValue;
            #endif
            vx = (*Pval).Vx()-pdata[i].gcmvel[0];
            vy = (*Pval).Vy()-pdata[i].gcmvel[1];
            vz = (*Pval).Vz()-pdata[i].gcmvel[2];
            jval=Coordinate(Pval->GetPosition()).Cross(Coordinate(vx,vy,vz));
            jzval=(jval*pdata[i].gJ)/pdata[i].gJ.Length();
            zdist=(Coordinate(Pval->GetPosition())*pdata[i].gJ)/pdata[i].gJ.Length();
            Rdist=sqrt(Pval->Radius2()-zdist*zdist);
            if (Rdist>0) pdata[i].Krot+=mval*(jzval*jzval/(Rdist*Rdist));
        }
        pdata[i].Krot*=0.5/Ekin;

        //now calculate stuff within RV knowing particle array sorted according to radius
        for (j=0;j<RV_num;j++) {
            Pval=&Part[j+noffset[i]];
            rc=Pval->Radius();
            #ifndef NOMASS
            mval = Pval->GetMass();
            #else
            mval = opt.MassValue;
            #endif
            vx = (*Pval).Vx()-pdata[i].gcmvel[0];
            vy = (*Pval).Vy()-pdata[i].gcmvel[1];
            vz = (*Pval).Vz()-pdata[i].gcmvel[2];
            RV_Ekin+=mval*(vx*vx+vy*vy+vz*vz);
#ifdef GASON
            if (Pval->GetType()==GASTYPE) RV_Ekin+=2.0*Pval->GetU()*mval;
#endif
            pdata[i].RV_J=pdata[i].RV_J+Coordinate(Pval->GetPosition()).Cross(Coordinate(vx,vy,vz))*mval;
            pdata[i].RV_veldisp(0,0)+=vx*vx*mval;
            pdata[i].RV_veldisp(1,1)+=vy*vy*mval;
            pdata[i].RV_veldisp(2,2)+=vz*vz*mval;
            pdata[i].RV_veldisp(0,1)+=vx*vy*mval;
            pdata[i].RV_veldisp(0,2)+=vx*vz*mval;
            pdata[i].RV_veldisp(1,2)+=vy*vz*mval;
        }
        //adjust RVmax values
        pdata[i].RV_veldisp(1,0)=pdata[i].RV_veldisp(0,1);
        pdata[i].RV_veldisp(2,0)=pdata[i].RV_veldisp(0,2);
        pdata[i].RV_veldisp(2,1)=pdata[i].RV_veldisp(1,2);
        pdata[i].RV_veldisp=pdata[i].RV_veldisp*(1.0/pdata[i].gMmaxvel);
        pdata[i].RV_sigma_v=pow(pdata[i].RV_veldisp.Det(),1.0/6.0);
        RV_Ekin*=0.5;
        pdata[i].RV_lambda_B=pdata[i].RV_J.Length()/(pdata[i].gMmaxvel*sqrt(2.0*opt.G*pdata[i].gMmaxvel*pdata[i].gRmaxvel));
        for (j=0;j<RV_num;j++) {
            #ifndef NOMASS
            mval = Pval->GetMass();
            #else
            mval = opt.MassValue;
            #endif
            Pval=&Part[j+noffset[i]];
            vx = (*Pval).Vx()-pdata[i].gcmvel[0];
            vy = (*Pval).Vy()-pdata[i].gcmvel[1];
            vz = (*Pval).Vz()-pdata[i].gcmvel[2];
            jval=Coordinate(Pval->GetPosition()).Cross(Coordinate(vx,vy,vz));
            jzval=(jval*pdata[i].RV_J)/pdata[i].RV_J.Length();
            zdist=(Coordinate(Pval->GetPosition())*pdata[i].RV_J)/pdata[i].RV_J.Length();
            Rdist=sqrt(Pval->Radius2()-zdist*zdist);
            if (Rdist>0) pdata[i].RV_Krot+=mval*(jzval*jzval/(Rdist*Rdist));
        }
        pdata[i].RV_Krot*=0.5/RV_Ekin;

#if defined(EXTRADMON)
        for (j=0;j<numingroup[i];j++) {
            if (Part[j+noffset[i]].GetType() != DARKTYPE) continue;
            pdata[i].n_dm++;
        }
#endif
        //baryons
#if defined(GASON)
        for (j=0;j<numingroup[i];j++) {
            Pval=&Part[j+noffset[i]];
            if (Pval->GetType()==GASTYPE) {
                pdata[i].n_gas++;
                #ifndef NOMASS
                mval = Pval->GetMass();
                #else
                mval = opt.MassValue;
                #endif
                pdata[i].M_gas+=mval;
                #ifdef STARON
                SFR=Pval->GetSFR();
                if (SFR>opt.gas_sfr_threshold) pdata[i].M_gas_sf+=mval;
                else pdata[i].M_gas_nsf+=mval;
                #endif
            }
        }
        Ekin=0;
        for (j=0;j<numingroup[i];j++) {
            Pval=&Part[j+noffset[i]];
            if (Pval->GetType()==GASTYPE) {
                #ifndef NOMASS
                mval = Pval->GetMass();
                #else
                mval = opt.MassValue;
                #endif
                //store temperature in units of internal energy
                pdata[i].Temp_gas+=Pval->GetU();
                pdata[i].Temp_mean_gas+=mval*Pval->GetU();
                //pdata[i].sphden_gas+=Pval->GetMass()*Pval->GetSPHDen();
#ifdef STARON
                pdata[i].Z_gas+=Pval->GetZmet();
                pdata[i].Z_mean_gas+=mval*Pval->GetZmet();
                pdata[i].SFR_gas+=Pval->GetSFR();
                pdata[i].SFR_mean_gas+=mval*Pval->GetSFR();
                SFR=Pval->GetSFR();
                if (SFR>opt.gas_sfr_threshold) {
                    pdata[i].Temp_gas_sf+=Pval->GetU();
                    pdata[i].Temp_mean_gas_sf+=mval*Pval->GetU();
                    pdata[i].Z_gas_sf+=Pval->GetZmet();
                    pdata[i].Z_mean_gas_sf+=mval*Pval->GetZmet();
                }
                else {
                    pdata[i].Temp_gas_nsf+=Pval->GetU();
                    pdata[i].Temp_mean_gas_nsf+=mval*Pval->GetU();
                    pdata[i].Z_gas_nsf+=Pval->GetZmet();
                    pdata[i].Z_mean_gas_nsf+=mval*Pval->GetZmet();
                }
#endif
                x = (*Pval).X();
                y = (*Pval).Y();
                z = (*Pval).Z();
                pdata[i].cm_gas[0]+=x*mval;
                pdata[i].cm_gas[1]+=y*mval;
                pdata[i].cm_gas[2]+=z*mval;

                vx = (*Pval).Vx()-pdata[i].gcmvel[0];
                vy = (*Pval).Vy()-pdata[i].gcmvel[1];
                vz = (*Pval).Vz()-pdata[i].gcmvel[2];
                pdata[i].cmvel_gas[0]+=vx*mval;
                pdata[i].cmvel_gas[1]+=vy*mval;
                pdata[i].cmvel_gas[2]+=vz*mval;
                J=Coordinate(Pval->GetPosition()).Cross(Coordinate(vx,vy,vz))*mval;
                pdata[i].L_gas=pdata[i].L_gas+J;
                if (pdata[i].n_gas>=PROPROTMINNUM) {
                    pdata[i].veldisp_gas(0,0)+=vx*vx*mval;
                    pdata[i].veldisp_gas(1,1)+=vy*vy*mval;
                    pdata[i].veldisp_gas(2,2)+=vz*vz*mval;
                    pdata[i].veldisp_gas(0,1)+=vx*vy*mval;
                    pdata[i].veldisp_gas(0,2)+=vx*vz*mval;
                    pdata[i].veldisp_gas(1,2)+=vy*vz*mval;
                    pdata[i].veldisp_gas(1,0)+=vx*vy*mval;
                    pdata[i].veldisp_gas(2,0)+=vx*vz*mval;
                    pdata[i].veldisp_gas(2,1)+=vy*vz*mval;
                }
                #ifdef STARON
                if (SFR>opt.gas_sfr_threshold) {
                    pdata[i].L_gas_sf=pdata[i].L_gas_sf+J;
                    pdata[i].sigV_gas_sf+=(vx*vx+vy*vy+vz*vz)*mval;
                }
                else {
                    pdata[i].L_gas_nsf=pdata[i].L_gas_nsf+J;
                    pdata[i].sigV_gas_nsf+=(vx*vx+vy*vy+vz*vz)*mval;
                }
                #endif
            }
        }

        if (pdata[i].M_gas>0) {
            pdata[i].veldisp_gas=pdata[i].veldisp_gas*(1.0/pdata[i].M_gas);
            pdata[i].cm_gas=pdata[i].cm_gas*(1.0/pdata[i].M_gas);
            pdata[i].cmvel_gas=pdata[i].cm_gas*(1.0/pdata[i].M_gas);
            pdata[i].Temp_mean_gas/=pdata[i].M_gas;
#ifdef STARON
            pdata[i].Z_mean_gas/=pdata[i].M_gas;
            pdata[i].SFR_mean_gas/=pdata[i].M_gas;
            if (pdata[i].M_gas_sf>0) {
                pdata[i].sigV_gas_sf/=pdata[i].M_gas_sf;
                pdata[i].Temp_mean_gas_sf/=pdata[i].M_gas_sf;
                pdata[i].Z_mean_gas_sf/=pdata[i].M_gas_sf;

            }
            if (pdata[i].M_gas_nsf>0) {
                pdata[i].sigV_gas_nsf/=pdata[i].M_gas_nsf;
                pdata[i].Temp_mean_gas_nsf/=pdata[i].M_gas_nsf;
                pdata[i].Z_mean_gas_nsf/=pdata[i].M_gas_nsf;

            }
#endif
        }

        //iterate for better cm if group large enough
        cmold=pdata[i].cm_gas;
        change=MAXVALUE;tol=1e-2;
        if (pdata[i].n_gas*opt.pinfo.cmadjustfac>=PROPCMMINNUM && opt.iIterateCM) {
            ri=pdata[i].gsize;
            ri=ri*ri;
            cmold=pdata[i].cm_gas;
            rcmv=ri;
            while (true)
            {
                ri*=opt.pinfo.cmadjustfac;
                // find c/m of all particles within ri
                cmx=cmy=cmz=0.;
                EncMass=0.;
                Ninside=0;
                for (j=0;j<numingroup[i];j++) {
                Pval=&Part[j+noffset[i]];
                if (Pval->GetType()==GASTYPE)
                {
                    x = (*Pval).X() - cmold[0];
                    y = (*Pval).Y() - cmold[1];
                    z = (*Pval).Z() - cmold[2];
                    if ((x*x + y*y + z*z) <= ri)
                    {
                        #ifndef NOMASS
                        mval = Pval->GetMass();
                        #else
                        mval = opt.MassValue;
                        #endif
                        cmx += mval*(*Pval).X();
                        cmy += mval*(*Pval).Y();
                        cmz += mval*(*Pval).Z();
                        EncMass += mval;
                        Ninside++;
                    }
                }
                }
                if (Ninside >= opt.pinfo.cmfrac * pdata[i].n_gas && Ninside >= PROPCMMINNUM) {
                    pdata[i].cm_gas[0]=cmx;pdata[i].cm_gas[1]=cmy;pdata[i].cm_gas[2]=cmz;
                    for (k=0;k<3;k++) pdata[i].cm_gas[k] /= EncMass;
                    cmold=pdata[i].cm_gas;
                    rcmv=ri;
                }
                else break;
            }
            cmx=cmy=cmz=EncMass=0.;
            for (j=0;j<numingroup[i];j++) {
            Pval=&Part[j+noffset[i]];
            if (Pval->GetType()==GASTYPE)
            {
                x = (*Pval).X() - pdata[i].cm_gas[0];
                y = (*Pval).Y() - pdata[i].cm_gas[1];
                z = (*Pval).Z() - pdata[i].cm_gas[2];
                if ((x*x + y*y + z*z) <= rcmv)
                {
                    #ifndef NOMASS
                    mval = Pval->GetMass();
                    #else
                    mval = opt.MassValue;
                    #endif
                    cmx += mval*(*Pval).Vx();
                    cmy += mval*(*Pval).Vy();
                    cmz += mval*(*Pval).Vz();
                    EncMass += mval;
                }
            }
            }
            pdata[i].cmvel_gas[0]=cmx;pdata[i].cmvel_gas[1]=cmy;pdata[i].cmvel_gas[2]=cmz;
            for (k=0;k<3;k++) pdata[i].cmvel_gas[k] /= EncMass;
        }

        if (pdata[i].n_gas>=PROPROTMINNUM) {
            EncMass=EncMassSF=EncMassNSF=0;
            for (j=0;j<numingroup[i];j++) {
                Pval=&Part[j+noffset[i]];
                if (Pval->GetType()==GASTYPE) {
                    x = (*Pval).X();
                    y = (*Pval).Y();
                    z = (*Pval).Z();
                    vx = (*Pval).Vx()-pdata[i].gcmvel[0];
                    vy = (*Pval).Vy()-pdata[i].gcmvel[1];
                    vz = (*Pval).Vz()-pdata[i].gcmvel[2];
                    #ifndef NOMASS
                    mval = Pval->GetMass();
                    #else
                    mval = opt.MassValue;
                    #endif
                    EncMass+=mval;
                    r2=x*x+y*y+z*z;
                    rc=sqrt(r2);
                    jval=Coordinate(x,y,z).Cross(Coordinate(vx,vy,vz));
                    jzval=(jval*pdata[i].L_gas)/pdata[i].L_gas.Length();
                    zdist=(Coordinate(x,y,z)*pdata[i].L_gas)/pdata[i].L_gas.Length();
                    Rdist=sqrt(x*x+y*y+z*z-zdist*zdist);
                    if (r2<=pdata[i].gRmaxvel*pdata[i].gRmaxvel) pdata[i].M_gas_rvmax+=mval;
                    if (r2<=opt.lengthtokpc30pow2) pdata[i].M_gas_30kpc+=mval;
                    if (r2<=opt.lengthtokpc50pow2) pdata[i].M_gas_50kpc+=mval;
                    if (r2<=pdata[i].gR500c*pdata[i].gR500c) pdata[i].M_gas_500c+=mval;
                    if (EncMass>0.5*pdata[i].M_gas && pdata[i].Rhalfmass_gas==0) pdata[i].Rhalfmass_gas=rc;
                    double ekin_i, ethermal_i, krot_i;
                    ekin_i = mval*(vx*vx+vy*vy+vz*vz);
                    ethermal_i = 2.0*mval*Pval->GetU();
                    krot_i = mval*(jzval*jzval/(Rdist*Rdist));
                    if (Rdist>0) pdata[i].Krot_gas+=krot_i;
                    Ekin+=ekin_i;
                    Ekin+=ethermal_i;
                    if (opt.iextragasoutput) {
                        if (rc<=pdata[i].gR200c_excl) {
                            pdata[i].M_200crit_excl_gas+=mval;
                            pdata[i].L_200crit_excl_gas+=jval;
                        }
                        if (rc<=pdata[i].gR200m_excl) {
                            pdata[i].M_200mean_excl_gas+=mval;
                            pdata[i].L_200mean_excl_gas+=jval;
                        }
                        if (rc<=pdata[i].gRBN98_excl) {
                            pdata[i].M_BN98_excl_gas+=mval;
                            pdata[i].L_BN98_excl_gas+=jval;
                        }
                    }
                    #ifdef STARON
                    SFR = Pval->GetSFR();
                    if (SFR>opt.gas_sfr_threshold){
                        EncMassSF+=mval;
                        if (EncMassSF>0.5*pdata[i].M_gas_sf && pdata[i].Rhalfmass_gas_sf==0) pdata[i].Rhalfmass_gas_sf=rc;
                        if (Rdist>0)pdata[i].Krot_gas_sf+=krot_i;
                        Ekin_sf+=ekin_i;
                        Ekin_sf+=ethermal_i;
                        if (opt.iextragasoutput) {
                            if (rc<=pdata[i].gR200c_excl) {
                                pdata[i].M_200crit_excl_gas_sf+=mval;
                                pdata[i].L_200crit_excl_gas_sf+=jval;
                            }
                            if (rc<=pdata[i].gR200m_excl) {
                                pdata[i].M_200mean_excl_gas_sf+=mval;
                                pdata[i].L_200mean_excl_gas_sf+=jval;
                            }
                            if (rc<=pdata[i].gRBN98_excl) {
                                pdata[i].M_BN98_excl_gas_sf+=mval;
                                pdata[i].L_BN98_excl_gas_sf+=jval;
                            }
                        }
                    }
                    else {
                        EncMassNSF+=mval;
                        if (EncMassNSF>0.5*pdata[i].M_gas_nsf && pdata[i].Rhalfmass_gas_nsf==0) pdata[i].Rhalfmass_gas_nsf=rc;
                        if (Rdist>0)pdata[i].Krot_gas_nsf+=krot_i;
                        Ekin_nsf+=ekin_i;
                        Ekin_nsf+=ethermal_i;
                        if (opt.iextragasoutput) {
                            if (rc<=pdata[i].gR200c_excl) {
                                pdata[i].M_200crit_excl_gas_nsf+=mval;
                                pdata[i].L_200crit_excl_gas_nsf+=jval;
                            }
                            if (rc<=pdata[i].gR200m_excl) {
                                pdata[i].M_200mean_excl_gas_nsf+=mval;
                                pdata[i].L_200mean_excl_gas_nsf+=jval;
                            }
                            if (rc<=pdata[i].gRBN98_excl) {
                                pdata[i].M_BN98_excl_gas_nsf+=mval;
                                pdata[i].L_BN98_excl_gas_nsf+=jval;
                            }
                        }
                    }
                    #endif
                }
            }
            pdata[i].Krot_gas/=Ekin;
            pdata[i].T_gas=0.5*Ekin;
#ifdef STARON
            if (pdata[i].M_gas_sf>0) pdata[i].Krot_gas_sf/=Ekin_sf;
            if (pdata[i].M_gas_nsf>0) pdata[i].Krot_gas_nsf/=Ekin_nsf;
#endif
        }
        if (pdata[i].n_gas>=PROPMORPHMINNUM) GetGlobalSpatialMorphology(numingroup[i], &Part[noffset[i]], pdata[i].q_gas, pdata[i].s_gas, 1e-2, pdata[i].eigvec_gas,0,GASTYPE,0);
#endif
#ifdef STARON
        for (j=0;j<numingroup[i];j++) {
            Pval=&Part[j+noffset[i]];
            if (Pval->GetType()==STARTYPE) {
                pdata[i].n_star++;
                #ifndef NOMASS
                mval = Pval->GetMass();
                #else
                mval = opt.MassValue;
                #endif
                pdata[i].M_star+=mval;
            }
        }
        Ekin=0;
        for (j=0;j<numingroup[i];j++) {
            Pval=&Part[j+noffset[i]];
            if (Pval->GetType()==STARTYPE) {
                #ifndef NOMASS
                mval = Pval->GetMass();
                #else
                mval = opt.MassValue;
                #endif
                pdata[i].t_star+=Pval->GetTage();
                pdata[i].t_mean_star+=mval*Pval->GetTage();
                pdata[i].Z_star+=Pval->GetZmet();
                pdata[i].Z_mean_star+=mval*Pval->GetZmet();
                x = (*Pval).X();
                y = (*Pval).Y();
                z = (*Pval).Z();
                pdata[i].cm_star[0]+=x*mval;
                pdata[i].cm_star[1]+=y*mval;
                pdata[i].cm_star[2]+=z*mval;

                vx = (*Pval).Vx()-pdata[i].gcmvel[0];
                vy = (*Pval).Vy()-pdata[i].gcmvel[1];
                vz = (*Pval).Vz()-pdata[i].gcmvel[2];
                pdata[i].cmvel_star[0]+=vx*mval;
                pdata[i].cmvel_star[1]+=vy*mval;
                pdata[i].cmvel_star[2]+=vz*mval;

                pdata[i].L_star=pdata[i].L_star+Coordinate(Pval->GetPosition()).Cross(Coordinate(vx,vy,vz))*mval;
                if (pdata[i].n_star>=PROPROTMINNUM) {
                    pdata[i].veldisp_star(0,0)+=vx*vx*mval;
                    pdata[i].veldisp_star(1,1)+=vy*vy*mval;
                    pdata[i].veldisp_star(2,2)+=vz*vz*mval;
                    pdata[i].veldisp_star(0,1)+=vx*vy*mval;
                    pdata[i].veldisp_star(0,2)+=vx*vz*mval;
                    pdata[i].veldisp_star(1,2)+=vy*vz*mval;
                    pdata[i].veldisp_star(1,0)+=vx*vy*mval;
                    pdata[i].veldisp_star(2,0)+=vx*vz*mval;
                    pdata[i].veldisp_star(2,1)+=vy*vz*mval;
                }
            }
        }
        if (pdata[i].M_star>0) {
            pdata[i].veldisp_star=pdata[i].veldisp_star*(1.0/pdata[i].M_star);
            pdata[i].cm_star=pdata[i].cm_star*(1.0/pdata[i].M_star);
            pdata[i].cmvel_star=pdata[i].cmvel_star*(1.0/pdata[i].M_star);
            pdata[i].t_mean_star/=pdata[i].M_star;
            pdata[i].Z_mean_star/=pdata[i].M_star;
        }
        //iterate for better cm if group large enough
        cmold=pdata[i].cm_star;
        change=MAXVALUE;tol=1e-2;
        if (pdata[i].n_star*opt.pinfo.cmadjustfac>=PROPCMMINNUM && opt.iIterateCM) {
            ri=pdata[i].gsize;
            ri=ri*ri;
            cmold=pdata[i].cm_star;
            rcmv=ri;
            while (true)
            {
                ri*=opt.pinfo.cmadjustfac;
                // find c/m of all particles within ri
                cmx=cmy=cmz=0.;
                EncMass=0.;
                Ninside=0;
                for (j=0;j<numingroup[i];j++) {
                Pval=&Part[j+noffset[i]];
                if (Pval->GetType()==STARTYPE)
                {
                    x = (*Pval).X() - cmold[0];
                    y = (*Pval).Y() - cmold[1];
                    z = (*Pval).Z() - cmold[2];
                    if ((x*x + y*y + z*z) <= ri)
                    {
                        #ifndef NOMASS
                        mval = Pval->GetMass();
                        #else
                        mval = opt.MassValue;
                        #endif
                        cmx += mval*(*Pval).X();
                        cmy += mval*(*Pval).Y();
                        cmz += mval*(*Pval).Z();
                        EncMass += mval;
                        Ninside++;
                    }
                }
                }
                if (Ninside >= opt.pinfo.cmfrac * pdata[i].n_star && Ninside >= PROPCMMINNUM) {
                    pdata[i].cm_star[0]=cmx;pdata[i].cm_star[1]=cmy;pdata[i].cm_star[2]=cmz;
                    for (k=0;k<3;k++) pdata[i].cm_star[k] /= EncMass;
                    cmold=pdata[i].cm_star;
                    rcmv=ri;
                }
                else break;
            }
            cmx=cmy=cmz=EncMass=0.;
            for (j=0;j<numingroup[i];j++) {
            Pval=&Part[j+noffset[i]];
            if (Pval->GetType()==STARTYPE)
            {
                x = (*Pval).X() - pdata[i].cm_star[0];
                y = (*Pval).Y() - pdata[i].cm_star[1];
                z = (*Pval).Z() - pdata[i].cm_star[2];
                if ((x*x + y*y + z*z) <= rcmv)
                {
                    #ifndef NOMASS
                    mval = Pval->GetMass();
                    #else
                    mval = opt.MassValue;
                    #endif
                    cmx += mval*(*Pval).Vx();
                    cmy += mval*(*Pval).Vy();
                    cmz += mval*(*Pval).Vz();
                    EncMass += mval;
                }
            }
            }
            pdata[i].cmvel_star[0]=cmx;pdata[i].cmvel_star[1]=cmy;pdata[i].cmvel_star[2]=cmz;
            for (k=0;k<3;k++) pdata[i].cmvel_star[k] /= EncMass;
        }
        if (pdata[i].n_star>=PROPROTMINNUM) {
            for (j=0;j<numingroup[i];j++) {
                Pval=&Part[j+noffset[i]];
                if (Pval->GetType()==STARTYPE) {
                    x = (*Pval).X();
                    y = (*Pval).Y();
                    z = (*Pval).Z();
                    vx = (*Pval).Vx()-pdata[i].gcmvel[0];
                    vy = (*Pval).Vy()-pdata[i].gcmvel[1];
                    vz = (*Pval).Vz()-pdata[i].gcmvel[2];
                    #ifndef NOMASS
                    mval = Pval->GetMass();
                    #else
                    mval = opt.MassValue;
                    #endif
                    EncMass+=mval;
                    r2=x*x+y*y+z*z;
                    rc=sqrt(r2);
                    jval=Coordinate(x,y,z).Cross(Coordinate(vx,vy,vz));
                    jzval=(jval*pdata[i].L_star)/pdata[i].L_star.Length();
                    zdist=(Coordinate(x,y,z)*pdata[i].L_star)/pdata[i].L_star.Length();
                    Rdist=sqrt(x*x+y*y+z*z-zdist*zdist);
                    if (r2<=pdata[i].gRmaxvel*pdata[i].gRmaxvel) pdata[i].M_star_rvmax+=mval;
                    if (r2<=opt.lengthtokpc30pow2) pdata[i].M_star_30kpc+=mval;
                    if (r2<=opt.lengthtokpc50pow2) pdata[i].M_star_50kpc+=mval;
                    if (r2<=pdata[i].gR500c*pdata[i].gR500c) pdata[i].M_star_500c+=mval;
                    if (EncMass>0.5*pdata[i].M_star && pdata[i].Rhalfmass_star==0) pdata[i].Rhalfmass_star=sqrt(x*x+y*y+z*z);
                    if (Rdist>0)pdata[i].Krot_star+=mval*(jzval*jzval/(Rdist*Rdist));
                    Ekin+=mval*(vx*vx+vy*vy+vz*vz);
                    if (opt.iextrastaroutput) {
                        if (rc<=pdata[i].gR200c_excl) {
                            pdata[i].M_200crit_excl_star+=mval;
                            pdata[i].L_200crit_excl_star+=jval;
                        }
                        if (rc<=pdata[i].gR200m_excl) {
                            pdata[i].M_200mean_excl_star+=mval;
                            pdata[i].L_200mean_excl_star+=jval;
                        }
                        if (rc<=pdata[i].gRBN98_excl) {
                            pdata[i].M_BN98_excl_star+=mval;
                            pdata[i].L_BN98_excl_star+=jval;
                        }
                    }
                }
            }
            Ekin *= 0.5;
            pdata[i].Krot_star /= Ekin;
            pdata[i].T_star = Ekin;
        }
        if (pdata[i].n_star>=PROPMORPHMINNUM) GetGlobalSpatialMorphology(numingroup[i], &Part[noffset[i]], pdata[i].q_star, pdata[i].s_star, 1e-2, pdata[i].eigvec_star,0,STARTYPE,0);
#endif

#ifdef BHON
        for (j=0;j<numingroup[i];j++) {
            Pval=&Part[j+noffset[i]];
            if (Pval->GetType()==BHTYPE) {
                pdata[i].n_bh++;
                #ifndef NOMASS
                mval = Pval->GetMass();
                #else
                mval = opt.MassValue;
                #endif
                pdata[i].M_bh+=mval;
            }
        }
#endif
#ifdef GASON
        GetExtraHydroProperties(opt, pdata[i], numingroup[i], &Part[noffset[i]]);
#endif
#ifdef STARON
        GetExtraStarProperties(opt, pdata[i], numingroup[i], &Part[noffset[i]]);
#endif
#ifdef BHON
        GetExtraBHProperties(opt, pdata[i], numingroup[i], &Part[noffset[i]]);
#endif
#ifdef EXTRADMON
        GetExtraDMProperties(opt, pdata[i], numingroup[i], &Part[noffset[i]]);
#endif

#ifdef HIGHRES
        for (j=0;j<numingroup[i];j++) {
            Pval=&Part[j+noffset[i]];
            if (Pval->GetType() == DARK2TYPE || Pval->GetType() == DARK3TYPE || (Pval->GetType()==DARKTYPE&&Pval->GetMass()>opt.zoomlowmassdm))
            {
                pdata[i].n_interloper++;
                #ifndef NOMASS
                mval = Pval->GetMass();
                #else
                mval = opt.MassValue;
                #endif
                pdata[i].M_interloper+=mval;
            }
        }
#endif
        //calculate aperture quantities
        CalculateApertureQuantities(opt, numingroup[i], &Part[noffset[i]], pdata[i]);
        //if calculating profiles
        if (opt.iprofilecalc) {
            double irnorm;
            //as particles are radially sorted, init the radial bin at zero
            int ibin=0;
            if (opt.iprofilenorm == PROFILERNORMR200CRIT) irnorm = 1.0/pdata[i].gR200c;
            else irnorm = 1.0;
            for (j=0;j<numingroup[i];j++) {
                Pval = &Part[noffset[i] + j];
                AddParticleToRadialBin(opt,Pval,irnorm,ibin,pdata[i]);
            }
        }

        //morphology calcs
#ifdef NOMASS
        GetGlobalSpatialMorphology(numingroup[i], &Part[noffset[i]], pdata[i].gq, pdata[i].gs, 1e-2, pdata[i].geigvec,0);
        //calculate morphology based on particles within RV, the radius of maximum circular velocity
        if (RV_num>=PROPMORPHMINNUM) GetGlobalSpatialMorphology(RV_num, &Part[noffset[i]], pdata[i].RV_q, pdata[i].RV_s, 1e-2, pdata[i].RV_eigvec,0);
#else
        GetGlobalSpatialMorphology(numingroup[i], &Part[noffset[i]], pdata[i].gq, pdata[i].gs, 1e-2, pdata[i].geigvec,1);
        if (RV_num>=PROPMORPHMINNUM) GetGlobalSpatialMorphology(RV_num, &Part[noffset[i]], pdata[i].RV_q, pdata[i].RV_s, 1e-2, pdata[i].RV_eigvec,1);
#endif
    }
#ifdef USEOPENMP
}
#endif

    //large groups
    for (i=1;i<=ngroup;i++) if (numingroup[i]>=omppropnum)
    {
        pdata[i].gsize=Part[noffset[i]+numingroup[i]-1].Radius();

        //determine overdensity mass and radii. AGAIN REMEMBER THAT THESE ARE NOT MEANINGFUL FOR TIDAL DEBRIS
        //HERE MASSES ARE EXCLUSIVE!
        EncMass=pdata[i].gmass;
        if (opt.iInclusiveHalo==0 || opt.iInclusiveHalo!=0 && pdata[i].hostid!=-1) {
            //CalculateSphericalOverdensity(opt, pdata[i], numingroup[i], &Part[noffset[i]], m200val, m200mval, mBN98val, virval, m500val, SOlgrhovals);
            CalculateSphericalOverdensitySubhalo(opt, pdata[i], numingroup[i], &Part[noffset[i]], m200val, m200mval, mBN98val, virval, m500val, SOlgrhovals);
            SetSphericalOverdensityMasstoTotalMass(opt, pdata[i]);
        }
        if (opt.iextrahalooutput) {
            if (opt.iInclusiveHalo>0 && pdata[i].hostid==-1) {
                CalculateSphericalOverdensityExclusive(opt, pdata[i], numingroup[i], &Part[noffset[i]], m200val, m200mval, mBN98val, virval, m500val, SOlgrhovals);
                SetSphericalOverdensityMasstoTotalMassExclusive(opt, pdata[i]);
            }
        }

        EncMass=0;
        Double_t Jx,Jy,Jz,sxx,sxy,sxz,syy,syz,szz;
        Double_t Jx200m,Jy200m,Jz200m;
        Double_t Jx200c,Jy200c,Jz200c;
        Double_t JxBN98,JyBN98,JzBN98;
        Coordinate J;
        Ekin=Jx=Jy=Jz=sxx=sxy=sxz=syy=syz=szz=Krot=0.;
#ifdef USEOPENMP
#pragma omp parallel default(shared) \
private(j,Pval,rc,x,y,z,vx,vy,vz,J,mval)
{
    #pragma omp for reduction(+:Jx,Jy,Jz,sxx,sxy,sxz,syy,syz,szz,Ekin)
#endif
        for (j=0;j<numingroup[i];j++) {
            Pval=&Part[j+noffset[i]];
            #ifndef NOMASS
            mval = Pval->GetMass();
            #else
            mval = opt.MassValue;
            #endif
            rc=(*Pval).Radius();
#ifdef NOMASS
            mval=opt.MassValue;
#endif
            vx = (*Pval).Vx()-pdata[i].gcmvel[0];
            vy = (*Pval).Vy()-pdata[i].gcmvel[1];
            vz = (*Pval).Vz()-pdata[i].gcmvel[2];
            J=Coordinate(Pval->GetPosition()).Cross(Coordinate(vx,vy,vz))*mval;
            Jx+=J[0];Jy+=J[1];Jz+=J[2];
            if (rc<pdata[i].gR200m) Jx200m+=J[0];Jy200m+=J[1];Jz200m+=J[2];
            if (rc<pdata[i].gR200c) Jx200c+=J[0];Jy200c+=J[1];Jz200c+=J[2];
            if (rc<pdata[i].gRBN98) JxBN98+=J[0];JyBN98+=J[1];JzBN98+=J[2];
            sxx+=vx*vx*mval;
            syy+=vy*vy*mval;
            szz+=vz*vz*mval;
            sxy+=vx*vy*mval;
            sxz+=vx*vz*mval;
            syz+=vy*vz*mval;
            Ekin+=(vx*vx+vy*vy+vz*vz)*mval;
            #ifdef GASON
            //if (Pval->GetType()==GASTYPE) Ekin+=mval*Pval->GetU();
            #endif
        }
#ifdef USEOPENMP
}
#endif
        pdata[i].gJ[0]=Jx;
        pdata[i].gJ[1]=Jy;
        pdata[i].gJ[2]=Jz;
        if (opt.iextrahalooutput) {
            if (opt.iInclusiveHalo==0) {
                pdata[i].gJ200m[0]=Jx200m;
                pdata[i].gJ200m[1]=Jy200m;
                pdata[i].gJ200m[2]=Jz200m;
                pdata[i].gJ200c[0]=Jx200c;
                pdata[i].gJ200c[1]=Jy200c;
                pdata[i].gJ200c[2]=Jz200c;
                pdata[i].gJBN98[0]=JxBN98;
                pdata[i].gJBN98[1]=JyBN98;
                pdata[i].gJBN98[2]=JzBN98;
            }
            else {
                if (pdata[i].hostid!=-1) {
                    pdata[i].gJ200m[0]=Jx200m;
                    pdata[i].gJ200m[1]=Jy200m;
                    pdata[i].gJ200m[2]=Jz200m;
                    pdata[i].gJ200c[0]=Jx200c;
                    pdata[i].gJ200c[1]=Jy200c;
                    pdata[i].gJ200c[2]=Jz200c;
                    pdata[i].gJBN98[0]=JxBN98;
                    pdata[i].gJBN98[1]=JyBN98;
                    pdata[i].gJBN98[2]=JzBN98;
                }
                if (pdata[i].hostid==-1) {
                    pdata[i].gJ200m_excl[0]=Jx200m;
                    pdata[i].gJ200m_excl[1]=Jy200m;
                    pdata[i].gJ200m_excl[2]=Jz200m;
                    pdata[i].gJ200c_excl[0]=Jx200c;
                    pdata[i].gJ200c_excl[1]=Jy200c;
                    pdata[i].gJ200c_excl[2]=Jz200c;
                    pdata[i].gJBN98_excl[0]=JxBN98;
                    pdata[i].gJBN98_excl[1]=JyBN98;
                    pdata[i].gJBN98_excl[2]=JzBN98;
                }
            }
        }
        pdata[i].gveldisp(0,0)=sxx;
        pdata[i].gveldisp(1,1)=syy;
        pdata[i].gveldisp(2,2)=szz;
        pdata[i].gveldisp(0,1)=pdata[i].gveldisp(1,0)=sxy;
        pdata[i].gveldisp(0,2)=pdata[i].gveldisp(2,0)=sxz;
        pdata[i].gveldisp(1,2)=pdata[i].gveldisp(2,1)=syz;
        pdata[i].gveldisp=pdata[i].gveldisp*(1.0/pdata[i].gmass);
        pdata[i].gsigma_v=pow(pdata[i].gveldisp.Det(),1.0/6.0);
        Ekin*=0.5;
        if (opt.iextrahalooutput && pdata[i].hostid == -1) {
            pdata[i].glambda_B=pdata[i].gJ200c.Length()/(pdata[i].gM200c*sqrt(2.0*opt.G*pdata[i].gM200c*pdata[i].gR200c));
        }
        else if (opt.iextrahalooutput && pdata[i].hostid != -1){
            pdata[i].glambda_B=pdata[i].gJ200c.Length()/(pdata[i].gM200c*sqrt(2.0*opt.G*pdata[i].gM200c*pdata[i].gR200c));
        }
        else {
            pdata[i].glambda_B=pdata[i].gJ.Length()/(pdata[i].gM200c*sqrt(2.0*opt.G*pdata[i].gM200c*pdata[i].gR200c));
        }
        //rotational support calculation
#ifdef USEOPENMP
#pragma omp parallel default(shared) \
private(j,Pval,mval,x,y,z,vx,vy,vz,jval,jzval,zdist,Rdist)
{
    #pragma omp for reduction(+:Krot)
#endif
        for (j=0;j<numingroup[i];j++) {
            Pval=&Part[j+noffset[i]];
            #ifndef NOMASS
            mval = Pval->GetMass();
            #else
            mval = opt.MassValue;
            #endif
            x = (*Pval).X();
            y = (*Pval).Y();
            z = (*Pval).Z();
            vx = (*Pval).Vx()-pdata[i].gcmvel[0];
            vy = (*Pval).Vy()-pdata[i].gcmvel[1];
            vz = (*Pval).Vz()-pdata[i].gcmvel[2];
            jval=Coordinate(x,y,z).Cross(Coordinate(vx,vy,vz));
            jzval=(jval*pdata[i].gJ)/pdata[i].gJ.Length();
            zdist=(Coordinate(x,y,z)*pdata[i].gJ)/pdata[i].gJ.Length();
            Rdist=sqrt(x*x+y*y+z*z-zdist*zdist);
            if (Rdist>0)Krot+=mval*(jzval*jzval/(Rdist*Rdist));
        }
#ifdef USEOPENMP
}
#endif
        pdata[i].Krot=0.5*Krot/Ekin;
        vc = 0;
        for (j=0;j<numingroup[i];j++) {
            Pval=&Part[j+noffset[i]];
            #ifndef NOMASS
            mval = Pval->GetMass();
            #else
            mval = opt.MassValue;
            #endif
            EncMass+=mval;
            rc=Pval->Radius();
            if (rc>0) if (EncMass>0) vc=sqrt(opt.G*EncMass/rc);
            if (vc>pdata[i].gmaxvel) {pdata[i].gmaxvel=vc;pdata[i].gRmaxvel=rc;pdata[i].gMmaxvel=EncMass;RV_num=j+1;}
            if (EncMass>0.5*pdata[i].gmass && pdata[i].gRhalfmass==0) pdata[i].gRhalfmass=rc;
        }
        if (pdata[i].gRvir==0) {pdata[i].gMvir=pdata[i].gmass;pdata[i].gRvir=pdata[i].gsize;}

        //now that we have radius of maximum circular velocity, lets calculate properties internal to this radius
        Ekin=Jx=Jy=Jz=sxx=sxy=sxz=syy=syz=szz=Krot=0.;
#ifdef USEOPENMP
#pragma omp parallel default(shared) \
private(j,Pval,x,y,z,vx,vy,vz,J,mval)
{
    #pragma omp for reduction(+:Jx,Jy,Jz,sxx,sxy,sxz,syy,syz,szz,Ekin)
#endif
        for (j=0;j<RV_num;j++) {
            Pval=&Part[j+noffset[i]];
            mval=Pval->GetMass();
#ifdef NOMASS
            mval = opt.MassValue;
#endif
            vx = (*Pval).Vx()-pdata[i].gcmvel[0];
            vy = (*Pval).Vy()-pdata[i].gcmvel[1];
            vz = (*Pval).Vz()-pdata[i].gcmvel[2];
            J=Coordinate(Pval->GetPosition()).Cross(Coordinate(vx,vy,vz))*mval;
            Jx+=J[0];Jy+=J[1];Jz+=J[2];
            sxx+=vx*vx*mval;
            syy+=vy*vy*mval;
            szz+=vz*vz*mval;
            sxy+=vx*vy*mval;
            sxz+=vx*vz*mval;
            syz+=vy*vz*mval;
            Ekin+=(vx*vx+vy*vy+vz*vz)*mval;
            #ifdef GASON
            if (Pval->GetType()==GASTYPE) Ekin+=2.0*mval*Pval->GetU();
            #endif
        }
#ifdef USEOPENMP
}
#endif
        pdata[i].RV_J[0]=Jx;
        pdata[i].RV_J[1]=Jy;
        pdata[i].RV_J[2]=Jz;
        pdata[i].RV_veldisp(0,0)=sxx;
        pdata[i].RV_veldisp(1,1)=syy;
        pdata[i].RV_veldisp(2,2)=szz;
        pdata[i].RV_veldisp(0,1)=pdata[i].RV_veldisp(1,0)=sxy;
        pdata[i].RV_veldisp(0,2)=pdata[i].RV_veldisp(2,0)=sxz;
        pdata[i].RV_veldisp(1,2)=pdata[i].RV_veldisp(2,1)=syz;
        pdata[i].RV_veldisp=pdata[i].RV_veldisp*(1.0/pdata[i].gMmaxvel);
        pdata[i].RV_sigma_v=pow(pdata[i].RV_veldisp.Det(),1.0/6.0);
        Ekin*=0.5;
        pdata[i].RV_lambda_B=pdata[i].RV_J.Length()/(pdata[i].gMmaxvel*sqrt(2.0*opt.G*pdata[i].gMmaxvel*pdata[i].gRmaxvel));
        Krot=0;
#ifdef USEOPENMP
#pragma omp parallel default(shared) \
private(j,Pval,mval,x,y,z,vx,vy,vz,jval,jzval,zdist,Rdist)
{
    #pragma omp for reduction(+:Krot)
#endif
        for (j=0;j<RV_num;j++) {
            Pval=&Part[j+noffset[i]];
            #ifndef NOMASS
            mval = Pval->GetMass();
            #else
            mval = opt.MassValue;
            #endif
            x = (*Pval).X();
            y = (*Pval).Y();
            z = (*Pval).Z();
            vx = (*Pval).Vx()-pdata[i].gcmvel[0];
            vy = (*Pval).Vy()-pdata[i].gcmvel[1];
            vz = (*Pval).Vz()-pdata[i].gcmvel[2];
            jval=Coordinate(x,y,z).Cross(Coordinate(vx,vy,vz));
            jzval=(jval*pdata[i].RV_J)/pdata[i].RV_J.Length();
            zdist=(Coordinate(x,y,z)*pdata[i].RV_J)/pdata[i].RV_J.Length();
            Rdist=sqrt(x*x+y*y+z*z-zdist*zdist);
            if (Rdist>0)Krot+=mval*(jzval*jzval/(Rdist*Rdist));
        }
#ifdef USEOPENMP
}
#endif
        pdata[i].RV_Krot=0.5*Krot/Ekin;
#if defined(EXTRADMON)
        for (j=0;j<numingroup[i];j++) {
            if (Part[j+noffset[i]].GetType() != DARKTYPE) continue;
            pdata[i].n_dm++;
        }
#endif
    //baryons
#if defined(GASON)
        for (j=0;j<numingroup[i];j++) {
            Pval=&Part[j+noffset[i]];
            if (Pval->GetType()==GASTYPE) {
                pdata[i].n_gas++;
                #ifndef NOMASS
                mval = Pval->GetMass();
                #else
                mval = opt.MassValue;
                #endif
                pdata[i].M_gas+=mval;
                #ifdef STARON
                SFR = Pval->GetSFR();
                if (SFR>opt.gas_sfr_threshold) pdata[i].M_gas_sf+=mval;
                else pdata[i].M_gas_nsf+=mval;
                #endif
            }
        }
        //calculate properties of there are gas particles
        if (pdata[i].n_gas>0) {
        Ekin=Krot=Jx=Jy=Jz=sxx=sxy=sxz=syy=syz=szz=0.;
        Tsum=tsum=Zsum=sfrsum=0.;
        Tmeansum=tmeansum=Zmeansum=sfrmeansum=0.;
        Tsum_sf=tsum=Zsum_sf=0.;
        Tmeansum_sf=Zmeansum_sf=0.;
        Tsum_nsf=tsum=Zsum_nsf=0.;
        Tmeansum_nsf=Zmeansum_nsf=0.;
        cmx=cmy=cmz=cmvx=cmvy=cmvz=0.;
        sigV_gas_sf=sigV_gas_nsf=0;
#ifdef USEOPENMP
#pragma omp parallel default(shared) \
private(j,Pval,x,y,z,vx,vy,vz,J,mval,SFR)
{
    #pragma omp for reduction(+:Jx,Jy,Jz,sxx,sxy,sxz,syy,syz,szz,cmx,cmy,cmz,cmvx,cmvy,cmvz,Tsum,tsum,Zsum,sfrsum,Tmeansum,tmeansum,Zmeansum,sfrmeansum, Tsum_sf,Zsum_sf,Tmeansum_sf,Zmeansum_sf,Tsum_nsf,Zsum_nsf,Tmeansum_nsf,Zmeansum_nsf,sigV_gas_sf,sigV_gas_nsf)
#endif
        for (j=0;j<numingroup[i];j++) {
            Pval=&Part[j+noffset[i]];
            if (Pval->GetType()==GASTYPE) {
                #ifndef NOMASS
                mval = Pval->GetMass();
                #else
                mval = opt.MassValue;
                #endif
                #ifdef STARON
                SFR=Pval->GetSFR();
                #endif

                x = (*Pval).X();
                y = (*Pval).Y();
                z = (*Pval).Z();
                vx = (*Pval).Vx()-pdata[i].gcmvel[0];
                vy = (*Pval).Vy()-pdata[i].gcmvel[1];
                vz = (*Pval).Vz()-pdata[i].gcmvel[2];

                cmx+=x*mval;
                cmy+=y*mval;
                cmz+=z*mval;

                cmvx+=vx*mval;
                cmvy+=vy*mval;
                cmvz+=vz*mval;

                J=Coordinate(Pval->GetPosition()).Cross(Coordinate(vx,vy,vz))*mval;
                Jx+=J[0];Jy+=J[1];Jz+=J[2];
                sxx+=vx*vx*mval;
                syy+=vy*vy*mval;
                szz+=vz*vz*mval;
                sxy+=vx*vy*mval;
                sxz+=vx*vz*mval;
                syz+=vy*vz*mval;

                Tsum+=Pval->GetU();
                Tmeansum+=mval*Pval->GetU();
#ifdef STARON
                Zsum+=Pval->GetZmet();
                Zmeansum+=mval*Pval->GetZmet();
                sfrsum+=Pval->GetSFR();
                sfrmeansum+=mval*Pval->GetSFR();
                if (SFR > opt.gas_sfr_threshold) {
                    Tsum_sf+=Pval->GetU();
                    Tmeansum_sf+=mval*Pval->GetU();
                    Zsum_sf+=Pval->GetZmet();
                    Zmeansum_sf+=mval*Pval->GetZmet();
                    sigV_gas_sf+=(vx*vx+vy*vy*vz*vz)*mval;
                }
                else {
                    Tsum_nsf+=Pval->GetU();
                    Tmeansum_nsf+=mval*Pval->GetU();
                    Zsum_nsf+=Pval->GetZmet();
                    Zmeansum_nsf+=mval*Pval->GetZmet();
                    sigV_gas_nsf+=(vx*vx+vy*vy*vz*vz)*mval;
                }
#endif
            }
        }
#ifdef USEOPENMP
}
#endif
        //store data
        //store temperature in units of internal energy
        pdata[i].Temp_gas=Tsum;
        pdata[i].Temp_mean_gas=Tmeansum;
        //pdata[i].sphden_gas+=Pval->GetMass()*Pval->GetSPHDen();
#ifdef STARON
        pdata[i].Z_gas=Zsum;
        pdata[i].Z_mean_gas=Zmeansum;
        pdata[i].SFR_gas=sfrsum;
        pdata[i].SFR_mean_gas=sfrmeansum;

        pdata[i].sigV_gas_sf=sigV_gas_sf;
        pdata[i].Temp_gas_sf=Tsum_sf;
        pdata[i].Temp_mean_gas_sf=Tmeansum_sf;
        pdata[i].Z_gas_sf=Zsum_sf;
        pdata[i].Z_mean_gas_sf=Zmeansum_sf;
        pdata[i].sigV_gas_nsf=sigV_gas_nsf;
        pdata[i].Temp_gas_nsf=Tsum_nsf;
        pdata[i].Temp_mean_gas_nsf=Tmeansum_nsf;
        pdata[i].Z_gas_nsf=Zsum_nsf;
        pdata[i].Z_mean_gas_nsf=Zmeansum_nsf;
#endif
        pdata[i].cm_gas[0]=cmx;pdata[i].cm_gas[1]=cmy;pdata[i].cm_gas[2]=cmz;
        pdata[i].cmvel_gas[0]=cmvx;pdata[i].cmvel_gas[1]=cmvy;pdata[i].cmvel_gas[2]=cmvz;
        pdata[i].L_gas[0]=Jx;pdata[i].L_gas[1]=Jy;pdata[i].L_gas[2]=Jz;
        if (pdata[i].n_gas>=PROPROTMINNUM) {
            pdata[i].veldisp_gas(0,0)=sxx;
            pdata[i].veldisp_gas(1,1)=syy;
            pdata[i].veldisp_gas(2,2)=szz;
            pdata[i].veldisp_gas(0,1)=sxy;
            pdata[i].veldisp_gas(0,2)=sxz;
            pdata[i].veldisp_gas(1,2)=syz;
            pdata[i].veldisp_gas(1,0)=sxy;
            pdata[i].veldisp_gas(2,0)=sxz;
            pdata[i].veldisp_gas(2,1)=syz;
        }
        if (pdata[i].M_gas>0) {
            pdata[i].veldisp_gas=pdata[i].veldisp_gas*(1.0/pdata[i].M_gas);
            pdata[i].cm_gas=pdata[i].cm_gas*(1.0/pdata[i].M_gas);
            pdata[i].cmvel_gas=pdata[i].cmvel_gas*(1.0/pdata[i].M_gas);
            pdata[i].Temp_mean_gas/=pdata[i].M_gas;
#ifdef STARON
            pdata[i].Z_mean_gas/=pdata[i].M_gas;
            pdata[i].SFR_mean_gas/=pdata[i].M_gas;
            if (pdata[i].M_gas_sf>0) {
                pdata[i].sigV_gas_sf/=pdata[i].M_gas_sf;
                pdata[i].Temp_mean_gas_sf/=pdata[i].M_gas_sf;
                pdata[i].Z_mean_gas_sf/=pdata[i].M_gas_sf;

            }
            if (pdata[i].M_gas_nsf>0) {
                pdata[i].sigV_gas_nsf/=pdata[i].M_gas_nsf;
                pdata[i].Temp_mean_gas_nsf/=pdata[i].M_gas_nsf;
                pdata[i].Z_mean_gas_nsf/=pdata[i].M_gas_nsf;

            }
#endif
        }
        //iterate for better cm if group large enough
        cmold=pdata[i].cm_gas;
        change=MAXVALUE;tol=1e-2;
        if (pdata[i].n_gas*opt.pinfo.cmadjustfac>=PROPCMMINNUM && opt.iIterateCM) {
            ri=pdata[i].gsize;
            ri=ri*ri;
            cmold=pdata[i].cm_gas;
            rcmv=ri;
            while (true)
            {
                ri*=opt.pinfo.cmadjustfac;
                // find c/m of all particles within ri
                cmx=cmy=cmz=0.;
                EncMass=0.;
                Ninside=0;
                for (j=0;j<numingroup[i];j++) {
                Pval=&Part[j+noffset[i]];
                if (Pval->GetType()==GASTYPE)
                {
                    x = (*Pval).X() - cmold[0];
                    y = (*Pval).Y() - cmold[1];
                    z = (*Pval).Z() - cmold[2];
                    if ((x*x + y*y + z*z) <= ri)
                    {
                        #ifndef NOMASS
                        mval = Pval->GetMass();
                        #else
                        mval = opt.MassValue;
                        #endif
                        cmx += mval*(*Pval).X();
                        cmy += mval*(*Pval).Y();
                        cmz += mval*(*Pval).Z();
                        EncMass += mval;
                        Ninside++;
                    }
                }
                }
                if (Ninside >= opt.pinfo.cmfrac * pdata[i].n_gas && Ninside >= PROPCMMINNUM) {
                    pdata[i].cm_gas[0]=cmx;pdata[i].cm_gas[1]=cmy;pdata[i].cm_gas[2]=cmz;
                    for (k=0;k<3;k++) pdata[i].cm_gas[k] /= EncMass;
                    cmold=pdata[i].cm_gas;
                    rcmv=ri;
                }
                else break;
            }
            cmx=cmy=cmz=EncMass=0.;
            for (j=0;j<numingroup[i];j++) {
            Pval=&Part[j+noffset[i]];
            if (Pval->GetType()==GASTYPE)
            {
                x = (*Pval).X() - pdata[i].cm_gas[0];
                y = (*Pval).Y() - pdata[i].cm_gas[1];
                z = (*Pval).Z() - pdata[i].cm_gas[2];
                if ((x*x + y*y + z*z) <= rcmv)
                {
                    #ifndef NOMASS
                    mval = Pval->GetMass();
                    #else
                    mval = opt.MassValue;
                    #endif
                    cmx += mval*(*Pval).Vx();
                    cmy += mval*(*Pval).Vy();
                    cmz += mval*(*Pval).Vz();
                    EncMass += mval;
                }
            }
            }
            pdata[i].cmvel_gas[0]=cmx;pdata[i].cmvel_gas[1]=cmy;pdata[i].cmvel_gas[2]=cmz;
            for (k=0;k<3;k++) pdata[i].cmvel_gas[k] /= EncMass;
        }
        //now having angular momentum and a few other properties.
        if (pdata[i].n_gas>=PROPROTMINNUM) {
            //first mass in radii
            EncMass=EncMassSF=EncMassNSF=0;
            for (j=0;j<numingroup[i];j++) {
                Pval=&Part[j+noffset[i]];
                if (Pval->GetType()==GASTYPE) {
                    x = (*Pval).X();
                    y = (*Pval).Y();
                    z = (*Pval).Z();
                    r2=x*x+y*y+z*z;
                    rc=sqrt(r2);
                    #ifndef NOMASS
                    mval = Pval->GetMass();
                    #else
                    mval = opt.MassValue;
                    #endif
                    EncMass+=mval;
                    if (r2<=pdata[i].gRmaxvel*pdata[i].gRmaxvel) pdata[i].M_gas_rvmax+=mval;
                    if (r2<=opt.lengthtokpc30pow2) pdata[i].M_gas_30kpc+=mval;
                    if (r2<=opt.lengthtokpc50pow2) pdata[i].M_gas_50kpc+=mval;
                    if (r2<=pdata[i].gR500c*pdata[i].gR500c) pdata[i].M_gas_500c+=mval;
                    if (EncMass>0.5*pdata[i].M_gas && pdata[i].Rhalfmass_gas==0) pdata[i].Rhalfmass_gas=rc;
                    #ifdef STARON
                    SFR = Pval->GetSFR();
                    if (SFR>opt.gas_sfr_threshold) {
                        EncMassSF+=mval;
                        if (EncMassSF>0.5*pdata[i].M_gas_sf && pdata[i].Rhalfmass_gas_sf==0) pdata[i].Rhalfmass_gas_sf=rc;
                    }
                    else{
                        EncMassNSF+=mval;
                        if (EncMassNSF>0.5*pdata[i].M_gas_nsf && pdata[i].Rhalfmass_gas_nsf==0) pdata[i].Rhalfmass_gas_nsf=rc;
                    }
                    #endif
                }
            }

        //rotational calcs
        Ekin=Krot=0;
        EncMass=EncMassSF=EncMassNSF=0;
        Krot_sf=Krot_nsf=Ekin_sf=Ekin_nsf=0;
#ifdef USEOPENMP
#pragma omp parallel default(shared) \
private(j,Pval,x,y,z,vx,vy,vz,jval,jzval,zdist,Rdist,mval)
{
    #pragma omp for reduction(+:Krot,Ekin,Krot_sf,Ekin_sf,Krot_nsf,Ekin_nsf)
#endif
        for (j=0;j<numingroup[i];j++) {
            Pval=&Part[j+noffset[i]];
            if (Pval->GetType()!=GASTYPE) continue;
            x = (*Pval).X();
            y = (*Pval).Y();
            z = (*Pval).Z();
            vx = (*Pval).Vx()-pdata[i].gcmvel[0];
            vy = (*Pval).Vy()-pdata[i].gcmvel[1];
            vz = (*Pval).Vz()-pdata[i].gcmvel[2];
            #ifndef NOMASS
            mval = Pval->GetMass();
            #else
            mval = opt.MassValue;
            #endif
            jval=Coordinate(x,y,z).Cross(Coordinate(vx,vy,vz));
            jzval=(jval*pdata[i].L_gas)/pdata[i].L_gas.Length();
            zdist=(Coordinate(x,y,z)*pdata[i].L_gas)/pdata[i].L_gas.Length();
            Rdist=sqrt(x*x+y*y+z*z-zdist*zdist);
            double ekin_i, ethermal_i, krot_i;
            ekin_i = mval*(vx*vx+vy*vy+vz*vz);
            ethermal_i = 2.0*mval*Pval->GetU();
            krot_i = mval*(jzval*jzval/(Rdist*Rdist));
            if (Rdist>0)Krot+=krot_i;
            Ekin+=ekin_i;
            Ekin+=ethermal_i;
        #ifdef STARON
            SFR = Pval->GetSFR();
            if (SFR>opt.gas_sfr_threshold) {
                if (Rdist>0)Krot_sf+=krot_i;
                Ekin_sf+=ekin_i;
                Ekin_sf+=ethermal_i;
            }
            else {
                if (Rdist>0)Krot_nsf+=krot_i;
                Ekin_nsf+=ekin_i;
                Ekin_nsf+=ethermal_i;
            }
#endif
        }
#ifdef USEOPENMP
}
#endif
        pdata[i].Krot_gas=Krot/Ekin;
        pdata[i].T_gas=0.5*Ekin;
        #ifdef STARON
        if (pdata[i].M_gas_sf>0) pdata[i].Krot_gas_sf=Krot_sf/Ekin_sf;
        if (pdata[i].M_gas_nsf>0) pdata[i].Krot_gas_nsf=Krot_nsf/Ekin_nsf;
        #endif
        }
        if (pdata[i].n_gas>=PROPMORPHMINNUM) GetGlobalSpatialMorphology(numingroup[i], &Part[noffset[i]], pdata[i].q_gas, pdata[i].s_gas, 1e-2, pdata[i].eigvec_gas,0,GASTYPE,0);
        }//end of if statement checking that there are gas particles
#endif

#ifdef STARON
        for (j=0;j<numingroup[i];j++) {
            Pval=&Part[j+noffset[i]];
            if (Pval->GetType()==STARTYPE) {
                pdata[i].n_star++;
                #ifndef NOMASS
                mval = Pval->GetMass();
                #else
                mval = opt.MassValue;
                #endif
                pdata[i].M_star+=mval;
            }
        }
        if (pdata[i].n_star>0) {
        Ekin=Krot=Jx=Jy=Jz=sxx=sxy=sxz=syy=syz=szz=0.;
        tsum=Zsum=0.;
        tmeansum=Zmeansum=0.;
        cmx=cmy=cmz=cmvx=cmvy=cmvz=0.;
#ifdef USEOPENMP
#pragma omp parallel default(shared) \
private(j,Pval,x,y,z,vx,vy,vz,J,mval)
{
    #pragma omp for reduction(+:Jx,Jy,Jz,sxx,sxy,sxz,syy,syz,szz,cmx,cmy,cmz,cmvx,cmvy,cmvz,tsum,Zsum,tmeansum,Zmeansum)
#endif
        for (j=0;j<numingroup[i];j++) {
            Pval=&Part[j+noffset[i]];
            if (Pval->GetType()==STARTYPE) {
                #ifndef NOMASS
                mval = Pval->GetMass();
                #else
                mval = opt.MassValue;
                #endif

                x = (*Pval).X();
                y = (*Pval).Y();
                z = (*Pval).Z();
                vx = (*Pval).Vx()-pdata[i].gcmvel[0];
                vy = (*Pval).Vy()-pdata[i].gcmvel[1];
                vz = (*Pval).Vz()-pdata[i].gcmvel[2];

                cmx+=x*mval;
                cmy+=y*mval;
                cmz+=z*mval;

                cmvx+=vx*mval;
                cmvy+=vy*mval;
                cmvz+=vz*mval;

                J=Coordinate(Pval->GetPosition()).Cross(Coordinate(vx,vy,vz))*mval;
                Jx+=J[0];Jy+=J[1];Jz+=J[2];
                sxx+=vx*vx*mval;
                syy+=vy*vy*mval;
                szz+=vz*vz*mval;
                sxy+=vx*vy*mval;
                sxz+=vx*vz*mval;
                syz+=vy*vz*mval;

                tsum+=Pval->GetTage();
                Zsum+=Pval->GetZmet();
                tmeansum+=mval*Pval->GetTage();
                Zmeansum+=mval*Pval->GetZmet();
            }
        }
#ifdef USEOPENMP
}
#endif
        //store data
        pdata[i].cm_star[0]=cmx;pdata[i].cm_star[1]=cmy;pdata[i].cm_star[2]=cmz;
        pdata[i].cmvel_star[0]=cmvx;pdata[i].cmvel_star[1]=cmvy;pdata[i].cmvel_star[2]=cmvz;
        pdata[i].L_star[0]=Jx;pdata[i].L_star[1]=Jy;pdata[i].L_star[2]=Jz;
        if (pdata[i].n_star>=PROPROTMINNUM) {
            pdata[i].veldisp_star(0,0)=sxx;
            pdata[i].veldisp_star(1,1)=syy;
            pdata[i].veldisp_star(2,2)=szz;
            pdata[i].veldisp_star(0,1)=sxy;
            pdata[i].veldisp_star(0,2)=sxz;
            pdata[i].veldisp_star(1,2)=syz;
            pdata[i].veldisp_star(1,0)=sxy;
            pdata[i].veldisp_star(2,0)=sxz;
            pdata[i].veldisp_star(2,1)=syz;
        }
        if (pdata[i].M_star>0) {
            pdata[i].veldisp_star=pdata[i].veldisp_star*(1.0/pdata[i].M_star);
            pdata[i].cm_star=pdata[i].cm_star*(1.0/pdata[i].M_star);
            pdata[i].cmvel_star=pdata[i].cmvel_star*(1.0/pdata[i].M_star);
            pdata[i].t_star=tsum;
            pdata[i].Z_star=Zsum;
            pdata[i].t_mean_star=tmeansum/pdata[i].M_star;
            pdata[i].Z_mean_star=Zmeansum/pdata[i].M_star;
        }
        //iterate for better cm if group large enough
        cmold=pdata[i].cm_star;
        change=MAXVALUE;tol=1e-2;
        if (pdata[i].n_star*opt.pinfo.cmadjustfac>=PROPCMMINNUM && opt.iIterateCM) {
            ri=pdata[i].gsize;
            ri=ri*ri;
            cmold=pdata[i].cm_star;
            rcmv=ri;
            while (true)
            {
                ri*=opt.pinfo.cmadjustfac;
                // find c/m of all particles within ri
                cmx=cmy=cmz=0.;
                EncMass=0.;
                Ninside=0;
                for (j=0;j<numingroup[i];j++) {
                Pval=&Part[j+noffset[i]];
                if (Pval->GetType()==STARTYPE)
                {
                    x = (*Pval).X() - cmold[0];
                    y = (*Pval).Y() - cmold[1];
                    z = (*Pval).Z() - cmold[2];
                    if ((x*x + y*y + z*z) <= ri)
                    {
                        #ifndef NOMASS
                        mval = Pval->GetMass();
                        #else
                        mval = opt.MassValue;
                        #endif
                        cmx += mval*(*Pval).X();
                        cmy += mval*(*Pval).Y();
                        cmz += mval*(*Pval).Z();
                        EncMass += mval;
                        Ninside++;
                    }
                }
                }
                if (Ninside >= opt.pinfo.cmfrac * pdata[i].n_star && Ninside >= PROPCMMINNUM) {
                    pdata[i].cm_star[0]=cmx;pdata[i].cm_star[1]=cmy;pdata[i].cm_star[2]=cmz;
                    for (k=0;k<3;k++) pdata[i].cm_star[k] /= EncMass;
                    cmold=pdata[i].cm_star;
                    rcmv=ri;
                }
                else break;
            }
            cmx=cmy=cmz=EncMass=0.;
            for (j=0;j<numingroup[i];j++) {
            Pval=&Part[j+noffset[i]];
            if (Pval->GetType()==STARTYPE)
            {
                x = (*Pval).X() - pdata[i].cm_star[0];
                y = (*Pval).Y() - pdata[i].cm_star[1];
                z = (*Pval).Z() - pdata[i].cm_star[2];
                if ((x*x + y*y + z*z) <= rcmv)
                {
                    #ifndef NOMASS
                    mval = Pval->GetMass();
                    #else
                    mval = opt.MassValue;
                    #endif
                    cmx += mval*(*Pval).Vx();
                    cmy += mval*(*Pval).Vy();
                    cmz += mval*(*Pval).Vz();
                    EncMass += mval;
                }
            }
            }
            pdata[i].cmvel_star[0]=cmx;pdata[i].cmvel_star[1]=cmy;pdata[i].cmvel_star[2]=cmz;
            for (k=0;k<3;k++) pdata[i].cmvel_star[k] /= EncMass;
        }

        if (pdata[i].n_star>=PROPROTMINNUM) {
            EncMass=0;
            for (j=0;j<numingroup[i];j++) {
                Pval=&Part[j+noffset[i]];
                if (Pval->GetType()==STARTYPE) {
                    x = (*Pval).X();//-pdata[i].cm_star[0];
                    y = (*Pval).Y();//-pdata[i].cm_star[1];
                    z = (*Pval).Z();//-pdata[i].cm_star[2];
                    #ifndef NOMASS
                    mval = Pval->GetMass();
                    #else
                    mval = opt.MassValue;
                    #endif
                    EncMass+=mval;
                    r2=x*x+y*y+z*z;
                    rc=sqrt(r2);
                    if (r2<=pdata[i].gRmaxvel*pdata[i].gRmaxvel) pdata[i].M_star_rvmax+=mval;
                    if (r2<=opt.lengthtokpc30pow2) pdata[i].M_star_30kpc+=mval;
                    if (r2<=opt.lengthtokpc50pow2) pdata[i].M_star_50kpc+=mval;
                    if (r2<=pdata[i].gR500c*pdata[i].gR500c) pdata[i].M_star_500c+=mval;
                    if (EncMass>0.5*pdata[i].M_star && pdata[i].Rhalfmass_star==0) pdata[i].Rhalfmass_star=rc;
                }
            }
#ifdef USEOPENMP
#pragma omp parallel default(shared) \
private(j,Pval,x,y,z,vx,vy,vz,jval,jzval,zdist,Rdist)
{
    #pragma omp for reduction(+:Krot,Ekin)
#endif
        for (j=0;j<numingroup[i];j++) {
            Pval=&Part[j+noffset[i]];
            if (Pval->GetType()==STARTYPE) {
            #ifndef NOMASS
            mval = Pval->GetMass();
            #else
            mval = opt.MassValue;
            #endif
            x = (*Pval).X();//-pdata[i].cm_star[0];
            y = (*Pval).Y();//-pdata[i].cm_star[1];
            z = (*Pval).Z();//-pdata[i].cm_star[2];
            vx = (*Pval).Vx();//-pdata[i].gcmvel[0]-pdata[i].cmvel_star[0];
            vy = (*Pval).Vy();//-pdata[i].gcmvel[1]-pdata[i].cmvel_star[1];
            vz = (*Pval).Vz();//-pdata[i].gcmvel[2]-pdata[i].cmvel_star[2];
            jval=Coordinate(x,y,z).Cross(Coordinate(vx,vy,vz));
            jzval=(jval*pdata[i].L_star)/pdata[i].L_star.Length();
            zdist=(Coordinate(x,y,z)*pdata[i].L_star)/pdata[i].L_star.Length();
            Rdist=sqrt(x*x+y*y+z*z-zdist*zdist);
            if (Rdist>0)Krot+=mval*(jzval*jzval/(Rdist*Rdist));
            Ekin+=mval*(vx*vx+vy*vy+vz*vz);
            }
        }
#ifdef USEOPENMP
}
#endif
        pdata[i].Krot_star=Krot/Ekin;
        pdata[i].T_star=0.5*Ekin;
        }

        if (pdata[i].n_star>=PROPMORPHMINNUM) GetGlobalSpatialMorphology(numingroup[i], &Part[noffset[i]], pdata[i].q_star, pdata[i].s_star, 1e-2, pdata[i].eigvec_star,0,STARTYPE,0);
        }//end of calculations if stars are present
#endif

#ifdef BHON
        for (j=0;j<numingroup[i];j++) {
            Pval=&Part[j+noffset[i]];
            if (Pval->GetType()==BHTYPE) {
                pdata[i].n_bh++;
                #ifndef NOMASS
                mval = Pval->GetMass();
                #else
                mval = opt.MassValue;
                #endif
                pdata[i].M_bh+=mval;
            }
        }
#endif

#ifdef GASON
        GetExtraHydroProperties(opt, pdata[i], numingroup[i], &Part[noffset[i]]);
#endif
#ifdef STARON
        GetExtraStarProperties(opt, pdata[i], numingroup[i], &Part[noffset[i]]);
#endif
#ifdef BHON
        GetExtraBHProperties(opt, pdata[i], numingroup[i], &Part[noffset[i]]);
#endif
#ifdef EXTRADMON
        GetExtraDMProperties(opt, pdata[i], numingroup[i], &Part[noffset[i]]);
#endif

#ifdef HIGHRES
        for (j=0;j<numingroup[i];j++) {
            Pval=&Part[j+noffset[i]];
            if (Pval->GetType() == DARK2TYPE || Pval->GetType() == DARK3TYPE || (Pval->GetType()==DARKTYPE&&Pval->GetMass()>opt.zoomlowmassdm))
            {
                pdata[i].n_interloper++;
                #ifndef NOMASS
                mval = Pval->GetMass();
                #else
                mval = opt.MassValue;
                #endif
                pdata[i].M_interloper+=mval;
            }
        }
#endif

#ifdef NOMASS
        GetGlobalSpatialMorphology(numingroup[i], &Part[noffset[i]], pdata[i].gq, pdata[i].gs, 1e-2, pdata[i].geigvec,0);
        if (RV_num>=PROPMORPHMINNUM) GetGlobalSpatialMorphology(RV_num, &Part[noffset[i]], pdata[i].RV_q, pdata[i].RV_s, 1e-2, pdata[i].RV_eigvec,0);
#else
        GetGlobalSpatialMorphology(numingroup[i], &Part[noffset[i]], pdata[i].gq, pdata[i].gs, 1e-2, pdata[i].geigvec,1);
        if (RV_num>=PROPMORPHMINNUM) GetGlobalSpatialMorphology(RV_num, &Part[noffset[i]], pdata[i].RV_q, pdata[i].RV_s, 1e-2, pdata[i].RV_eigvec,1);
#endif
    }

    //large groups aperture calculation
    if (opt.iaperturecalc) {
#ifdef USEOPENMP
#pragma omp parallel default(shared)  \
private(i)
{
    #pragma omp for schedule(dynamic) nowait
#endif
        for (i=1;i<=ngroup;i++) if (numingroup[i]>=omppropnum)
        {
            CalculateApertureQuantities(opt, numingroup[i], &Part[noffset[i]], pdata[i]);
        }
#ifdef USEOPENMP
}
#endif
    }

    //if calculating profiles
    if (opt.iprofilecalc) {
#ifdef USEOPENMP
#pragma omp parallel default(shared)  \
private(i,j,k,Pval,x,y,z)
{
    #pragma omp for schedule(dynamic) nowait
#endif
    for (i=1;i<=ngroup;i++) if (numingroup[i]>=omppropnum)
    {
        double irnorm;
        //as particles are radially sorted, init the radial bin at zero
        int ibin=0;
        if (opt.iprofilenorm == PROFILERNORMR200CRIT) irnorm = 1.0/pdata[i].gR200c;
        else irnorm = 1.0;
        for (j=0;j<numingroup[i];j++) {
            Pval = &Part[noffset[i] + j];
            AddParticleToRadialBin(opt, Pval, irnorm, ibin, pdata[i]);
        }
    }
#ifdef USEOPENMP
}
#endif
    }

    //loop over groups for black hole properties
#ifdef USEOPENMP
#pragma omp parallel default(shared)  \
private(i,j,k,Pval)
{
    #pragma omp for schedule(dynamic) nowait
#endif
    for (i=1;i<=ngroup;i++) if (numingroup[i]<omppropnum)
    {
    }
#ifdef USEOPENMP
}
#endif

    //reset particle positions
#ifdef USEOPENMP
#pragma omp parallel default(shared)  \
private(i,j,k,Pval,cmref)
{
    #pragma omp for schedule(dynamic) nowait
#endif
    for (i=1;i<=ngroup;i++)
    {
        if (opt.iPropertyReferencePosition == PROPREFCM) cmref=pdata[i].gcm;
        else if (opt.iPropertyReferencePosition == PROPREFMBP) cmref=pdata[i].gposmbp;
        else if (opt.iPropertyReferencePosition == PROPREFMINPOT) cmref=pdata[i].gposminpot;
        for (j=0;j<numingroup[i];j++)
        {
            Pval=&Part[j+noffset[i]];
            for (k=0;k<3;k++) Pval->SetPosition(k, Pval->GetPosition(k) + cmref[k]);
        }
    }
#ifdef USEOPENMP
}
#endif

    if (opt.iverbose) cout<<ThisTask<<" Done getting properties in "<<MyGetTime()-time1<<endl;
}

///Adjust positions of bulk properties to desired reference
void AdjustHaloPositionRelativeToReferenceFrame(Options &opt, Int_t ngroup, Int_t *&numingroup, PropData *&pdata)
{
    Int_t i;
#ifdef USEOPENMP
#pragma omp parallel default(shared)  \
private(i)
{
    #pragma omp for nowait
#endif
    for (i=1;i<=ngroup;i++)
    {
        //get relative positions of cm/most bound/min pot depending on reference frame choice.
        if (opt.iPropertyReferencePosition == PROPREFCM)
        {
            //get relative positions of most bound an min pot particles
            for (auto k=0;k<3;k++) {
                pdata[i].gposmbp[k]=pdata[i].gposmbp[k]-pdata[i].gcm[k];
                pdata[i].gvelmbp[k]=pdata[i].gvelmbp[k]-pdata[i].gcmvel[k];
                pdata[i].gposminpot[k]=pdata[i].gposminpot[k]-pdata[i].gcm[k];
                pdata[i].gvelminpot[k]=pdata[i].gvelminpot[k]-pdata[i].gcmvel[k];
                if (pdata[i].gcm[k]<0) pdata[i].gcm[k]+=opt.p;
                else if (pdata[i].gcm[k]>opt.p) pdata[i].gcm[k]-=opt.p;
            }
        }
        if (opt.iPropertyReferencePosition == PROPREFMBP)
        {
            for (auto k=0;k<3;k++) {
                pdata[i].gcm[k]=pdata[i].gcm[k]-pdata[i].gposmbp[k];
                pdata[i].gcmvel[k]=pdata[i].gcmvel[k]-pdata[i].gvelmbp[k];
                pdata[i].gposminpot[k]=pdata[i].gposminpot[k]-pdata[i].gposmbp[k];
                pdata[i].gvelminpot[k]=pdata[i].gvelminpot[k]-pdata[i].gvelmbp[k];
                if (pdata[i].gposmbp[k]<0) pdata[i].gposmbp[k]+=opt.p;
                else if (pdata[i].gposmbp[k]>opt.p) pdata[i].gposmbp[k]-=opt.p;
            }
        }
        if (opt.iPropertyReferencePosition == PROPREFMINPOT)
        {
            for (auto k=0;k<3;k++) {
                pdata[i].gposmbp[k]=pdata[i].gposmbp[k]-pdata[i].gposminpot[k];
                pdata[i].gvelmbp[k]=pdata[i].gvelmbp[k]-pdata[i].gvelminpot[k];
                pdata[i].gcm[k]=pdata[i].gcm[k]-pdata[i].gposminpot[k];
                pdata[i].gcmvel[k]=pdata[i].gcmvel[k]-pdata[i].gvelminpot[k];
                if (pdata[i].gposminpot[k]<0) pdata[i].gposminpot[k]+=opt.p;
                else if (pdata[i].gposminpot[k]>opt.p) pdata[i].gposminpot[k]-=opt.p;
            }
        }
    }
#ifdef USEOPENMP
}
#endif
}

void AdjustHaloPositionForPeriod(Options &opt, Int_t ngroup, Int_t *&numingroup, PropData *&pdata)
{
    if (opt.p==0) return;
#ifdef USEOPENMP
#pragma omp parallel default(shared)
{
    #pragma omp for nowait
#endif
    for (auto i=1;i<=ngroup;i++)
    {
        //get relative positions of most bound an min pot particles
        for (auto k=0;k<3;k++) {
            if (pdata[i].gcm[k]<0) pdata[i].gcm[k]+=opt.p;
            else if (pdata[i].gcm[k]>opt.p) pdata[i].gcm[k]-=opt.p;
            if (pdata[i].gposmbp[k]<0) pdata[i].gposmbp[k]+=opt.p;
            else if (pdata[i].gposmbp[k]>opt.p) pdata[i].gposmbp[k]-=opt.p;
            if (pdata[i].gposminpot[k]<0) pdata[i].gposminpot[k]+=opt.p;
            else if (pdata[i].gposminpot[k]>opt.p) pdata[i].gposminpot[k]-=opt.p;
        }
    }
#ifdef USEOPENMP
}
#endif
}

///calculate max distance from reference positions
void GetMaximumSizes(Options &opt, Int_t nbodies, Particle *Part, Int_t ngroup, Int_t *&numingroup, PropData *&pdata, Int_t *&noffset) {
    Int_t i;
    Double_t rcm,rmbp,rminpot;
    Particle *Pval;
#ifdef USEOPENMP
#pragma omp parallel default(shared)  \
private(i, Pval, rcm,rmbp,rminpot)
{
    #pragma omp for nowait
#endif
    for (i=1;i<=ngroup;i++)
    {
        pdata[i].gRcm = pdata[i].gRmbp = pdata[i].gRminpot =0;
        for (auto j=0;j<numingroup[i];j++) {
            Pval=&Part[j+noffset[i]];
            rcm = rmbp = rminpot = 0;
            for (auto k=0;k<3;k++) {
                rcm += pow(Pval->GetPosition(k) - pdata[i].gcm[k],2.0);
                rmbp += pow(Pval->GetPosition(k) - pdata[i].gposmbp[k],2.0);
                rminpot += pow(Pval->GetPosition(k) - pdata[i].gposminpot[k],2.0);
            }
            rcm = sqrt(rcm); rmbp = sqrt(rmbp); rminpot = sqrt(rminpot);
            if (rcm > pdata[i].gRcm) pdata[i].gRcm=rcm;
            if (rmbp > pdata[i].gRmbp) pdata[i].gRmbp=rmbp;
            if (rminpot > pdata[i].gRminpot) pdata[i].gRminpot=rminpot;
        }
    }
#ifdef USEOPENMP
}
#endif

}

///Calculate concentration parameter based on assuming NFW profile
void GetNFWConcentrations(Options &opt, Int_t ngroup, Int_t *&numingroup, PropData *&pdata)
{
    Int_t i;
#ifdef USEOPENMP
#pragma omp parallel default(shared)  \
private(i)
{
    #pragma omp for schedule(dynamic) nowait
#endif
    for (i=1;i<=ngroup;i++)
    {
        //if no viable R200c, then continue
        if (pdata[i].gR200c <= 0) {pdata[i].cNFW = -1; continue;}
        //calculate the concentration based on prada 2012 where [(Vmax)/(GM/R)]^2-(0.216*c)/f(c)=0,
        //where f(c)=ln(1+c)-c/(1+c) and M is some "virial" mass and associated radius
        pdata[i].VmaxVvir2=(pdata[i].gmaxvel*pdata[i].gmaxvel)/(opt.G*pdata[i].gM200c/pdata[i].gR200c);
        //always possible halo severly truncated before so correct if necessary and also for tidal debris, both vmax concentration pretty meaningless
        if (pdata[i].VmaxVvir2<=1.05) {
            if (pdata[i].gM200c==0) pdata[i].cNFW=pdata[i].gsize/pdata[i].gRmaxvel;
            else pdata[i].cNFW=pdata[i].gR200c/pdata[i].gRmaxvel;
        }
        else {
            if (numingroup[i]>=PROPNFWMINNUM) CalcConcentration(pdata[i]);
            else {
                if (pdata[i].gM200c==0) pdata[i].cNFW=pdata[i].gsize/pdata[i].gRmaxvel;
                else pdata[i].cNFW=pdata[i].gR200c/pdata[i].gRmaxvel;
            }
        }
    }
#ifdef USEOPENMP
}
#endif
}

///Get inclusive halo FOF based masses. If requesting spherical overdensity masses then extra computation and search required
void GetInclusiveMasses(Options &opt, const Int_t nbodies, Particle *Part, Int_t ngroup, Int_t *&pfof, Int_t *&numingroup, PropData *&pdata, Int_t *&noffset)
{
    Particle *Pval;
    KDTree *tree;
    Double_t *period=NULL;
    Int_t i,j,k;
    if (opt.iverbose) {
        cout<<"Get inclusive masses"<<endl;
        if (opt.iInclusiveHalo==1) cout<<" with masses based on the FOF envelopes (quicker)"<<endl;
        else if (opt.iInclusiveHalo==2) cout<<" with masses based on full SO search (slower)"<<endl;
    }
    Double_t ri,ri2,rcmv,r2,cmx,cmy,cmz,EncMass,Ninside;
    Double_t x,y,z,vx,vy,vz,massval,rc,rcold;
    Coordinate cmold(0.),J(0.);
    Double_t change=MAXVALUE,tol=1e-2;
    Int_t ii,icmv,numinvir,num200c,num200m;
    Double_t virval=log(opt.virlevel*opt.rhobg);
    Double_t mBN98val=log(opt.virBN98*opt.rhocrit);
    Double_t m200val=log(opt.rhocrit*200.0);
    Double_t m200mval=log(opt.rhobg*200.0);
    Double_t m500val=log(opt.rhocrit*500.0);
    //find the lowest rho value and set minim threshold to half that
    Double_t minlgrhoval = min({virval, m200val, mBN98val, m200mval})-(Double_t)log(2.0);
    Double_t fac,rhoval,rhoval2;
    vector<Double_t> SOlgrhovals;
    int iSOfound;
    if (opt.SOnum >0) {
        SOlgrhovals.resize(opt.SOnum);
        for (auto i=0;i<opt.SOnum;i++) {
            SOlgrhovals[i]=log(opt.rhocrit*opt.SOthresholds_values_crit[i]);
            minlgrhoval = min(minlgrhoval,SOlgrhovals[i]-(Double_t)log(2.0));
        }
    }
    Double_t time1=MyGetTime(),time2;
    int nthreads=1,tid;
#ifndef USEMPI
    int ThisTask=0,NProcs=1;
#endif
#ifdef USEOPENMP
#pragma omp parallel
    {
            if (omp_get_thread_num()==0) nthreads=omp_get_num_threads();
    }
#endif

    GetFOFMass(opt, nbodies, Part, ngroup, pfof, numingroup, pdata, noffset);
    for (i=1;i<=ngroup;i++) {
        pdata[i].Allocate(opt);
    }

    //first get center of mass and maximum size

    //for small groups loop over groups
#ifdef USEOPENMP
#pragma omp parallel default(shared)  \
private(i,j,k,Pval,ri,rcmv,ri2,r2,cmx,cmy,cmz,EncMass,Ninside,icmv,cmold,x,y,z,vx,vy,vz,massval)
{
    #pragma omp for schedule(dynamic) nowait
#endif
    for (i=1;i<=ngroup;i++) if (numingroup[i]<omppropnum)
    {
        for (k=0;k<3;k++) pdata[i].gcm[k]=0;
        pdata[i].gmass=0.0;
        for (j=0;j<numingroup[i];j++) {
            Pval=&Part[j+noffset[i]];
            massval=(*Pval).GetMass();
            #ifdef NOMASS
            massval = opt.MassValue;
            #endif
            pdata[i].gmass+=massval;
            for (k=0;k<3;k++) {
                pdata[i].gcm[k]+=(*Pval).GetPosition(k)*massval;
            }
        }
        for (k=0;k<3;k++)pdata[i].gcm[k]*=(1.0/pdata[i].gmass);
        ri=ri2=0;
        for (j=0;j<numingroup[i];j++) {
            Pval=&Part[j+noffset[i]];
            x = (*Pval).X() - pdata[i].gcm[0];
            y = (*Pval).Y() - pdata[i].gcm[1];
            z = (*Pval).Z() - pdata[i].gcm[2];
            r2=x*x+y*y+z*z;
            if (ri2<r2) {ri2=r2;ri=sqrt(ri2);}
        }
        //iterate cm
        cmold=pdata[i].gcm;
        icmv=numingroup[i];
        while (opt.iIterateCM)
        {
            ri*=opt.pinfo.cmadjustfac;
            rcmv=ri;
            ri2=ri*ri;
            // find c/m of all particles within ri
            cmx=cmy=cmz=0.;
            EncMass=0.;
            Ninside=0;
            for (j=0;j<numingroup[i];j++)
            {
                Pval=&Part[j+noffset[i]];
                x = (*Pval).X() - cmold[0];
                y = (*Pval).Y() - cmold[1];
                z = (*Pval).Z() - cmold[2];
                if ((x*x + y*y + z*z) <= ri2)
                {
                    massval = (*Pval).GetMass();
                    #ifdef NOMASS
                    massval = opt.MassValue;
                    #endif
                    cmx += massval*(*Pval).X();
                    cmy += massval*(*Pval).Y();
                    cmz += massval*(*Pval).Z();
                    EncMass += massval;
                    Ninside++;
                }
            }
            if (Ninside >= opt.pinfo.cmfrac * numingroup[i] && Ninside >= PROPCMMINNUM) {
                pdata[i].gcm[0]=cmx;pdata[i].gcm[1]=cmy;pdata[i].gcm[2]=cmz;
                for (k=0;k<3;k++) pdata[i].gcm[k] /= EncMass;
                cmold=pdata[i].gcm;
                icmv=Ninside;
            }
            else break;
        }
        //move to centre-of-mass
        for (j=0;j<numingroup[i];j++) {
            Pval=&Part[j+noffset[i]];
            for (k=0;k<3;k++) {
                Pval->SetPosition(k,(*Pval).GetPosition(k)-pdata[i].gcm[k]);
            }
        }
        //sort by radius
        gsl_heapsort(&Part[noffset[i]], numingroup[i], sizeof(Particle), RadCompare);
        pdata[i].gsize=Part[noffset[i]+numingroup[i]-1].Radius();
        pdata[i].gRhalfmass=Part[noffset[i]+(numingroup[i]/2)].Radius();
        //then get cmvel if extra output is desired as will need angular momentum
        if (opt.iextrahalooutput) {
            cmx=cmy=cmz=EncMass=0.;
            for (j=0;j<icmv;j++)
            {
                Pval = &Part[noffset[i] + j];
                massval = Pval->GetMass() ;
                #ifdef NOMASS
                massval = opt.MassValue;
                #endif
                cmx += massval* Pval->Vx();
                cmy += massval* Pval->Vy();
                cmz += massval* Pval->Vz();
                EncMass += massval;
            }
            pdata[i].gcmvel[0]=cmx;pdata[i].gcmvel[1]=cmy;pdata[i].gcmvel[2]=cmz;
            for (k=0;k<3;k++) pdata[i].gcmvel[k] /= EncMass;
        }
    }
#ifdef USEOPENMP
}
#endif
    //now large groups
    for (i=1;i<=ngroup;i++) if (numingroup[i]>=omppropnum)
    {
        for (k=0;k<3;k++) pdata[i].gcm[k]=0;
        pdata[i].gmass=pdata[i].gmaxvel=0.0;
        EncMass=cmx=cmy=cmz=0.;
#ifdef USEOPENMP
#pragma omp parallel default(shared)  \
private(j,Pval,massval)
{
#pragma omp for reduction(+:EncMass,cmx,cmy,cmz)
#endif
        for (j=0;j<numingroup[i];j++) {
            Pval=&Part[j+noffset[i]];
            massval=(*Pval).GetMass();
            #ifdef NOMASS
            massval = opt.MassValue;
            #endif
            EncMass+=massval;
            cmx+=(*Pval).X()*massval;
            cmy+=(*Pval).Y()*massval;
            cmz+=(*Pval).Z()*massval;
        }
#ifdef USEOPENMP
}
#endif
        pdata[i].gmass=EncMass;
        pdata[i].gcm[0]=cmx;pdata[i].gcm[1]=cmy;pdata[i].gcm[2]=cmz;
        for (k=0;k<3;k++)pdata[i].gcm[k]*=(1.0/pdata[i].gmass);
        ri=ri2=0;
        for (j=0;j<numingroup[i];j++) {
            Pval=&Part[j+noffset[i]];
            x = (*Pval).X() - pdata[i].gcm[0];
            y = (*Pval).Y() - pdata[i].gcm[1];
            z = (*Pval).Z() - pdata[i].gcm[2];
            r2=x*x+y*y+z*z;
            if (ri2<r2) {ri2=r2;ri=sqrt(ri2);}
        }
        //iterate cm
        cmold=pdata[i].gcm;
        icmv=numingroup[i];
        while (opt.iIterateCM)
        {
            ri*=opt.pinfo.cmadjustfac;
            rcmv=ri;
            ri2=ri*ri;
            // find c/m of all particles within ri
            cmx=cmy=cmz=0.;
            EncMass=0.;
            Ninside=0;
#ifdef USEOPENMP
#pragma omp parallel default(shared)  \
private(j,Pval,x,y,z,massval)
{
#pragma omp for reduction(+:EncMass,Ninside,cmx,cmy,cmz)
#endif
            for (j=0;j<numingroup[i];j++) {
                Pval=&Part[j+noffset[i]];
                x = (*Pval).X() - cmold[0];
                y = (*Pval).Y() - cmold[1];
                z = (*Pval).Z() - cmold[2];
                massval=(*Pval).GetMass();
                #ifdef NOMASS
                massval = opt.MassValue;
                #endif
                if ((x*x + y*y + z*z) <= ri2)
                {
                    EncMass+=massval;
                    cmx+=(*Pval).X()*massval;
                    cmy+=(*Pval).Y()*massval;
                    cmz+=(*Pval).Z()*massval;
                    Ninside++;
                }
            }
#ifdef USEOPENMP
}
#endif
            if (Ninside >= opt.pinfo.cmfrac * numingroup[i] && Ninside >= PROPCMMINNUM) {
                pdata[i].gcm[0]=cmx;pdata[i].gcm[1]=cmy;pdata[i].gcm[2]=cmz;
                for (k=0;k<3;k++) pdata[i].gcm[k] /= EncMass;
                cmold=pdata[i].gcm;
                icmv=Ninside;
            }
            else break;
        }
        for (j=0;j<numingroup[i];j++) {
            Pval=&Part[j+noffset[i]];
            for (k=0;k<3;k++) {
                Pval->SetPosition(k,(*Pval).GetPosition(k)-pdata[i].gcm[k]);
            }
        }
        qsort(&Part[noffset[i]], numingroup[i], sizeof(Particle), RadCompare);
        pdata[i].gsize=Part[noffset[i]+numingroup[i]-1].Radius();
        pdata[i].gRhalfmass=Part[noffset[i]+(numingroup[i]/2)].Radius();
        //then get cmvel if extra output is desired as will need angular momentum
        if (opt.iextrahalooutput) {
            cmx=cmy=cmz=EncMass=0.;

            for (j=0;j<icmv;j++)
            {
                Pval = &Part[noffset[i] + j];
                massval = Pval->GetMass() ;
                cmx += massval* Pval->Vx();
                cmy += massval* Pval->Vy();
                cmz += massval* Pval->Vz();
                EncMass += massval;
            }
            pdata[i].gcmvel[0]=cmx;pdata[i].gcmvel[1]=cmy;pdata[i].gcmvel[2]=cmz;
            for (k=0;k<3;k++) pdata[i].gcmvel[k] /= EncMass;
        }
    }

    //once center of masses have been found if want simple inclusive masses based on the FOF envelop
    if (opt.iInclusiveHalo==1) {
        fac=-log(4.0*M_PI/3.0);
#ifdef USEOPENMP
#pragma omp parallel default(shared)  \
private(i,j,k,Pval)\
private(massval,x,y,z,vx,vy,vz,J,rc,rcold,EncMass,numinvir,num200c,num200m,rhoval,rhoval2)\
firstprivate(virval,m200val,m200mval,mBN98val,iSOfound)
{
    #pragma omp for schedule(dynamic) nowait
#endif
    for (i=1;i<=ngroup;i++)
    {
        //here masses are technically exclusive but this routine is generally called before objects are separated into halo/substructures
        CalculateSphericalOverdensity(opt, pdata[i], numingroup[i], &Part[noffset[i]], m200val, m200mval, mBN98val, virval, m500val, SOlgrhovals);
        //if overdensity never drops below thresholds then masses are equal to FOF mass or total mass.
        SetSphericalOverdensityMasstoTotalMass(opt, pdata[i]);

        //calculate angular momentum if necessary
        if (opt.iextrahalooutput) {
            for (j=0;j<numingroup[i];j++) {
                Pval = &Part[noffset[i] + j];
                massval = Pval->GetMass() ;
                #ifdef NOMASS
                massval = opt.MassValue;
                #endif
                vx = Pval->Vx()-pdata[i].gcmvel[0];
                vy = Pval->Vy()-pdata[i].gcmvel[1];
                vz = Pval->Vz()-pdata[i].gcmvel[2];
                x = Pval->X();
                y = Pval->Y();
                z = Pval->Z();
                //J=Coordinate(Pval->GetPosition()).Cross(Coordinate(vx,vy,vz))*massval;
                J=Coordinate(x,y,z).Cross(Coordinate(vx,vy,vz))*massval;
                rc=Pval->Radius();
                if (rc<=pdata[i].gR200c) pdata[i].gJ200c+=J;
                if (rc<=pdata[i].gR200m) pdata[i].gJ200m+=J;
                if (rc<=pdata[i].gRBN98) pdata[i].gJBN98+=J;
#ifdef GASON
                if (opt.iextragasoutput) {
                    if (Part[noffset[i] + j].GetType()==GASTYPE){
                        if (rc<=pdata[i].gR200c) {
                            pdata[i].M_200crit_gas+=massval;
                            pdata[i].L_200crit_gas+=J;
                        }
                        if (rc<=pdata[i].gR200m) {
                            pdata[i].M_200mean_gas+=massval;
                            pdata[i].L_200mean_gas+=J;
                        }
                        if (rc<=pdata[i].gRBN98) {
                            pdata[i].M_BN98_gas+=massval;
                            pdata[i].L_BN98_gas+=J;
                        }
                    }
                }
#endif
#ifdef STARON
                if (opt.iextrastaroutput) {
                    if (Part[noffset[i] + j].GetType()==STARTYPE){
                        if (rc<=pdata[i].gR200c) {
                            pdata[i].M_200crit_star+=massval;
                            pdata[i].L_200crit_star+=J;
                        }
                        if (rc<=pdata[i].gR200m) {
                            pdata[i].M_200mean_star+=massval;
                            pdata[i].L_200mean_star+=J;
                        }
                        if (rc<=pdata[i].gRBN98) {
                            pdata[i].M_BN98_star+=massval;
                            pdata[i].L_BN98_star+=J;
                        }
                    }
                }
#endif
            }
        }
    }
#ifdef USEOPENMP
}
#endif

    //if calculating profiles
    if (opt.iprofilecalc) {
#ifdef USEOPENMP
#pragma omp parallel default(shared)  \
private(i,j,k,Pval)\
private(massval,EncMass,Ninside,rc)
{
#pragma omp for schedule(dynamic) nowait
#endif
        for (i=1;i<=ngroup;i++)
        {
            double irnorm;
            //as particles are radially sorted, init the radial bin at zero
            int ibin =0;
            if (opt.iprofilenorm == PROFILERNORMR200CRIT) irnorm = 1.0/pdata[i].gR200c;
            else irnorm = 1.0;
            for (j=0;j<numingroup[i];j++) {
                Pval = &Part[noffset[i] + j];
                AddParticleToRadialBin(opt,Pval,irnorm,ibin,pdata[i]);
            }
            pdata[i].CopyProfileToInclusive(opt);
        }
#ifdef USEOPENMP
}
#endif
    }

    //reset the positions of the particles
#ifdef USEOPENMP
#pragma omp parallel default(shared)  \
private(i,j,k,x,y,z,Pval)
{
    #pragma omp for schedule(dynamic) nowait
#endif
        for (i=1;i<=ngroup;i++)
        {
            //reset positions
            for (j=0;j<numingroup[i];j++) {
                Pval=&Part[j+noffset[i]];
                x = (*Pval).X()+pdata[i].gcm[0];
                y = (*Pval).Y()+pdata[i].gcm[1];
                z = (*Pval).Z()+pdata[i].gcm[2];
                Pval->SetPosition(x,y,z);
            }
        }
#ifdef USEOPENMP
}
#endif
    }
    //if want SO masses including all particles then must
    //search the mpi local particle data for any halos whose size
    //extends outside of the local mpi domain
    //if object does not, then can proceed locally otherwise, likely have to
    //search other mpi domains for particles of interest.
    else if (opt.iInclusiveHalo==2){
        //first we need to store the indices so we can place particles back in the order they need to be
        //as we are going to build a tree to search particles
        vector<Int_t> ids(nbodies);
        for (i=0;i<nbodies;i++) ids[i]=Part[i].GetID();

        vector<Int_t> taggedparts;
        vector<Double_t> radii;
        vector<Double_t> masses;
        vector<Int_t> indices;
        vector<Coordinate> posparts;
        vector<Coordinate> velparts;
        vector<int> typeparts;
        size_t n;
        Double_t dx;
        vector<Double_t> maxrdist(ngroup+1);
        //to store particle ids of those in SO volume.
        vector<Int_t> SOpids;
        vector<Int_t> *SOpartlist=new vector<Int_t>[ngroup+1];
        vector<int> *SOparttypelist = NULL;
#if defined(GASON) || defined(STARON) || defined(BHON)
        SOparttypelist=new vector<int>[ngroup+1];
#endif

        //set period
        if (opt.p>0) {
            period=new Double_t[3];
            for (int j=0;j<3;j++) period[j]=opt.p;
#ifdef USEMPI
            mpi_period=opt.p;
#endif
        }

        //reset the positions of the particles in local domain
#ifdef USEOPENMP
#pragma omp parallel default(shared)  \
private(i,j,k,x,y,z,Pval)
{
    #pragma omp for schedule(dynamic) nowait
#endif
        for (i=1;i<=ngroup;i++)
        {
            //reset positions
            for (j=0;j<numingroup[i];j++) {
                Pval=&Part[j+noffset[i]];
                x = (*Pval).X()+pdata[i].gcm[0];
                y = (*Pval).Y()+pdata[i].gcm[1];
                z = (*Pval).Z()+pdata[i].gcm[2];
                Pval->SetPosition(x,y,z);
            }
        }
#ifdef USEOPENMP
}
#endif
        //
        if (opt.iverbose >= 2) {
            cout<<ThisTask<<" building trees for SO search "<<endl;
        }
        //build tree optimised to search for more than min group size
        //this is the bottle neck for the SO calculation. Wonder if there is an easy
        //way of speeding it up
        tree=new KDTree(Part,nbodies,opt.HaloMinSize,tree->TPHYS,tree->KEPAN,100,0,0,0,period);
        //store the radii that will be used to search for each group
        //this is based on maximum radius and the enclosed density within the FOF so that if
        //this density is larger than desired overdensity then we must increase the radius
        //use the lowest desired overdensity / 2 to scale search radius
        fac=-log(4.0*M_PI/3.0)-minlgrhoval;
        Double_t radfac, maxsearchdist=0;
        for (i=1;i<=ngroup;i++) {
            radfac=max(1.0,exp(1.0/3.0*(log(pdata[i].gMFOF)-3.0*log(pdata[i].gsize)+fac)));
            maxrdist[i]=pdata[i].gsize*opt.SphericalOverdensitySeachFac*radfac;
        }
        if (opt.iverbose >= 2) {
            for (i=1;i<=ngroup;i++) if (maxsearchdist < maxrdist[i]) maxsearchdist = maxrdist[i];
            cout<<ThisTask<<" max search distance is "<<maxsearchdist<<" in period fraction "<<maxsearchdist/opt.p<<endl;
        }
#ifdef USEMPI
        //if using mpi then determine if halo's search radius overlaps another mpi domain
        vector<bool> halooverlap;
        KDTree *treeimport=NULL;
        Int_t nimport,nexport;
        if (NProcs>1) {
#ifdef SWIFTINTERFACE
        halooverlap = MPIGetHaloSearchExportNumUsingMesh(opt, ngroup, pdata, maxrdist);
#else
        halooverlap= MPIGetHaloSearchExportNum(ngroup, pdata, maxrdist);
#endif
        NNDataIn = new nndata_in[NExport];
        NNDataGet = new nndata_in[NImport];
        //build the exported halo group list using NNData structures
#ifdef SWIFTINTERFACE
        MPIBuildHaloSearchExportListUsingMesh(opt, ngroup, pdata, maxrdist,halooverlap);
#else
        MPIBuildHaloSearchExportList(ngroup, pdata, maxrdist,halooverlap);
#endif
        MPIGetHaloSearchImportNum(nbodies, tree, Part);
        PartDataIn = new Particle[NExport+1];
        PartDataGet = new Particle[NImport+1];
        //run search on exported particles and determine which local particles need to be exported back (or imported)
        nimport=MPIBuildParticleNNImportList(opt, nbodies, tree, Part);
        if (nimport>0) treeimport=new KDTree(PartDataGet,nimport,opt.HaloMinSize,tree->TPHYS,tree->KEPAN,100,0,0,0,period);
        }
#endif
        time2=MyGetTime();
        //now loop over groups and search for particles. This is probably fast if we build a tree
        fac=-log(4.0*M_PI/3.0);
#ifdef USEOPENMP
#pragma omp parallel default(shared)  \
private(i,j,k,taggedparts,radii,masses,indices,posparts,velparts,typeparts,n,dx,EncMass,J,rc,rhoval,rhoval2,tid,SOpids,iSOfound)
{
    #pragma omp for schedule(dynamic) nowait
#endif
        for (i=1;i<=ngroup;i++)
        {
            iSOfound = 0;
            taggedparts=tree->SearchBallPosTagged(pdata[i].gcm,pow(maxrdist[i],2.0));
            radii.resize(taggedparts.size());
            masses.resize(taggedparts.size());
            if (opt.iextrahalooutput) {
                posparts.resize(taggedparts.size());
                velparts.resize(taggedparts.size());
            }
#if defined(GASON) || defined(STARON) || defined(BHON)
            if (opt.iextragasoutput || opt.iextrastaroutput || opt.iSphericalOverdensityPartList) typeparts.resize(taggedparts.size());
#endif
            if (opt.iSphericalOverdensityPartList) SOpids.resize(taggedparts.size());
            for (j=0;j<taggedparts.size();j++) {
                masses[j]=Part[taggedparts[j]].GetMass();
                if (opt.iSphericalOverdensityPartList) SOpids[j]=Part[taggedparts[j]].GetPID();
                radii[j]=0;
#if defined(GASON) || defined(STARON) || defined(BHON)
                if (opt.iextragasoutput || opt.iextrastaroutput || opt.iSphericalOverdensityPartList) typeparts[j]=Part[taggedparts[j]].GetType();
#endif
                for (k=0;k<3;k++) {
                    dx=Part[taggedparts[j]].GetPosition(k)-pdata[i].gcm[k];
                    //correct for period
                    if (opt.p>0) {
                        if (dx>opt.p*0.5) dx-=opt.p;
                        else if (dx<-opt.p*0.5) dx+=opt.p;
                    }
                    if (opt.iextrahalooutput) {
                        posparts[j][k]=dx;
                        velparts[j][k]=Part[taggedparts[j]].GetVelocity(k)-pdata[i].gcmvel[k];
                    }
                    radii[j]+=dx*dx;
                }
                radii[j]=sqrt(radii[j]);
            }
            taggedparts.clear();
#ifdef USEMPI
            if (NProcs>1) {
                //if halo has overlap then search the imported particles as well, add them to the radii and mass vectors
                if (halooverlap[i]&&nimport>0) {
                    taggedparts=treeimport->SearchBallPosTagged(pdata[i].gcm,pow(maxrdist[i],2.0));
                    if (taggedparts.size() > 0) {
                        Int_t offset=radii.size();
                        radii.resize(radii.size()+taggedparts.size());
                        masses.resize(masses.size()+taggedparts.size());
                        if (opt.iextrahalooutput) {
                            posparts.resize(posparts.size()+taggedparts.size());
                            velparts.resize(velparts.size()+taggedparts.size());
                        }
#if defined(GASON) || defined(STARON) || defined(BHON)
                        if (opt.iextragasoutput || opt.iextrastaroutput || opt.iSphericalOverdensityPartList) typeparts.resize(typeparts.size()+taggedparts.size());
#endif
                        if (opt.iSphericalOverdensityPartList) SOpids.resize(SOpids.size()+taggedparts.size());
                        for (j=0;j<taggedparts.size();j++) {
                            masses[offset+j]=PartDataGet[taggedparts[j]].GetMass();
                            if (opt.iSphericalOverdensityPartList) SOpids[j+offset]=PartDataGet[taggedparts[j]].GetPID();
#if defined(GASON) || defined(STARON) || defined(BHON)
                            if (opt.iextragasoutput || opt.iextrastaroutput || opt.iSphericalOverdensityPartList) typeparts[offset+j]=PartDataGet[taggedparts[j]].GetType();
#endif
                            radii[offset+j]=0;
                            for (k=0;k<3;k++) {
                                dx=PartDataGet[taggedparts[j]].GetPosition(k)-pdata[i].gcm[k];
                                //correct for period
                                if (opt.p>0) {
                                    if (dx>opt.p*0.5) dx-=opt.p;
                                    else if (dx<-opt.p*0.5) dx+=opt.p;
                                }
                                if (opt.iextrahalooutput) {
                                    posparts[j+offset][k]=dx;
                                    velparts[j+offset][k]=PartDataGet[taggedparts[j]].GetVelocity(k)-pdata[i].gcmvel[k];
                                }
                                radii[offset+j]+=dx*dx;
                            }
                            radii[offset+j]=sqrt(radii[offset+j]);
                        }
                    }
                    taggedparts.clear();
                }
            }
#endif
            //get incides
            indices.resize(radii.size());
            n=0;generate(indices.begin(), indices.end(), [&]{ return n++; });
            //sort by radius
            auto comparator = [&radii](int a, int b){ return radii[a] < radii[b]; };
            sort(indices.begin(), indices.end(), comparator);
            Int_t llindex = CalculateSphericalOverdensity(opt, pdata[i], radii, masses, indices, m200val, m200mval, mBN98val, virval, m500val, SOlgrhovals);
            SetSphericalOverdensityMasstoFlagValue(opt, pdata[i]);

            //calculate angular momentum if necessary
            if (opt.iextrahalooutput) {
                for (j=0;j<radii.size();j++) {
                    massval = masses[indices[j]];
                    J=Coordinate(posparts[indices[j]]).Cross(velparts[indices[j]])*massval;
                    rc=posparts[indices[j]].Length();
                    if (rc<=pdata[i].gR200c) pdata[i].gJ200c+=J;
                    if (rc<=pdata[i].gR200m) pdata[i].gJ200m+=J;
                    if (rc<=pdata[i].gRBN98) pdata[i].gJBN98+=J;
#ifdef GASON
                    if (opt.iextragasoutput) {
                        if (typeparts[indices[j]]==GASTYPE){
                            if (rc<=pdata[i].gR200c) {
                                pdata[i].M_200crit_gas+=massval;
                                pdata[i].L_200crit_gas+=J;
                            }
                            if (rc<=pdata[i].gR200m) {
                                pdata[i].M_200mean_gas+=massval;
                                pdata[i].L_200mean_gas+=J;
                            }
                            if (rc<=pdata[i].gRBN98) {
                                pdata[i].M_BN98_gas+=massval;
                                pdata[i].L_BN98_gas+=J;
                            }
                        }
                    }
#endif
#ifdef STARON
                    if (opt.iextrastaroutput) {
                        if (typeparts[indices[j]]==STARTYPE){
                            if (rc<=pdata[i].gR200c) {
                                pdata[i].M_200crit_star+=massval;
                                pdata[i].L_200crit_star+=J;
                            }
                            if (rc<=pdata[i].gR200m) {
                                pdata[i].M_200mean_star+=massval;
                                pdata[i].L_200mean_star+=J;
                            }
                            if (rc<=pdata[i].gRBN98) {
                                pdata[i].M_BN98_star+=massval;
                                pdata[i].L_BN98_star+=J;
                            }
                        }
                    }
#endif
                }
            }

            //if calculating profiles
            if (opt.iprofilecalc) {
                double irnorm;
                //as particles are radially sorted, init the radial bin at zero
                int ibin = 0;
                if (opt.iprofilenorm == PROFILERNORMR200CRIT) irnorm = 1.0/pdata[i].gR200c;
                else irnorm = 1.0;
                for (j=0;j<radii.size();j++) {
                    ///\todo need to update to allow for star forming/non-star forming profiles
                    ///by storing the star forming value.
                    double sfrval = 0;
                    AddDataToRadialBin(opt, radii[indices[j]], masses[indices[j]],
#if defined(GASON) || defined(STARON) || defined(BHON)
                        sfrval, typeparts[indices[j]],
#endif
                        irnorm, ibin, pdata[i]);
                }
                pdata[i].CopyProfileToInclusive(opt);
            }


            if (opt.iSphericalOverdensityPartList) {
                SOpartlist[i].resize(llindex);
#if defined(GASON) || defined(STARON) || defined(BHON)
                SOparttypelist[i].resize(llindex);
#endif
                for (j=0;j<llindex;j++) SOpartlist[i][j]=SOpids[indices[j]];
#if defined(GASON) || defined(STARON) || defined(BHON)
                for (j=0;j<llindex;j++) SOparttypelist[i][j]=typeparts[indices[j]];
#endif
                SOpids.clear();
            }
            indices.clear();
            radii.clear();
            masses.clear();
            if (opt.iextrahalooutput) {
                posparts.clear();
                velparts.clear();
            }
#if defined(GASON) || defined(STARON) || defined(BHON)
            if (opt.iextragasoutput || opt.iextrastaroutput) typeparts.clear();
#endif

        }
#ifdef USEOPENMP
    }
#endif
        delete tree;
        //reset its after putting particles back in input order
        for (i=0;i<nbodies;i++) Part[i].SetID(ids[i]);
        ids.clear();
        //write the particle lists
        if (opt.iSphericalOverdensityPartList) {
            WriteSOCatalog(opt, ngroup, SOpartlist, SOparttypelist);
            delete[] SOpartlist;
#if defined(GASON) || defined(STARON) || defined(BHON)
            delete[] SOparttypelist;
#endif
        }
#ifdef USEMPI
        mpi_period=0;
        if (NProcs>1) {
            if (treeimport!=NULL) delete treeimport;
            delete[] PartDataGet;
            delete[] PartDataIn;
            delete[] NNDataGet;
            delete[] NNDataIn;
        }
#endif
    }
    if (opt.iverbose) cout<<"Done inclusive masses for field objects in "<<MyGetTime()-time1<<endl;
}
//@}


/// Calculate FOF mass looping over particles and invoking inclusive halo flag 1 or 2
void GetFOFMass(Options &opt, const Int_t nbodies, Particle *Part, Int_t ngroup, Int_t *&pfof, Int_t *&numingroup, PropData *&pdata, Int_t *&noffset)
{
    Particle *Pval;
    Int_t i,j,k;
    Double_t time1=MyGetTime(), massval;
    int nthreads=1,tid;
#ifndef USEMPI
    int ThisTask=0,NProcs=1;
#endif

#ifdef USEOPENMP
#pragma omp parallel default(shared)  \
private(i,j,k,Pval,massval)
{
    #pragma omp for schedule(dynamic) nowait
#endif
    for (i=1;i<=ngroup;i++)
    {
        if (pdata[i].hostid != -1) continue;
        pdata[i].gNFOF=numingroup[i];
        pdata[i].gMFOF=0.0;
        for (j=0;j<numingroup[i];j++) {
            Pval=&Part[j+noffset[i]];
            massval=(*Pval).GetMass();
            pdata[i].gMFOF+=massval;
        }
#ifdef NOMASS
        pdata[i].gMFOF*=opt.MassValue;
#endif
    }
#ifdef USEOPENMP
}
#endif
    if (opt.iverbose) cout<<"Done FOF masses "<<MyGetTime()-time1<<endl;
}

/// Calculate FOF mass looping over groups once substructure search and have calculated properties
void GetFOFMass(Options &opt, Int_t ngroup, Int_t *&numingroup, PropData *&pdata)
{
    Int_t i,j,k,haloidoffset=0, hostindex;
    Double_t time1=MyGetTime(), massval;
    int nthreads=1,tid;
#ifndef USEMPI
    int ThisTask=0,NProcs=1;
#endif
#ifdef USEMPI
    for (int j=0;j<ThisTask;j++)haloidoffset+=mpi_ngroups[j];
#endif

    //if substructure has been found then need to update the FOF masses based on their substructure
    for (i=1;i<=ngroup;i++)
    {
        if (pdata[i].hostid != -1) {
            hostindex = pdata[i].hostid - opt.snapshotvalue - haloidoffset;
            pdata[hostindex].gNFOF += numingroup[i];
            pdata[hostindex].gMFOF += pdata[i].gmass;
        }
        else {
            pdata[i].gNFOF += numingroup[i];
            pdata[i].gMFOF += pdata[i].gmass;
        }
    }
#ifdef NOMASS
    for (i=1;i<=ngroup;i++) pdata[i].gMFOF*=opt.MassValue;
#endif
    if (opt.iverbose) cout<<"Done FOF masses "<<MyGetTime()-time1<<endl;
}

/// of all host halos using there centre of masses
void GetSOMasses(Options &opt, const Int_t nbodies, Particle *Part, Int_t ngroup, Int_t *&numingroup, PropData *&pdata)
{
    Particle *Pval;
    KDTree *tree;
    Double_t period[3];
    Int_t i,j,k, nhalos = 0;
    if (opt.iverbose) {
        cout<<"Get inclusive masses"<<endl;
        cout<<" with masses based on full SO search (slower) for halos only "<<endl;
    }
    Double_t ri,ri2,rcmv,r2,cmx,cmy,cmz,EncMass,Ninside;
    Double_t x,y,z,vx,vy,vz,massval,rc,rcold;
    Coordinate J(0.);
    Double_t virval=log(opt.virlevel*opt.rhobg);
    Double_t mBN98val=log(opt.virBN98*opt.rhocrit);
    Double_t m200val=log(opt.rhocrit*200.0);
    Double_t m200mval=log(opt.rhobg*200.0);
    Double_t m500val=log(opt.rhocrit*500.0);
    //find the lowest rho value and set minim threshold to half that
    Double_t minlgrhoval = min({virval, m200val, mBN98val, m200mval})-(Double_t)log(2.0);
    //if there are many overdensities to calculate iterate over the list
    vector<Double_t> SOlgrhovals;
    int iSOfound;
    if (opt.SOnum >0) {
        SOlgrhovals.resize(opt.SOnum);
        for (auto i=0;i<opt.SOnum;i++) {
            SOlgrhovals[i]=log(opt.rhocrit*opt.SOthresholds_values_crit[i]);
            minlgrhoval = min(minlgrhoval,SOlgrhovals[i]-(Double_t)log(2.0));
        }
    }
    Double_t fac,rhoval,rhoval2;
    Double_t time1=MyGetTime(),time2;
    int nthreads=1,tid;
#ifndef USEMPI
    int ThisTask=0,NProcs=1;
#endif
#ifdef USEOPENMP
#pragma omp parallel
    {
            if (omp_get_thread_num()==0) nthreads=omp_get_num_threads();
    }
#endif

    //first we need to store the indices so we can place particles back in the order they need to be
    //as we are going to build a tree to search particles
    vector<Int_t> ids(nbodies);
    for (i=0;i<nbodies;i++) ids[i]=Part[i].GetID();

    vector<Int_t> taggedparts;
    vector<Double_t> radii;
    vector<Double_t> masses;
    vector<Int_t> indices;
    Coordinate posref;
    vector<Coordinate> velparts;
    vector<Coordinate> posparts;
    vector<int> typeparts;
    size_t n;
    Double_t dx;
    vector<Double_t> maxrdist(ngroup+1);
    //to store particle ids of those in SO volume.
    vector<Int_t> SOpids;
    vector<Int_t> *SOpartlist = new vector<Int_t>[ngroup+1];
    vector<int> *SOparttypelist = NULL;

#if defined(GASON) || defined(STARON) || defined(BHON) || defined(HIGHRES)
    SOparttypelist=new vector<int>[ngroup+1];
#endif

    //set period
    if (opt.p>0) {
        for (int j=0;j<3;j++) period[j]=opt.p;
#ifdef USEMPI
        mpi_period=opt.p;
#endif
    }

    if (opt.iverbose >= 2) {
        cout<<ThisTask<<" building trees for SO search "<<endl;
    }
    //build tree optimised to search for more than min group size
    //this is the bottle neck for the SO calculation. Wonder if there is an easy
    //way of speeding it up
    tree=new KDTree(Part,nbodies,opt.HaloMinSize,tree->TPHYS,tree->KEPAN,100,0,0,0,period);
    //store the radii that will be used to search for each group
    //this is based on maximum radius and the enclosed density within the FOF so that if
    //this density is larger than desired overdensity then we must increase the radius
    //use the lowest desired overdensity / 2 to scale search radius
    fac=-log(4.0*M_PI/3.0)-minlgrhoval;
    Double_t radfac, maxsearchdist=0;
    for (i=1;i<=ngroup;i++) {
        if (pdata[i].hostid != -1) continue;
        nhalos++;
        radfac=max(1.0,exp(1.0/3.0*(log(pdata[i].gmass)-3.0*log(pdata[i].gsize)+fac)));
        maxrdist[i]=pdata[i].gsize*opt.SphericalOverdensitySeachFac*radfac;
    }
    if (opt.iverbose >= 2) {
        for (i=1;i<=ngroup;i++) if (maxsearchdist < maxrdist[i]) maxsearchdist = maxrdist[i];
        cout<<ThisTask<<" max search distance is "<<maxsearchdist<<" in period fraction "<<maxsearchdist/opt.p<<endl;
    }
#ifdef USEMPI
    //if using mpi then determine if halo's search radius overlaps another mpi domain
    vector<bool> halooverlap;
    KDTree *treeimport=NULL;
    Int_t nimport,nexport;
    if (NProcs>1) {
#ifdef SWIFTINTERFACE
        halooverlap = MPIGetHaloSearchExportNumUsingMesh(opt, ngroup, pdata, maxrdist);
#else
        halooverlap= MPIGetHaloSearchExportNum(ngroup, pdata, maxrdist);
#endif
        NNDataIn = new nndata_in[NExport];
        NNDataGet = new nndata_in[NImport];
        //build the exported halo group list using NNData structures
#ifdef SWIFTINTERFACE
        MPIBuildHaloSearchExportListUsingMesh(opt, ngroup, pdata, maxrdist,halooverlap);
#else
        MPIBuildHaloSearchExportList(ngroup, pdata, maxrdist,halooverlap);
#endif
        MPIGetHaloSearchImportNum(nbodies, tree, Part);
        PartDataIn = new Particle[NExport+1];
        PartDataGet = new Particle[NImport+1];
        //run search on exported particles and determine which local particles need to be exported back (or imported)
        nimport=MPIBuildParticleNNImportList(opt, nbodies, tree, Part);
        if (nimport>0) treeimport=new KDTree(PartDataGet,nimport,opt.HaloMinSize,tree->TPHYS,tree->KEPAN,100,0,0,0,period);
    }
#endif
    time2=MyGetTime();
    //now loop over groups and search for particles. This is probably fast if we build a tree
    fac=-log(4.0*M_PI/3.0);

#ifdef USEOPENMP
#pragma omp parallel default(shared)  \
private(i,j,k,taggedparts,radii,masses,indices,posref,posparts,velparts,typeparts,n,dx,EncMass,J,rc,rhoval,rhoval2,tid,SOpids,iSOfound)
{
#pragma omp for schedule(dynamic) nowait
#endif
    for (i=1;i<=ngroup;i++)
    {
        if (pdata[i].hostid != -1) continue;
        if (opt.iPropertyReferencePosition == PROPREFCM) posref=pdata[i].gcm;
        else if (opt.iPropertyReferencePosition == PROPREFMBP) posref=pdata[i].gposmbp;
        else if (opt.iPropertyReferencePosition == PROPREFMINPOT) posref=pdata[i].gposminpot;
        iSOfound = 0;

        taggedparts=tree->SearchBallPosTagged(posref,pow(maxrdist[i],2.0));
        radii.resize(taggedparts.size());
#ifndef NOMASS
        masses.resize(taggedparts.size());
#endif
        if (opt.iextrahalooutput) {
            posparts.resize(taggedparts.size());
            velparts.resize(taggedparts.size());
        }
#if defined(GASON) || defined(STARON) || defined(BHON) || defined(HIGHRES)
        if (opt.iextragasoutput || opt.iextrastaroutput || opt.iextrainterloperoutput || opt.iSphericalOverdensityPartList) typeparts.resize(taggedparts.size());
#endif
        if (opt.iSphericalOverdensityPartList) SOpids.resize(taggedparts.size());
        for (j=0;j<taggedparts.size();j++) {
#ifndef NOMASS
            masses[j]=Part[taggedparts[j]].GetMass();
#endif
            if (opt.iSphericalOverdensityPartList) SOpids[j]=Part[taggedparts[j]].GetPID();
            radii[j]=0;
#if defined(GASON) || defined(STARON) || defined(BHON) || defined(HIGHRES)
            if (opt.iextragasoutput || opt.iextrastaroutput || opt.iextrainterloperoutput || opt.iSphericalOverdensityPartList) typeparts[j]=Part[taggedparts[j]].GetType();
#endif
            for (k=0;k<3;k++) {
                dx=Part[taggedparts[j]].GetPosition(k)-posref[k];
                //correct for period
                if (opt.p>0) {
                    if (dx>opt.p*0.5) dx-=opt.p;
                    else if (dx<-opt.p*0.5) dx+=opt.p;
                }
                if (opt.iextrahalooutput) {
                    posparts[j][k]=dx;
                    velparts[j][k]=Part[taggedparts[j]].GetVelocity(k)-pdata[i].gcmvel[k];//??? i think this should be okay
                }
                radii[j]+=dx*dx;
            }
            radii[j]=sqrt(radii[j]);
        }
        taggedparts.clear();
#ifdef USEMPI
        if (NProcs>1) {
            //if halo has overlap then search the imported particles as well, add them to the radii and mass vectors
            if (halooverlap[i]&&nimport>0) {
                taggedparts=treeimport->SearchBallPosTagged(posref,pow(maxrdist[i],2.0));
                if (taggedparts.size() > 0) {
                    Int_t offset=radii.size();
                    radii.resize(radii.size()+taggedparts.size());
#ifndef NOMASS
                    masses.resize(masses.size()+taggedparts.size());
#endif
                    if (opt.iextrahalooutput) {
                        posparts.resize(posparts.size()+taggedparts.size());
                        velparts.resize(velparts.size()+taggedparts.size());
                    }
#if defined(GASON) || defined(STARON) || defined(BHON) || defined(HIGHRES)
                    if (opt.iextragasoutput || opt.iextrastaroutput || opt.iextrainterloperoutput || opt.iSphericalOverdensityPartList) typeparts.resize(typeparts.size()+taggedparts.size());
#endif
                    if (opt.iSphericalOverdensityPartList) SOpids.resize(SOpids.size()+taggedparts.size());
                    for (j=0;j<taggedparts.size();j++) {
#ifndef NOMASS
                        masses[offset+j]=PartDataGet[taggedparts[j]].GetMass();
#endif
                        if (opt.iSphericalOverdensityPartList) SOpids[j+offset]=PartDataGet[taggedparts[j]].GetPID();
#if defined(GASON) || defined(STARON) || defined(BHON) || defined(HIGHRES)
                        if (opt.iextragasoutput || opt.iextrastaroutput || opt.iextrainterloperoutput || opt.iSphericalOverdensityPartList) typeparts[offset+j]=PartDataGet[taggedparts[j]].GetType();
#endif
                        radii[offset+j]=0;
                        for (k=0;k<3;k++) {
                            dx=PartDataGet[taggedparts[j]].GetPosition(k)-posref[k];
                            //correct for period
                            if (opt.p>0) {
                                if (dx>opt.p*0.5) dx-=opt.p;
                                else if (dx<-opt.p*0.5) dx+=opt.p;
                            }
                            if (opt.iextrahalooutput) {
                                posparts[j+offset][k]=dx;
                                velparts[j+offset][k]=PartDataGet[taggedparts[j]].GetVelocity(k)-pdata[i].gcmvel[k];
                            }
                            radii[offset+j]+=dx*dx;
                        }
                        radii[offset+j]=sqrt(radii[offset+j]);
                    }
                }
                taggedparts.clear();
            }
        }
#endif
        //get incides
        indices.resize(radii.size());
        n=0;generate(indices.begin(), indices.end(), [&]{ return n++; });
        //sort by radius
        auto comparator = [&radii](int a, int b){ return radii[a] < radii[b]; };
        sort(indices.begin(), indices.end(), comparator);
        Int_t llindex = CalculateSphericalOverdensity(opt, pdata[i], radii, masses, indices, m200val, m200mval, mBN98val, virval, m500val, SOlgrhovals);
        SetSphericalOverdensityMasstoFlagValue(opt, pdata[i]);
        //calculate angular momentum if necessary
        if (opt.iextrahalooutput) {
            for (j=0;j<radii.size();j++) {
#ifndef NOMASS
                massval = masses[indices[j]];
#else
                massval = opt.MassValue;
#endif
                J=Coordinate(posparts[indices[j]]).Cross(velparts[indices[j]])*massval;
                rc=posparts[indices[j]].Length();
                if (rc<=pdata[i].gR200c) pdata[i].gJ200c+=J;
                if (rc<=pdata[i].gR200m) pdata[i].gJ200m+=J;
                if (rc<=pdata[i].gRBN98) pdata[i].gJBN98+=J;
                for (auto iso=0;iso<opt.SOnum;iso++) if (rc<pdata[i].SO_radius[iso]) {
                    pdata[i].SO_angularmomentum[iso]+=J;
                }
#ifdef GASON
                if (opt.iextragasoutput) {
                    if (typeparts[indices[j]]==GASTYPE){
                        if (rc<=pdata[i].gR200c) {
                            pdata[i].M_200crit_gas+=massval;
                            pdata[i].L_200crit_gas+=J;
                        }
                        if (rc<=pdata[i].gR200m) {
                            pdata[i].M_200mean_gas+=massval;
                            pdata[i].L_200mean_gas+=J;
                        }
                        if (rc<=pdata[i].gRBN98) {
                            pdata[i].M_BN98_gas+=massval;
                            pdata[i].L_BN98_gas+=J;
                        }
                        for (auto iso=0;iso<opt.SOnum;iso++) if (rc<pdata[i].SO_radius[iso]) {
                            pdata[i].SO_mass_gas[iso]+=massval;
                            pdata[i].SO_angularmomentum_gas[iso]+=J;
                        }
                    }
                }
#endif
#ifdef STARON
                if (opt.iextrastaroutput) {
                    if (typeparts[indices[j]]==STARTYPE){
                        if (rc<=pdata[i].gR200c) {
                            pdata[i].M_200crit_star+=massval;
                            pdata[i].L_200crit_star+=J;
                        }
                        if (rc<=pdata[i].gR200m) {
                            pdata[i].M_200mean_star+=massval;
                            pdata[i].L_200mean_star+=J;
                        }
                        if (rc<=pdata[i].gRBN98) {
                            pdata[i].M_BN98_star+=massval;
                            pdata[i].L_BN98_star+=J;
                        }
                        for (auto iso=0;iso<opt.SOnum;iso++) if (rc<pdata[i].SO_radius[iso]) {
                            pdata[i].SO_mass_star[iso]+=massval;
                            pdata[i].SO_angularmomentum_star[iso]+=J;
                        }
                    }
                }
#endif
#ifdef HIGHRES
                if (opt.iextrainterloperoutput) {
                    if (typeparts[indices[j]] == DARK2TYPE || typeparts[indices[j]] == DARK3TYPE || (typeparts[indices[j]]==DARKTYPE&&massval>opt.zoomlowmassdm))
                    {
                        if (rc<=pdata[i].gR200c) {
                            pdata[i].M_200crit_interloper+=massval;
                        }
                        if (rc<=pdata[i].gR200m) {
                            pdata[i].M_200mean_interloper+=massval;
                        }
                        if (rc<=pdata[i].gRBN98) {
                            pdata[i].M_BN98_interloper+=massval;
                        }
                        for (auto iso=0;iso<opt.SOnum;iso++) if (rc<pdata[i].SO_radius[iso]) {
                            pdata[i].SO_mass_interloper[iso]+=massval;
                        }
                    }
                }
#endif
            }

            if (pdata[i].gR200c != -1) {
                pdata[i].glambda_B=pdata[i].gJ200c.Length()/(pdata[i].gM200c*sqrt(2.0*opt.G*pdata[i].gM200c*pdata[i].gR200c));
            }
            else {
                pdata[i].glambda_B=0;
            }
        }

        //if calculating profiles
        if (opt.iprofilecalc) {
            double irnorm;
            //as particles are radially sorted, init the radial bin at zero
            int ibin = 0;
            if (opt.iprofilenorm == PROFILERNORMR200CRIT) irnorm = 1.0/pdata[i].gR200c;
            else irnorm = 1.0;
            for (j=0;j<radii.size();j++) {
                ///\todo need to update to allow for star forming/non-star forming profiles
                ///by storing the star forming value.
                double sfrval = 0;
                int typeval = DARKTYPE;
#if defined(GASON) || defined(STARON) || defined(BHON)
                if (opt.iextragasoutput || opt.iextrastaroutput || opt.iextrainterloperoutput || opt.iSphericalOverdensityPartList)
                    typeval = typeparts[indices[j]];
#endif
#ifndef NOMASS
                massval = masses[indices[j]];
#else
                massval = opt.MassValue;
#endif
                AddDataToRadialBinInclusive(opt, radii[indices[j]], massval,
#if defined(GASON) || defined(STARON) || defined(BHON)
                    sfrval, typeval,
#endif
                    irnorm, ibin, pdata[i]);
            }
        }


        if (opt.iSphericalOverdensityPartList) {
            SOpartlist[i].resize(llindex);
#if defined(GASON) || defined(STARON) || defined(BHON) || defined(HIGHRES)
            SOparttypelist[i].resize(llindex);
#endif
            for (j=0;j<llindex;j++) SOpartlist[i][j]=SOpids[indices[j]];
#if defined(GASON) || defined(STARON) || defined(BHON) || defined(HIGHRES)
            for (j=0;j<llindex;j++) SOparttypelist[i][j]=typeparts[indices[j]];
#endif
            SOpids.clear();
        }
        indices.clear();
        radii.clear();
        masses.clear();
        if (opt.iextrahalooutput) {
            posparts.clear();
            velparts.clear();
        }
#if defined(GASON) || defined(STARON) || defined(BHON) || defined(HIGHRES)
        if (opt.iextragasoutput || opt.iextrastaroutput || opt.iextrainterloperoutput) typeparts.clear();
#endif

    }
#ifdef USEOPENMP
}
#endif
    delete tree;
    //reset its after putting particles back in input order
    for (i=0;i<nbodies;i++) Part[i].SetID(ids[i]);
    ids.clear();
    //write the particle lists
    if (opt.iSphericalOverdensityPartList) {
        WriteSOCatalog(opt, nhalos, SOpartlist, SOparttypelist);
    }
    delete[] SOpartlist;
    delete[] SOparttypelist;
#ifdef USEMPI
    mpi_period=0;
    if (NProcs>1) {
        if (treeimport!=NULL) delete treeimport;
        delete[] PartDataGet;
        delete[] PartDataIn;
        delete[] NNDataGet;
        delete[] NNDataIn;
    }
#endif
    if (opt.iverbose) cout<<"Done SO masses for field objects in "<<MyGetTime()-time1<<endl;
}

///\name Routines to calculate specific property of a set of particles
//@{
///Get spatial morphology using iterative procedure
void GetGlobalSpatialMorphology(const Int_t nbodies, Particle *p, Double_t& q, Double_t& s, Double_t Error, Matrix& eigenvec, int imflag, int itype, int iiterate)
{
    // Calculate the axial ratios q and s.
    int MAXIT=10;
    Double_t oldq,olds;
    Coordinate e;
    Matrix R(0.),M(0.0),eigenvecp(0.);
    eigenvec=Matrix(0.);
    eigenvec(0,0)=eigenvec(1,1)=eigenvec(2,2)=1.0;
    // Iterative procedure.  See Dubinski and Carlberg (1991).
    int i=0;
    if (iiterate) {
    do
    {
        M = Matrix(0.0);
        eigenvecp=Matrix(0.);
        if (imflag==1)CalcMTensorWithMass(M, q, s, nbodies, p,itype);
        else CalcMTensor(M, q, s, nbodies, p,itype);
        e = M.Eigenvalues();
        oldq = q;olds = s;
        q = sqrt(e[1] / e[0]);s = sqrt(e[2] / e[0]);
        eigenvecp=M.Eigenvectors(e);
        eigenvec=eigenvecp*eigenvec;
        RotParticles(nbodies, p, eigenvecp);
        i++;
    } while ((fabs(olds - s) > Error || fabs(oldq - q) > Error) && i<MAXIT);
    //rotate system back to original coordinate frame
    R=eigenvec.Transpose();
    RotParticles(nbodies, p, R);
    }
    else {
        if (imflag==1)CalcMTensorWithMass(M, q, s, nbodies, p,itype);
        else CalcMTensor(M, q, s, nbodies, p,itype);
        e = M.Eigenvalues();
        oldq = q;olds = s;
        q = sqrt(e[1] / e[0]);s = sqrt(e[2] / e[0]);
        eigenvecp=M.Eigenvectors(e);
        eigenvec=eigenvecp*eigenvec;
    }
}

///calculate the inertia tensor and return the dispersions (weight by 1/mtot)
void CalcITensor(const Int_t n, Particle *p, Double_t &a, Double_t &b, Double_t &c, Matrix& eigenvec, Matrix &I, int itype)
{
    Double_t r2,det,Ixx,Iyy,Izz,Ixy,Ixz,Iyz, weight;
    Coordinate e;
    I=Matrix(0.);
    Int_t i;
    Ixx=Iyy=Izz=Ixy=Ixz=Iyz=0.;
    Double_t mtot=0;
#ifdef USEOPENMP
    if (n>=ompunbindnum) {
#pragma omp parallel default(shared) \
private(i,r2,weight)
{
#pragma omp for schedule(dynamic) nowait reduction(+:Ixx,Iyy,Izz,Ixy,Ixz,Iyz,mtot)
    for (i = 0; i < n; i++)
    {
        if (itype==-1) weight=p[i].GetMass();
        else if (p[i].GetType()==itype) weight=p[i].GetMass();
        else weight=0.;
        r2=p[i].X()*p[i].X()+p[i].Y()*p[i].Y()+p[i].Z()*p[i].Z();
        Ixx+=(r2-p[i].X()*p[i].X())*weight;
        Iyy+=(r2-p[i].Y()*p[i].Y())*weight;
        Izz+=(r2-p[i].Z()*p[i].Z())*weight;
        Ixy+=(-p[i].X()*p[i].Y())*weight;
        Ixz+=(-p[i].X()*p[i].Z())*weight;
        Iyz+=(-p[i].Y()*p[i].Z())*weight;
        mtot+=weight;
    }
}
    I(0,0)=Ixx;I(1,1)=Iyy;I(2,2)=Izz;
    I(0,1)=I(1,0)=Ixy;
    I(0,2)=I(2,0)=Ixz;
    I(1,2)=I(2,1)=Iyz;
    }
    else {
#endif
    for (i = 0; i < n; i++)
    {
        r2=p[i].X()*p[i].X()+p[i].Y()*p[i].Y()+p[i].Z()*p[i].Z();
        if (itype==-1) weight=p[i].GetMass();
        else if (p[i].GetType()==itype) weight=p[i].GetMass();
        else weight=0.;
        for (int j = 0; j < 3; j++)
        {
            for (int k = 0; k < 3; k++)
            {
                I(j, k) += ((j==k)*r2-p[i].GetPosition(j) *p[i].GetPosition(k))*weight;
            }
        }
        mtot+=weight;
    }
#ifdef USEOPENMP
    }
#endif
    //det=I.Det();
    //for (int j = 0; j < 3; j++) for (int k = 0; k < 3; k++) I(j, k) /= det;
    I=I*(1.0/mtot);
    e = I.Eigenvalues();
    a=e[0];b=e[1];c=e[2];
    eigenvec=I.Eigenvectors(e);
    I=I*mtot;
}

///calculate the position dispersion tensor
void CalcPosSigmaTensor(const Int_t n, Particle *p, Double_t &a, Double_t &b, Double_t &c, Matrix& eigenvec, Matrix &I, int itype)
{
    Double_t r2,det,Ixx,Iyy,Izz,Ixy,Ixz,Iyz, weight;
    Coordinate e;
    I=Matrix(0.);
    Int_t i;
    Ixx=Iyy=Izz=Ixy=Ixz=Iyz=0.;
    Double_t mtot=0;
#ifdef USEOPENMP
    if (n>=ompunbindnum) {
#pragma omp parallel default(shared) \
private(i,weight)
{
#pragma omp for schedule(dynamic) reduction(+:Ixx,Iyy,Izz,Ixy,Ixz,Iyz,mtot)
    for (i = 0; i < n; i++)
    {
        if (itype==-1) weight=p[i].GetMass();
        else if (p[i].GetType()==itype) weight=p[i].GetMass();
        else weight=0.;
        Ixx+=(p[i].X()*p[i].X())*weight;
        Iyy+=(p[i].Y()*p[i].Y())*weight;
        Izz+=(p[i].Z()*p[i].Z())*weight;
        Ixy+=(p[i].X()*p[i].Y())*weight;
        Ixz+=(p[i].X()*p[i].Z())*weight;
        Iyz+=(p[i].Y()*p[i].Z())*weight;
        mtot+=weight;
    }
}
    I(0,0)=Ixx;I(1,1)=Iyy;I(2,2)=Izz;
    I(0,1)=I(1,0)=Ixy;
    I(0,2)=I(2,0)=Ixz;
    I(1,2)=I(2,1)=Iyz;
    }
    else {
#endif
    for (i = 0; i < n; i++)
    {
        if (itype==-1) weight=p[i].GetMass();
        else if (p[i].GetType()==itype) weight=p[i].GetMass();
        else weight=0.;
        for (int j = 0; j < 3; j++)
        {
            for (int k = 0; k < 3; k++)
            {
                I(j, k) += (p[i].GetPosition(j) *p[i].GetPosition(k))*weight;
            }
        }
        mtot+=weight;
    }
#ifdef USEOPENMP
    }
#endif
    //det=I.Det();
    //for (int j = 0; j < 3; j++) for (int k = 0; k < 3; k++) I(j, k) /= det;
    I=I*(1.0/mtot);
    e = I.Eigenvalues();
    a=e[0];b=e[1];c=e[2];
    eigenvec=I.Eigenvectors(e);
    I=I*mtot;
}

///calculate the velocity dispersion tensor
void CalcVelSigmaTensor(const Int_t n, Particle *p, Double_t &a, Double_t &b, Double_t &c, Matrix& eigenvec, Matrix &I, int itype)
{
    Double_t r2,det,Ixx,Iyy,Izz,Ixy,Ixz,Iyz, weight;
    Coordinate e;
    I=Matrix(0.);
    Int_t i;
    Ixx=Iyy=Izz=Ixy=Ixz=Iyz=0.;
    Double_t mtot=0;
#ifdef USEOPENMP
    if (n>=ompunbindnum) {
#pragma omp parallel default(shared) \
private(i,weight)
{
#pragma omp for schedule(dynamic) reduction(+:Ixx,Iyy,Izz,Ixy,Ixz,Iyz,mtot)
    for (i = 0; i < n; i++)
    {
        if (itype==-1) weight=p[i].GetMass();
        else if (p[i].GetType()==itype) weight=p[i].GetMass();
        else weight=0.;
        //r2=p[i].Vx()*p[i].Vx()+p[i].Vy()*p[i].Vy()+p[i].Vz()*p[i].Vz();
        Ixx+=(p[i].Vx()*p[i].Vx())*weight;
        Iyy+=(p[i].Vy()*p[i].Vy())*weight;
        Izz+=(p[i].Vz()*p[i].Vz())*weight;
        Ixy+=(p[i].Vx()*p[i].Vy())*weight;
        Ixz+=(p[i].Vx()*p[i].Vz())*weight;
        Iyz+=(p[i].Vy()*p[i].Vz())*weight;
        mtot+=weight;
    }
}
    I(0,0)=Ixx;I(1,1)=Iyy;I(2,2)=Izz;
    I(0,1)=I(1,0)=Ixy;
    I(0,2)=I(2,0)=Ixz;
    I(1,2)=I(2,1)=Iyz;
    }
    else {
#endif
    for (i = 0; i < n; i++)
    {
        if (itype==-1) weight=p[i].GetMass();
        else if (p[i].GetType()==itype) weight=p[i].GetMass();
        else weight=0.;
        for (int j = 0; j < 3; j++)
        {
            for (int k = 0; k < 3; k++)
            {
                I(j, k) += (p[i].GetVelocity(j) *p[i].GetVelocity(k))*weight;
            }
        }
        mtot+=weight;
    }
#ifdef USEOPENMP
    }
#endif
    //det=I.Det();
    //for (int j = 0; j < 3; j++) for (int k = 0; k < 3; k++) I(j, k) /= det;
    I=I*(1.0/mtot);
    e = I.Eigenvalues();
    a=e[0];b=e[1];c=e[2];
    eigenvec=I.Eigenvectors(e);
    I=I*mtot;
}

///calculate the phase-space dispersion tensor
void CalcPhaseSigmaTensor(const Int_t n, Particle *p, GMatrix &eigenvalues, GMatrix& eigenvec, GMatrix &I, int itype)
{
    CalcPhaseSigmaTensor(n, p,  I, itype);
    I.Eigenvalvec(eigenvalues, eigenvec);
}

void CalcPhaseSigmaTensor(const Int_t n, Particle *p, GMatrix &I, int itype) {
    Double_t det,weight;
    Double_t Ixx,Iyy,Izz,Ixy,Ixz,Iyz;
    Double_t Ivxvx,Ivyvy,Ivzvz,Ivxvy,Ivxvz,Ivyvz;
    Double_t Ixvx,Iyvx,Izvx,Ixvy,Iyvy,Izvy,Ixvz,Iyvz,Izvz;
    I=GMatrix(6,6);
    Int_t i;
    Ixx=Iyy=Izz=Ixy=Ixz=Iyz=0.;
    Ivxvx=Ivyvy=Ivzvz=Ivxvy=Ivxvz=Ivyvz=0.;
    Ixvx=Iyvx=Izvx=Ixvy=Iyvy=Izvy=Ixvz=Iyvz=Izvz=0;
    Double_t mtot=0;
#ifdef USEOPENMP
    if (n>=ompunbindnum) {
#pragma omp parallel default(shared) \
private(i,weight)
{
#pragma omp for schedule(dynamic) reduction(+:Ixx,Iyy,Izz,Ixy,Ixz,Iyz,Ivxvx,Ivyvy,Ivzvz,Ivxvy,Ivxvz,Ivyvz,Ixvx,Iyvx,Izvx,Ixvy,Iyvy,Izvy,Ixvz,Iyvz,Izvz,mtot)
    for (i = 0; i < n; i++)
    {
        if (itype==-1) weight=p[i].GetMass();
        else if (p[i].GetType()==itype) weight=p[i].GetMass();
        else weight=0.;
        Ixx+=(p[i].X()*p[i].X())*weight;
        Iyy+=(p[i].Y()*p[i].Y())*weight;
        Izz+=(p[i].Z()*p[i].Z())*weight;
        Ixy+=(p[i].X()*p[i].Y())*weight;
        Ixz+=(p[i].X()*p[i].Z())*weight;
        Iyz+=(p[i].Y()*p[i].Z())*weight;
        Ivxvx+=(p[i].Vx()*p[i].Vx())*weight;
        Ivyvy+=(p[i].Vy()*p[i].Vy())*weight;
        Ivzvz+=(p[i].Vz()*p[i].Vz())*weight;
        Ivxvy+=(p[i].Vx()*p[i].Vy())*weight;
        Ivxvz+=(p[i].Vx()*p[i].Vz())*weight;
        Ivyvz+=(p[i].Vy()*p[i].Vz())*weight;

        Ixvx+=(p[i].X()*p[i].Vx())*weight;
        Iyvx+=(p[i].Y()*p[i].Vx())*weight;
        Izvx+=(p[i].Z()*p[i].Vx())*weight;
        Ixvy+=(p[i].X()*p[i].Vy())*weight;
        Iyvy+=(p[i].Y()*p[i].Vy())*weight;
        Izvy+=(p[i].Z()*p[i].Vy())*weight;
        Ixvz+=(p[i].X()*p[i].Vz())*weight;
        Iyvz+=(p[i].Y()*p[i].Vz())*weight;
        Izvz+=(p[i].Z()*p[i].Vz())*weight;

        mtot+=weight;
    }
}
    I(0,0)=Ixx;I(1,1)=Iyy;I(2,2)=Izz;
    I(0,1)=I(1,0)=Ixy;
    I(0,2)=I(2,0)=Ixz;
    I(1,2)=I(2,1)=Iyz;

    I(3,3)=Ivxvx;I(4,4)=Ivyvy;I(5,5)=Ivzvz;
    I(3,4)=I(4,3)=Ivxvy;
    I(3,5)=I(5,3)=Ivxvz;
    I(4,5)=I(5,4)=Ivyvz;

    I(0,3)=I(3,0)=Ixvx;
    I(1,3)=I(3,1)=Iyvx;
    I(2,3)=I(3,2)=Izvx;
    I(0,4)=I(4,0)=Ixvy;
    I(1,4)=I(4,1)=Iyvy;
    I(2,4)=I(4,2)=Izvy;
    I(0,5)=I(5,0)=Ixvz;
    I(1,5)=I(5,1)=Iyvz;
    I(2,5)=I(5,2)=Izvz;

    }
    else {
#endif
    for (i = 0; i < n; i++)
    {
        if (itype==-1) weight=p[i].GetMass();
        else if (p[i].GetType()==itype) weight=p[i].GetMass();
        else weight=0.;
        for (int j = 0; j < 6; j++)
        {
            for (int k = 0; k < 6; k++)
            {
                I(j, k) += (p[i].GetPhase(j) *p[i].GetPhase(k))*weight;
            }
        }
        mtot+=weight;
    }
#ifdef USEOPENMP
    }
#endif
    I=I*(1.0/mtot);
}

///calculate the weighted reduced inertia tensor assuming particles are the same mass
void CalcMTensor(Matrix& M, const Double_t q, const Double_t s, const Int_t n, Particle *p, int itype)
{
    Int_t i;
    int j,k;
    Double_t a2,Mxx,Myy,Mzz,Mxy,Mxz,Myz,weight;
    Mxx=Myy=Mzz=Mxy=Mxz=Myz=0.;
#ifdef USEOPENMP
    if (n>=ompunbindnum) {
#pragma omp parallel default(shared) \
private(i,a2,weight)
{
#pragma omp for schedule(dynamic) nowait reduction(+:Mxx,Myy,Mzz,Mxy,Mxz,Myz)
    for (i = 0; i < n; i++)
    {
        a2 = (p[i].X()*p[i].X()+p[i].Y()*p[i].Y()/q/q+p[i].Z()*p[i].Z()/s/s);
        if (a2!=0) {
        if (itype==-1) weight=1.0;
        else if (p[i].GetType()==itype) weight=1.0;
        else weight=0.;
        a2=1.0/a2*weight;
        Mxx+=p[i].X()*p[i].X()*a2;
        Myy+=p[i].Y()*p[i].Y()*a2;
        Mzz+=p[i].Z()*p[i].Z()*a2;
        Mxy+=p[i].X()*p[i].Y()*a2;
        Mxz+=p[i].X()*p[i].Z()*a2;
        Myz+=p[i].Y()*p[i].Z()*a2;
        }
    }
}
    M(0,0)=Mxx;M(1,1)=Myy;M(2,2)=Mzz;
    M(0,1)=M(1,0)=Mxy;
    M(0,2)=M(2,0)=Mxz;
    M(1,2)=M(2,1)=Myz;
    }
    else {
#endif
    for (i = 0; i < n; i++)
    {
        a2 = (p[i].X()*p[i].X()+p[i].Y()*p[i].Y()/q/q+p[i].Z()*p[i].Z()/s/s);
        if(a2!=0){
            if (itype==-1) weight=1.0;
            else if (p[i].GetType()==itype) weight=1.0;
            else weight=0.;
            a2=1.0/a2*weight;
            for (j = 0; j < 3; j++)
                for (k = 0; k < 3; k++)
                M(j, k) += p[i].GetPosition(j)*p[i].GetPosition(k)*a2;
        }
    }
#ifdef USEOPENMP
    }
#endif
}

///calculate the weighted reduced inertia tensor
void CalcMTensorWithMass(Matrix& M, const Double_t q, const Double_t s, const Int_t n, Particle *p, int itype)
{
    Int_t i;
    int j,k;
    Double_t a2,Mxx,Myy,Mzz,Mxy,Mxz,Myz,weight;
    Mxx=Myy=Mzz=Mxy=Mxz=Myz=0.;
#ifdef USEOPENMP
    if (n>=ompunbindnum) {
#pragma omp parallel default(shared) \
private(i,a2,weight)
{
#pragma omp for schedule(dynamic) nowait reduction(+:Mxx,Myy,Mzz,Mxy,Mxz,Myz)
    for (i = 0; i < n; i++)
    {
        a2 = (p[i].X()*p[i].X()+p[i].Y()*p[i].Y()/q/q+p[i].Z()*p[i].Z()/s/s);
        if (a2!=0) {
        if (itype==-1) weight=1.0;
        else if (p[i].GetType()==itype) weight=1.0;
        else weight=0.;
        a2=p[i].GetMass()/a2*weight;
        Mxx+=p[i].X()*p[i].X()*a2;
        Myy+=p[i].Y()*p[i].Y()*a2;
        Mzz+=p[i].Z()*p[i].Z()*a2;
        Mxy+=p[i].X()*p[i].Y()*a2;
        Mxz+=p[i].X()*p[i].Z()*a2;
        Myz+=p[i].Y()*p[i].Z()*a2;
        }
    }
}
    M(0,0)=Mxx;M(1,1)=Myy;M(2,2)=Mzz;
    M(0,1)=M(1,0)=Mxy;
    M(0,2)=M(2,0)=Mxz;
    M(1,2)=M(2,1)=Myz;
    }
    else {
#endif
    for (i = 0; i < n; i++)
    {
        a2 = (p[i].X()*p[i].X()+p[i].Y()*p[i].Y()/q/q+p[i].Z()*p[i].Z()/s/s);
        if(a2!=0){
        if (itype==-1) weight=1.0;
        else if (p[i].GetType()==itype) weight=1.0;
        else weight=0.;
            a2=p[i].GetMass()/a2*weight;
            for (j = 0; j < 3; j++)
                for (k = 0; k < 3; k++)
                M(j, k) += p[i].GetPosition(j)*p[i].GetPosition(k)*a2;
        }
    }
#ifdef USEOPENMP
    }
#endif
}

///rotate particles
void RotParticles(const Int_t n, Particle *p, Matrix &R)
{
    Int_t i;
    int j;
    Coordinate temp;
#ifdef USEOPENMP
    if (n>=ompunbindnum) {
#pragma omp parallel default(shared) \
private(i,j,temp)
{
#pragma omp for schedule(dynamic) nowait
    for (i=0; i<n; i++)
    {
        temp[0]=temp[1]=temp[2]=0.;
        for (j=0; j<3; j++)
        {
            temp[0] += R(0, j) * (p[i].GetPosition(j));
            temp[1] += R(1, j) * (p[i].GetPosition(j));
            temp[2] += R(2, j) * (p[i].GetPosition(j));
        }
        p[i].SetPosition(temp[0], temp[1], temp[2]);
    }
}
    }
    else {
#endif
    for (i=0; i<n; i++)
    {
        temp[0]=temp[1]=temp[2]=0.;
        for (j=0; j<3; j++)
        {
            temp[0] += R(0, j) * (p[i].GetPosition(j));
            temp[1] += R(1, j) * (p[i].GetPosition(j));
            temp[2] += R(2, j) * (p[i].GetPosition(j));
        }
        p[i].SetPosition(temp[0], temp[1], temp[2]);
    }
#ifdef USEOPENMP
    }
#endif
}

///calculate the phase-space dispersion tensor
GMatrix CalcPhaseCM(const Int_t n, Particle *p, int itype)
{
    Double_t det,weight;
    Double_t cmx,cmy,cmz,cmvx,cmvy,cmvz;
    GMatrix cm(6,1);
    Int_t i;
    cmx=cmy=cmz=cmvx=cmvy=cmvz=0;
    Double_t mtot=0;
#ifdef USEOPENMP
    if (n>=ompunbindnum) {
#pragma omp parallel default(shared) \
private(i,weight)
{
#pragma omp for schedule(dynamic) reduction(+:cmx,cmy,cmz,cmvx,cmvy,cmvz,mtot)
    for (i = 0; i < n; i++)
    {
        if (itype==-1) weight=p[i].GetMass();
        else if (p[i].GetType()==itype) weight=p[i].GetMass();
        else weight=0.;
        cmx+=p[i].X()*weight;
        cmy+=p[i].Y()*weight;
        cmz+=p[i].Z()*weight;
        cmvx+=p[i].Vx()*weight;
        cmvy+=p[i].Vy()*weight;
        cmvz+=p[i].Vz()*weight;

        mtot+=weight;
    }
}
    cm(0,0)=cmx;
    cm(1,0)=cmy;
    cm(2,0)=cmz;
    cm(3,0)=cmvx;
    cm(4,0)=cmvy;
    cm(5,0)=cmvz;
    }
    else {
#endif
    for (i = 0; i < n; i++)
    {
        if (itype==-1) weight=p[i].GetMass();
        else if (p[i].GetType()==itype) weight=p[i].GetMass();
        else weight=0.;
        for (int j = 0; j < 6; j++) cm(j, 0) += p[i].GetPhase(j)*weight;
        mtot+=weight;
    }
#ifdef USEOPENMP
    }
#endif
    cm=cm*(1.0/mtot);
    return cm;
}

///calculate concentration. Note that we limit concentration to 1000 or so which means VmaxVvir2<=36
void CalcConcentration(PropData &p)
{

    int status;
    int iter = 0, max_iter = 100;
    const gsl_root_fsolver_type *T;
    gsl_root_fsolver *s;
    double cval = 2.3;
    double VmaxVvir2= p.VmaxVvir2;
    //start point for concentration
    double x_lo = 1.9, x_hi = 1000.0;
    gsl_function F;
    if (p.VmaxVvir2<=36) {
    F.function = &mycNFW;
    F.params = &VmaxVvir2;
    T = gsl_root_fsolver_brent;
    s = gsl_root_fsolver_alloc (T);
    gsl_root_fsolver_set (s, &F, x_lo, x_hi);
    do
    {
        iter++;
        status = gsl_root_fsolver_iterate (s);
        cval = gsl_root_fsolver_root (s);
        x_lo = gsl_root_fsolver_x_lower (s);
        x_hi = gsl_root_fsolver_x_upper (s);
        status = gsl_root_test_interval (x_lo, x_hi,1.0/sqrt((double)p.num),1.0/sqrt((double)p.num));
    }
    while (status == GSL_CONTINUE && iter < max_iter);
    gsl_root_fsolver_free (s);
    p.cNFW=cval;
    }
    else {
        p.cNFW=p.gR200c/p.gRmaxvel;
    }
}

//@}

///\name Routines for manipulation of property data
//@{
///copy mass information over
void CopyMasses(Options &opt, const Int_t nhalos, PropData *&pold, PropData *&pnew){
    for (Int_t i=1;i<=nhalos;i++) {
        pnew[i].gNFOF=pold[i].gNFOF;
        pnew[i].gMFOF=pold[i].gMFOF;
        pnew[i].gMvir=pold[i].gMvir;
        pnew[i].gRvir=pold[i].gRvir;
        pnew[i].gM200c=pold[i].gM200c;
        pnew[i].gR200c=pold[i].gR200c;
        pnew[i].gM200m=pold[i].gM200m;
        pnew[i].gR200m=pold[i].gR200m;
        pnew[i].gMBN98=pold[i].gMBN98;
        pnew[i].gRBN98=pold[i].gRBN98;
        pnew[i].gRhalfmass=pold[i].gRhalfmass;
        if (opt.iextrahalooutput) {
            pnew[i].gJ200c=pold[i].gJ200c;
            pnew[i].gJ200m=pold[i].gJ200m;
            pnew[i].gJBN98=pold[i].gJBN98;
#ifdef GASON
            if (opt.iextragasoutput) {
                pnew[i].M_200crit_gas=pold[i].M_200crit_gas;
                pnew[i].L_200crit_gas=pold[i].L_200crit_gas;
                pnew[i].M_200mean_gas=pold[i].M_200mean_gas;
                pnew[i].L_200mean_gas=pold[i].L_200mean_gas;
                pnew[i].M_BN98_gas=pold[i].M_BN98_gas;
                pnew[i].L_BN98_gas=pold[i].L_BN98_gas;
            }
#endif
#ifdef STARON
            if (opt.iextrastaroutput) {
                pnew[i].M_200crit_star=pold[i].M_200crit_star;
                pnew[i].L_200crit_star=pold[i].L_200crit_star;
                pnew[i].M_200mean_star=pold[i].M_200mean_star;
                pnew[i].L_200mean_star=pold[i].L_200mean_star;
                pnew[i].M_BN98_star=pold[i].M_BN98_star;
                pnew[i].L_BN98_star=pold[i].L_BN98_star;
            }
#endif
        }
        /*
        if (opt.iaperturecalc) {
            pnew[i].aperture_npart=pold[i].aperture_npart;
            pnew[i].aperture_mass=pold[i].aperture_mass;
            pnew[i].aperture_veldisp=pold[i].aperture_veldisp;
            pnew[i].aperture_vrdisp=pold[i].aperture_vrdisp;
            pnew[i].aperture_rhalfmass=pold[i].aperture_rhalfmass;
#ifdef GASON
            pnew[i].aperture_npart_gas=pold[i].aperture_npart_gas;
            pnew[i].aperture_mass_gas=pold[i].aperture_mass_gas;
            pnew[i].aperture_veldisp_gas=pold[i].aperture_veldisp_gas;
            pnew[i].aperture_vrdisp_gas=pold[i].aperture_vrdisp_gas;
            pnew[i].aperture_rhalfmass_gas=pold[i].aperture_rhalfmass_gas;
#ifdef STARON
            pnew[i].aperture_SFR_gas=pold[i].aperture_SFR_gas;
            pnew[i].aperture_npart_gas_sf=pold[i].aperture_npart_gas_sf;
            pnew[i].aperture_npart_gas_nsf=pold[i].aperture_npart_gas_nsf;
            pnew[i].aperture_mass_gas_sf=pold[i].aperture_mass_gas_sf;
            pnew[i].aperture_mass_gas_nsf=pold[i].aperture_mass_gas_nsf;
            pnew[i].aperture_veldisp_gas_sf=pold[i].aperture_veldisp_gas_sf;
            pnew[i].aperture_veldisp_gas_nsf=pold[i].aperture_veldisp_gas_nsf;
            pnew[i].aperture_rhalfmass_gas_sf=pold[i].aperture_rhalfmass_gas_sf;
            pnew[i].aperture_rhalfmass_gas_nsf=pold[i].aperture_rhalfmass_gas_nsf;
            pnew[i].aperture_vrdisp_gas_sf=pold[i].aperture_vrdisp_gas_sf;
            pnew[i].aperture_vrdisp_gas_nsf=pold[i].aperture_vrdisp_gas_nsf;
#endif
#endif
#ifdef STARON
            pnew[i].aperture_npart_star=pold[i].aperture_npart_star;
            pnew[i].aperture_mass_star=pold[i].aperture_mass_star;
            pnew[i].aperture_veldisp_star=pold[i].aperture_veldisp_star;
            pnew[i].aperture_rhalfmass_star=pold[i].aperture_rhalfmass_star;
            pnew[i].aperture_vrdisp_star=pold[i].aperture_vrdisp_star;
#endif
#ifdef HIGHRES
            pnew[i].aperture_npart_interloper=pold[i].aperture_npart_interloper;
            pnew[i].aperture_mass_interloper=pold[i].aperture_mass_interloper;
#endif
            #if defined(GASON) || defined(STARON) || defined(BHON)
            //if searching all types, also store dm only aperture quantities
            if (opt.partsearchtype==PSTALL) {
                pnew[i].aperture_npart_dm=pold[i].aperture_npart_dm;
                pnew[i].aperture_mass_dm=pold[i].aperture_mass_dm;
                pnew[i].aperture_veldisp_dm=pold[i].aperture_veldisp_dm;
                pnew[i].aperture_vrdisp_dm=pold[i].aperture_vrdisp_dm;
                pnew[i].aperture_rhalfmass_dm=pold[i].aperture_rhalfmass_dm;
            }
            #endif
            pnew[i].aperture_mass_proj=pold[i].aperture_mass_proj;
            pnew[i].aperture_rhalfmass_proj=pold[i].aperture_rhalfmass_proj;
#ifdef GASON
            pnew[i].aperture_mass_proj_gas=pold[i].aperture_mass_proj_gas;
            pnew[i].aperture_rhalfmass_proj_gas=pold[i].aperture_rhalfmass_proj_gas;
#ifdef STARON
            pnew[i].aperture_SFR_proj_gas=pold[i].aperture_SFR_proj_gas;
            pnew[i].aperture_mass_proj_gas_sf=pold[i].aperture_mass_proj_gas_sf;
            pnew[i].aperture_rhalfmass_proj_gas_sf=pold[i].aperture_rhalfmass_proj_gas_sf;
            pnew[i].aperture_mass_proj_gas_nsf=pold[i].aperture_mass_proj_gas_nsf;
            pnew[i].aperture_rhalfmass_proj_gas_nsf=pold[i].aperture_rhalfmass_proj_gas_nsf;
#endif
#endif
#ifdef STARON
            pnew[i].aperture_mass_proj_star=pold[i].aperture_mass_proj_star;
            pnew[i].aperture_rhalfmass_proj_star=pold[i].aperture_rhalfmass_proj_star;
#endif
        }
        */
        if (opt.iprofilecalc) {
            pnew[i].profile_npart=pold[i].profile_npart;
            pnew[i].profile_mass=pold[i].profile_mass;
            pnew[i].profile_npart_inclusive=pold[i].profile_npart_inclusive;
            pnew[i].profile_mass_inclusive=pold[i].profile_mass_inclusive;
#ifdef GASON
            pnew[i].profile_npart_gas=pold[i].profile_npart_gas;
            pnew[i].profile_mass_gas=pold[i].profile_mass_gas;
            pnew[i].profile_npart_inclusive_gas=pold[i].profile_npart_inclusive_gas;
            pnew[i].profile_mass_inclusive_gas=pold[i].profile_mass_inclusive_gas;
#ifdef STARON
            pnew[i].profile_npart_gas_sf=pold[i].profile_npart_gas_sf;
            pnew[i].profile_mass_gas_sf=pold[i].profile_mass_gas_sf;
            pnew[i].profile_npart_inclusive_gas_sf=pold[i].profile_npart_inclusive_gas_sf;
            pnew[i].profile_mass_inclusive_gas_sf=pold[i].profile_mass_inclusive_gas_sf;
            pnew[i].profile_npart_gas_nsf=pold[i].profile_npart_gas_nsf;
            pnew[i].profile_mass_gas_nsf=pold[i].profile_mass_gas_nsf;
            pnew[i].profile_npart_inclusive_gas_nsf=pold[i].profile_npart_inclusive_gas_nsf;
            pnew[i].profile_mass_inclusive_gas_nsf=pold[i].profile_mass_inclusive_gas_nsf;
#endif
#endif
#ifdef STARON
            pnew[i].profile_npart_star=pold[i].profile_npart_star;
            pnew[i].profile_mass_star=pold[i].profile_mass_star;
            pnew[i].profile_npart_inclusive_star=pold[i].profile_npart_inclusive_star;
            pnew[i].profile_mass_inclusive_star=pold[i].profile_mass_inclusive_star;
#endif
        }
        if (opt.SOnum>0) {
            pnew[i].SO_mass=pold[i].SO_mass;
            pnew[i].SO_radius=pold[i].SO_radius;
            if (opt.iextrahalooutput) {
                pnew[i].SO_angularmomentum=pold[i].SO_angularmomentum;
#ifdef GASON
                if (opt.iextragasoutput) {
                    pnew[i].SO_mass_gas=pold[i].SO_mass_gas;
                    pnew[i].SO_angularmomentum_gas=pold[i].SO_angularmomentum_gas;
#ifdef STARON
#endif
                }
#endif
#ifdef STARON
                if (opt.iextrastaroutput) {
                    pnew[i].SO_mass_star=pold[i].SO_mass_star;
                    pnew[i].SO_angularmomentum_star=pold[i].SO_angularmomentum_star;
                }
#endif
            }
        }
    }
}
///reorder mass information stored in properties data
void ReorderInclusiveMasses(const Int_t &numgroups, const Int_t &newnumgroups, Int_t *&numingroup, PropData *&pdata)
{
    PropData *pnew=new PropData[newnumgroups+1];
    PriorityQueue *pq=new PriorityQueue(newnumgroups);
    for (Int_t i = 1; i <=numgroups; i++) if (numingroup[i]>0) pq->Push(i, numingroup[i]);
    for (Int_t i = 1; i<=newnumgroups; i++) {
        Int_t groupid=pq->TopQueue(),size=pq->TopPriority();pq->Pop();
        pnew[i]=pdata[groupid];
    }
    delete pq;
    for (Int_t i = 1; i<=newnumgroups; i++) pdata[i]=pnew[i];
    delete[] pnew;
}
//@}

///\name Routines related to calculating energy of groups and sorting of particles
//@{
/*!
    Calculate the potential energy and kinetic energy relative to the velocity frame stored in gcmvel. Note that typically this is the velocity of particles within
    the inner region used to determine the centre-of-mass. BUT of course, this frame is not without its flaws, as in a chaotic mergering system, one might not be able
    to disentangle structures and the centre-of-mass need not be located at the "centre" or dense point of any of the merging structures.
    Once the energy is calculated, the total energy is stored in potential, that way it is easy to sort particles according to their binding energy.

    The overall structure of the code is a bit lengthy simple to break up calculations appropriately for OMP style parallization.
    For small groups it is more efficient to parallize across groups, whereas for large groups containing many particles, we loop over the particles
    to sum quantities.

    \todo might alter binding energy to use the velocity around the particle at the deepest point in the potential.
 */
void GetBindingEnergy(Options &opt, const Int_t nbodies, Particle *Part, Int_t ngroup, Int_t *&pfof, Int_t *&numingroup, PropData *&pdata, Int_t *&noffset)
{
#ifndef USEMPI
    int ThisTask=0,NProcs=1;
#endif
    double time1 = MyGetTime();
    if (opt.iverbose) cout<<ThisTask<<" getting energy"<<endl;
    if (opt.uinfo.cmvelreftype==POTREF && opt.iverbose==1) cout<<"Using minimum potential reference"<<endl;

    //used to access current particle
    Particle *Pval;
    Int_t i,j,k;
    //store eps2 for plummer softening to cut down number of floating point operations
    //Note could use more complicated b-spline but at least here since not evolving dynamics, plummer potential not an issue.
    Double_t eps2=opt.uinfo.eps*opt.uinfo.eps;

    //useful variables to store temporary results
    Double_t r2,v2,Ti,poti,pot,Ei,mval;
    Double_t Tval,Potval,Efracval,Eval,Emostbound,Eunbound;
    Int_t imostbound,iunbound;
    Double_t Efracval_gas,Efracval_star;
    Double_t mw2=opt.MassValue*opt.MassValue;
    Double_t potmin,menc;
    Int_t npot,ipotmin;
    Coordinate cmpotmin;
    vector<Int_t> npartspertype(NPARTTYPES);
    Int_t n_gas, n_star, n_interloper, n_bh, n_dm;

    //used to temporarily store pids. Needed for large groups as the tree code used to calculate potential overwrites the id of particles so that once
    //finished it puts the particles back into the input order. Therefore store id values in PID  value (which can be over written)
    //also if wish to use the deepest potential as a reference, then used to store original order
    Int_t *storepid;

    double time2 = MyGetTime();

    if (opt.uinfo.icalculatepotential) {
    //small groups with PP calculations of potential.
#ifdef USEOPENMP
#pragma omp parallel default(shared)  \
private(i,j,k,r2,v2,poti,Ti,pot,Eval,npot,storepid,menc,potmin,ipotmin)
{
    #pragma omp for schedule(dynamic) nowait
#endif
<<<<<<< HEAD
    for (i=1;i<=ngroup;i++)  {
        if (numingroup[i]<POTPPCALCNUM) PotentialPP(opt,numingroup[i],&Part[noffset[i]]);
        if (numingroup[i]>=POTPPCALCNUM && numingroup[i] < ompunbindnum) {
=======
    for (i=1;i<=ngroup;i++) if (numingroup[i]<POTOMPCALCNUM) {
        if (numingroup[i]<=POTPPCALCNUM) PotentialPP(opt,numingroup[i],&Part[noffset[i]]);
        else {
>>>>>>> fe231e65
            storepid=new Int_t[numingroup[i]];
            for (j=0;j<numingroup[i];j++) {
                storepid[j]=Part[noffset[i]+j].GetPID();
                Part[noffset[i]+j].SetPID(Part[noffset[i]+j].GetID());
            }
            //calculate potential
            Potential(opt,numingroup[i],&Part[noffset[i]]);
            for (j=0;j<numingroup[i];j++) {
                Part[noffset[i]+j].SetID(Part[noffset[i]+j].GetPID());
                Part[noffset[i]+j].SetPID(storepid[j]);
            }
            delete[] storepid;
        }
    }
#ifdef USEOPENMP
}
#endif
        //loop for large groups with tree calculation
<<<<<<< HEAD
        for (i=1;i<=ngroup;i++) if (numingroup[i] >= ompunbindnum) {
=======
        for (i=1;i<=ngroup;i++) if (numingroup[i]>=POTOMPCALCNUM) {
>>>>>>> fe231e65
            storepid=new Int_t[numingroup[i]];
            for (j=0;j<numingroup[i];j++) {
                storepid[j]=Part[noffset[i]+j].GetPID();
                Part[noffset[i]+j].SetPID(Part[noffset[i]+j].GetID());
            }
            //calculate potential
            Potential(opt,numingroup[i],&Part[noffset[i]]);
            for (j=0;j<numingroup[i];j++) {
                Part[noffset[i]+j].SetID(Part[noffset[i]+j].GetPID());
                Part[noffset[i]+j].SetPID(storepid[j]);
            }
            delete[] storepid;
        }
    }//end of if calculate potential
#ifdef SWIFTINTERFACE
    else {
        for (i=1;i<=ngroup;i++) for (j=0;j<numingroup[i];j++) Part[j+noffset[i]].SetPotential(Part[j+noffset[i]].GetGravityPotential());
    }
#endif
    cout<<" Have calculated potentials "<<MyGetTime()-time2<<endl;
    time2 = MyGetTime();

    //once potential is calculated, iff using velocity around deepest potential well NOT cm
    if (opt.uinfo.cmvelreftype==POTREF) {
#ifdef USEOPENMP
#pragma omp parallel default(shared)  \
private(i,j,k,r2,v2,poti,Ti,pot,Eval,npot,storepid,menc,potmin,ipotmin,cmpotmin)
{
    #pragma omp for schedule(dynamic) nowait
#endif
        for (i=1;i<=ngroup;i++) if (numingroup[i]<ompunbindnum) {
            //determine how many particles to use
            npot=max(opt.uinfo.Npotref,Int_t(opt.uinfo.fracpotref*numingroup[i]));
            //determine position of minimum potential and by radius around this position
            potmin=Part[noffset[i]].GetPotential();
            ipotmin=0;
            for (j=0;j<numingroup[i];j++) if (Part[j+noffset[i]].GetPotential()<potmin)
            {
                if (opt.ParticleTypeForRefenceFrame !=-1 && Part[noffset[i]+j].GetType() != opt.ParticleTypeForRefenceFrame) continue;
                potmin=Part[j+noffset[i]].GetPotential();
                ipotmin=j;
            }
            pdata[i].iminpot=Part[ipotmin+noffset[i]].GetPID();
            for (k=0;k<3;k++)
            {
                pdata[i].gposminpot[k]=Part[ipotmin+noffset[i]].GetPosition(k);
                pdata[i].gvelminpot[k]=Part[ipotmin+noffset[i]].GetVelocity(k);
            }
            for (k=0;k<3;k++) cmpotmin[k]=Part[ipotmin+noffset[i]].GetPosition(k);
            for (j=0;j<numingroup[i];j++) {
                for (k=0;k<3;k++) Part[j+noffset[i]].SetPosition(k,Part[j+noffset[i]].GetPosition(k)-cmpotmin[k]);
            }
            gsl_heapsort(&Part[noffset[i]],numingroup[i],sizeof(Particle),RadCompare);
            //now determine kinetic frame
            pdata[i].gcmvel[0]=pdata[i].gcmvel[1]=pdata[i].gcmvel[2]=menc=0.;
            for (j=0;j<npot;j++) {
                for (k=0;k<3;k++) pdata[i].gcmvel[k]+=Part[j+noffset[i]].GetVelocity(k)*Part[j+noffset[i]].GetMass();
                menc+=Part[j+noffset[i]].GetMass();
            }
            pdata[i].gcmvel*=1.0/menc;
            for (j=0;j<numingroup[i];j++)
            {
                for (k=0;k<3;k++) Part[j+noffset[i]].SetPosition(k,Part[j+noffset[i]].GetPosition(k)+cmpotmin[k]);
            }
        }
#ifdef USEOPENMP
}
#endif
    }
    else {
#ifdef USEOPENMP
#pragma omp parallel default(shared)  \
private(i,j,k,potmin,ipotmin)
{
    #pragma omp for schedule(dynamic) nowait
#endif
    for (i=1;i<=ngroup;i++) if (numingroup[i]<ompunbindnum) {
        potmin=Part[noffset[i]].GetPotential();ipotmin=0;
        for (j=0;j<numingroup[i];j++) if (Part[j+noffset[i]].GetPotential()<potmin)
        {
            if (opt.ParticleTypeForRefenceFrame !=-1 && Part[noffset[i]+j].GetType() != opt.ParticleTypeForRefenceFrame) continue;
            potmin=Part[j+noffset[i]].GetPotential();
            ipotmin=j;
        }
        pdata[i].iminpot=Part[ipotmin+noffset[i]].GetPID();
        for (k=0;k<3;k++)
        {
            pdata[i].gposminpot[k]=Part[ipotmin+noffset[i]].GetPosition(k);
            pdata[i].gvelminpot[k]=Part[ipotmin+noffset[i]].GetVelocity(k);
        }
    }
#ifdef USEOPENMP
}
#endif
    }

    //if using POTREF, most computations involve sorts, so parallize over groups
    if (opt.uinfo.cmvelreftype==POTREF) {
#ifdef USEOPENMP
#pragma omp parallel default(shared)  \
private(i,j,k,r2,v2,poti,Ti,pot,Eval,npot,storepid,menc,potmin,ipotmin,cmpotmin)
{
    #pragma omp for schedule(dynamic) nowait
#endif
        for (i=1;i<=ngroup;i++) if (numingroup[i]>=ompunbindnum) {
            //once potential is calculated, iff using NOT cm but velocity around deepest potential well
            //determine how many particles to use
            npot=max(opt.uinfo.Npotref,Int_t(opt.uinfo.fracpotref*numingroup[i]));
            //determine position of minimum potential and by radius around this position
            potmin=Part[noffset[i]].GetPotential();
            ipotmin=0;
            for (j=0;j<numingroup[i];j++) if (Part[j+noffset[i]].GetPotential()<potmin)
            {
                if (opt.ParticleTypeForRefenceFrame !=-1 && Part[noffset[i]+j].GetType() != opt.ParticleTypeForRefenceFrame) continue;
                potmin=Part[j+noffset[i]].GetPotential();
                ipotmin=j;
            }
            pdata[i].iminpot=Part[ipotmin+noffset[i]].GetPID();
            for (k=0;k<3;k++)
            {
                pdata[i].gposminpot[k]=Part[ipotmin+noffset[i]].GetPosition(k);
                pdata[i].gvelminpot[k]=Part[ipotmin+noffset[i]].GetVelocity(k);
            }
            for (k=0;k<3;k++) cmpotmin[k]=Part[ipotmin+noffset[i]].GetPosition(k);
            for (j=0;j<numingroup[i];j++) {
                for (k=0;k<3;k++) Part[j+noffset[i]].SetPosition(k,Part[j+noffset[i]].GetPosition(k)-cmpotmin[k]);
            }
            gsl_heapsort(&Part[noffset[i]],numingroup[i],sizeof(Particle),RadCompare);
            //now determine kinetic frame
            pdata[i].gcmvel[0]=pdata[i].gcmvel[1]=pdata[i].gcmvel[2]=menc=0.;
            for (j=0;j<npot;j++) {
                for (k=0;k<3;k++) pdata[i].gcmvel[k]+=Part[j+noffset[i]].GetVelocity(k)*Part[j+noffset[i]].GetMass();
                menc+=Part[j+noffset[i]].GetMass();
            }
            for (j=0;j<3;j++) {pdata[i].gcmvel[j]/=menc;}
            for (j=0;j<numingroup[i];j++) {
                for (k=0;k<3;k++) Part[j+noffset[i]].SetPosition(k,Part[j+noffset[i]].GetPosition(k)+cmpotmin[k]);
            }
        }
#ifdef USEOPENMP
}
#endif
    }
    else {
#ifdef USEOPENMP
#pragma omp parallel default(shared)  \
private(i,j,k,potmin,ipotmin)
{
    #pragma omp for schedule(dynamic) nowait
#endif
    for (i=1;i<=ngroup;i++) if (numingroup[i]>=ompunbindnum) {
        potmin=Part[noffset[i]].GetPotential();
        ipotmin=0;
        for (j=0;j<numingroup[i];j++) if (Part[j+noffset[i]].GetPotential()<potmin)
        {
            if (opt.ParticleTypeForRefenceFrame !=-1 && Part[noffset[i]+j].GetType() != opt.ParticleTypeForRefenceFrame) continue;
            potmin=Part[j+noffset[i]].GetPotential();
            ipotmin=j;
        }
        pdata[i].iminpot=Part[ipotmin+noffset[i]].GetPID();
        for (k=0;k<3;k++) {pdata[i].gposminpot[k]=Part[ipotmin+noffset[i]].GetPosition(k);pdata[i].gvelminpot[k]=Part[ipotmin+noffset[i]].GetVelocity(k);}
    }
#ifdef USEOPENMP
}
#endif
    }

    //finally calculate binding energy
#ifdef USEOPENMP
#pragma omp parallel default(shared)  \
private(i,j,k,r2,v2,mval,poti,Ti,n_gas,n_star,n_interloper,n_bh,n_dm)
{
    #pragma omp for schedule(dynamic) nowait
#endif
    for (i=1;i<=ngroup;i++) if (numingroup[i]<ompunbindnum) {
        n_gas=n_star=n_bh=n_interloper=n_dm=0;
        for (j=0;j<numingroup[i];j++) {
            v2=0.;for (int n=0;n<3;n++) v2+=pow(Part[j+noffset[i]].GetVelocity(n)-pdata[i].gcmvel[n],2.0);
            mval = Part[j+noffset[i]].GetMass();
#ifdef NOMASS
            mval *= opt.MassValue;
#endif
            Ti=0.5*mval*v2;
#ifdef GASON
            Ti+=mval*Part[j+noffset[i]].GetU();
#endif
            pdata[i].Pot+=Part[j+noffset[i]].GetPotential();
            pdata[i].T+=Ti;
            Part[j+noffset[i]].SetDensity(Ti+Part[j+noffset[i]].GetPotential());
            if(Part[j+noffset[i]].GetDensity()<0) pdata[i].Efrac+=1.0;
#ifdef GASON
            if (Part[j+noffset[i]].GetType()==GASTYPE) {
                n_gas++;
                if(Part[j+noffset[i]].GetDensity()<0) pdata[i].Efrac_gas+=1.0;
            }
#endif
#ifdef STARON
            if (Part[j+noffset[i]].GetType()==STARTYPE) {
                n_star++;
                if(Part[j+noffset[i]].GetDensity()<0) pdata[i].Efrac_star+=1.0;
            }
#endif
        }
        pdata[i].Pot *= 0.5;
        pdata[i].Efrac/=(Double_t)numingroup[i];
#ifdef GASON
        if (n_gas) pdata[i].Efrac_gas/=(Double_t)n_gas;
#endif
#ifdef STARON
        if (n_star) pdata[i].Efrac_star/=(Double_t)n_star;
#endif
    }
#ifdef USEOPENMP
}
#endif

    //begin large groups
    for (i=1;i<=ngroup;i++) if (numingroup[i]>=ompunbindnum) {
        Tval=0;Potval=0;Efracval=0;
#ifdef GASON
        Efracval_gas=0.;
        n_gas = 0;
#endif
#ifdef STARON
        Efracval_star=0.;
        n_star = 0;
#endif
#ifdef USEOPENMP
#pragma omp parallel default(shared)  \
private(j,v2,Ti,Ei,mval)
{
    #pragma omp for reduction(+:Tval,Efracval,Potval,Efracval_gas,Efracval_star,n_star,n_gas)
#endif
        for (j=0;j<numingroup[i];j++) {
            v2=0.;for (int n=0;n<3;n++) v2+=pow(Part[j+noffset[i]].GetVelocity(n)-pdata[i].gcmvel[n],2.0);
            mval = Part[j+noffset[i]].GetMass();
#ifdef NOMASS
            mval *= opt.MassValue;
#endif
            Ti=0.5*mval*v2;
#ifdef GASON
            Ti+=mval*Part[j+noffset[i]].GetU();
#endif
            Potval+=Part[j+noffset[i]].GetPotential();
            Part[j+noffset[i]].SetDensity(Part[j+noffset[i]].GetPotential()+Ti);

            Tval+=Ti;
            if(Part[j+noffset[i]].GetDensity()<0.0) Efracval+=1.0;
#ifdef GASON
            if (Part[j+noffset[i]].GetType()==GASTYPE) {
                n_gas++;
                if(Part[j+noffset[i]].GetDensity()<0)Efracval_gas+=1.0;
            }
#endif
#ifdef STARON
            if (Part[j+noffset[i]].GetType()==STARTYPE) {
                n_star++;
                if(Part[j+noffset[i]].GetDensity()<0)Efracval_star+=1.0;
            }
#endif
        }
#ifdef USEOPENMP
}
#endif
        //get potential, fraction bound, etc
        pdata[i].T = Tval;
        pdata[i].Efrac = Efracval;
        pdata[i].Pot = 0.5*Potval;
        pdata[i].Efrac/=(Double_t)numingroup[i];
#ifdef GASON
        if (n_gas>0)pdata[i].Efrac_gas=Efracval_gas/(Double_t)n_gas;
#endif
#ifdef STARON
        if (n_star>0)pdata[i].Efrac_star=Efracval_star/(Double_t)n_star;
#endif
    }

    //get most bound particle
#ifdef USEOPENMP
#pragma omp parallel default(shared)  \
private(i,j,Emostbound,imostbound)
{
    #pragma omp for schedule(dynamic) nowait
#endif
    for (i=1;i<=ngroup;i++) {
        Emostbound = Part[noffset[i]].GetDensity();
        imostbound = 0;
        for (j=0;j<numingroup[i];j++) {
            if (opt.ParticleTypeForRefenceFrame !=-1 && Part[noffset[i]+j].GetType() != opt.ParticleTypeForRefenceFrame) continue;
            if (Part[noffset[i]+j].GetDensity() < Emostbound){
                Emostbound = Part[noffset[i]+j].GetDensity();
                imostbound = j;
            }
        }
        pdata[i].ibound=Part[noffset[i]+imostbound].GetPID();
        for (j=0;j<3;j++) {
            pdata[i].gposmbp[j] = Part[noffset[i]+imostbound].GetPosition(j);
            pdata[i].gvelmbp[j] = Part[noffset[i]+imostbound].GetVelocity(j);
        }
    }
#ifdef USEOPENMP
}
#endif

    if (opt.iverbose) cout<<ThisTask<<"Done getting energy in "<<MyGetTime()-time1<<endl;
}


/*!
    Sort particles according to their binding energy and return a double pointer of Int_t s.
    This code first sorts particles according to their (local mpi) group id and calculates center of mass and binding energy.
*/
Int_t **SortAccordingtoBindingEnergy(Options &opt, const Int_t nbodies, Particle *Part, Int_t ngroup, Int_t *&pfof, Int_t *numingroup, PropData *pdata, Int_t ioffset)
{
#ifndef USEMPI
    int ThisTask=0,NProcs=1;
#endif
    cout<<ThisTask<<" Sort particles and compute properties of "<<ngroup<<" objects "<<endl;
    Int_t i,j,k;
    Int_t *noffset=new Int_t[ngroup+1];
    Int_t *storepid;
    if (opt.iverbose) {
        if (opt.iPropertyReferencePosition == PROPREFCM) cout<<ThisTask<<" Calculate properties using CM as reference "<<endl;
        else if (opt.iPropertyReferencePosition == PROPREFMBP) cout<<ThisTask<<" Calculate properties using most bound particle as reference "<<endl;
        else if (opt.iPropertyReferencePosition == PROPREFMINPOT) cout<<ThisTask<<" Calculate properties using minimum potential particle as reference "<<endl;
        if (opt.iSortByBindingEnergy) cout<<ThisTask<<" Sort particles by binding energy"<<endl;
        else cout<<ThisTask<<" Sort particles by potential energy"<<endl;
    }

    //sort the particle data according to their group id so that one can then sort particle data
    //of a group however one sees fit.
    storepid=new Int_t[nbodies];
    for (i=0;i<nbodies;i++) {
        storepid[i]=Part[i].GetPID();
        if (pfof[Part[i].GetID()]>ioffset) Part[i].SetPID(pfof[Part[i].GetID()]);
        else Part[i].SetPID(nbodies+1);//here move all particles not in groups to the back of the particle array
    }
    qsort(Part, nbodies, sizeof(Particle), PIDCompare);
    //sort(Part.begin(),Part.end(), PIDCompareVec);
    for (i=0;i<nbodies;i++) Part[i].SetPID(storepid[Part[i].GetID()]);
    delete[] storepid;

    if (ngroup >= 1) noffset[0]=noffset[1]=0;
    for (i=2;i<=ngroup;i++) noffset[i]=noffset[i-1]+numingroup[i-1];
    for (i=1;i<=ngroup;i++) pdata[i].num=numingroup[i];

    GetCM(opt, nbodies, Part, ngroup, pfof, numingroup, pdata, noffset);
    GetFOFMass(opt, ngroup, numingroup, pdata);
    if (opt.iPropertyReferencePosition == PROPREFCM) {
        GetProperties(opt, nbodies, Part, ngroup, pfof, numingroup, pdata, noffset);
        GetBindingEnergy(opt, nbodies, Part, ngroup, pfof, numingroup, pdata, noffset);
    }
    else {
        GetBindingEnergy(opt, nbodies, Part, ngroup, pfof, numingroup, pdata, noffset);
        GetProperties(opt, nbodies, Part, ngroup, pfof, numingroup, pdata, noffset);
    }
#ifdef USEOPENMP
#pragma omp parallel default(shared)  \
private(i,j)
{
    #pragma omp for nowait
#endif
    for (i=1;i<=ngroup;i++)
    {
        if (opt.iSortByBindingEnergy) {
            qsort(&Part[noffset[i]], numingroup[i], sizeof(Particle), DenCompare);
        }
        else {
            qsort(&Part[noffset[i]], numingroup[i], sizeof(Particle), PotCompare);
        }
        //having sorted particles get most bound, first unbound
        pdata[i].iunbound=numingroup[i];
        for (j=0;j<numingroup[i];j++) if(Part[noffset[i]+j].GetDensity()>0) {pdata[i].iunbound=j;break;}
    }
#ifdef USEOPENMP
}
#endif
    GetMaximumSizes(opt, nbodies, Part, ngroup, numingroup, pdata, noffset);
    //calculate spherical masses after substructures identified if using InclusiveHalo = 3
    if (opt.iInclusiveHalo == 3) GetSOMasses(opt, nbodies, Part, ngroup,  numingroup, pdata);
    //and finally calculate concentrations
    GetNFWConcentrations(opt, ngroup, numingroup, pdata);
    //AdjustHaloPositionRelativeToReferenceFrame(opt, ngroup, numingroup, pdata);
    AdjustHaloPositionForPeriod(opt, ngroup, numingroup, pdata);

    //before used to store the id in pglist and then have to reset particle order so that Ids correspond to indices
    //but to reduce computing time could just store index and leave particle array unchanged but only really necessary
    //if want to have separate field and subhalo files

    Int_t **pglist;
    pglist=NULL;
    if (ngroup>0) {
        pglist = new Int_t*[ngroup+1];
        pglist[0] = NULL;
        for (i=1;i<=ngroup;i++){
            pglist[i]=NULL;
            pglist[i]=new Int_t[numingroup[i]+1];//here store in very last position at n+1 the unbound particle point
            if (opt.iseparatefiles) for (j=0;j<numingroup[i];j++) pglist[i][j]=Part[j+noffset[i]].GetID();
            else for (j=0;j<numingroup[i];j++) pglist[i][j]=j+noffset[i];
            if (numingroup[i]>0) pglist[i][numingroup[i]]=pdata[i].iunbound;
            else pglist[i][0]=0;
        }
    }
    delete[] noffset;
    //reset particles back to id order
    if (opt.iseparatefiles) {
        cout<<"Reset particles to original order"<<endl;
        qsort(Part, nbodies, sizeof(Particle), IDCompare);
        //sort(Part.begin(), Part.end(), IDCompareVec);
    }
    cout<<"Done"<<endl;
    return pglist;
}
/*
   Calculate Halo properties only, assumes that information in particle PIDs is meaningless, useful when don't care about particle tracking
   and just want halo catalogs (like when analysing results from runs like PICOLA (or say 2LPT runs))
*/
void CalculateHaloProperties(Options &opt, const Int_t nbodies, Particle *Part, Int_t ngroup, Int_t *&pfof, Int_t *numingroup, PropData *pdata)
{
#ifndef USEMPI
    int ThisTask=0,NProcs=1;
#endif
    Int_t i,j,k;
    Int_t *noffset=new Int_t[ngroup+1];

    //sort the particle data according to their group id so that one can then sort particle data
    //of a group however one sees fit.
    for (i=0;i<nbodies;i++) {
        if (pfof[Part[i].GetID()]>0) Part[i].SetPID(pfof[Part[i].GetID()]);
        else Part[i].SetPID(nbodies+1);//here move all particles not in groups to the back of the particle array
    }
    qsort(Part, nbodies, sizeof(Particle), PIDCompare);

    noffset[0]=noffset[1]=0;
    for (i=2;i<=ngroup;i++) noffset[i]=noffset[i-1]+numingroup[i-1];
    //calculate properties and binding energies
    GetCM(opt, nbodies, Part, ngroup, pfof, numingroup, pdata, noffset);
    GetFOFMass(opt, ngroup, numingroup, pdata);
    if (opt.iPropertyReferencePosition == PROPREFCM) {
        GetProperties(opt, nbodies, Part, ngroup, pfof, numingroup, pdata, noffset);
        GetBindingEnergy(opt, nbodies, Part, ngroup, pfof, numingroup, pdata, noffset);
    }
    else {
        GetBindingEnergy(opt, nbodies, Part, ngroup, pfof, numingroup, pdata, noffset);
        GetProperties(opt, nbodies, Part, ngroup, pfof, numingroup, pdata, noffset);
    }
    GetMaximumSizes(opt, nbodies, Part, ngroup, numingroup, pdata, noffset);
    //calculate spherical masses after substructures identified if using InclusiveHalo = 3
    if (opt.iInclusiveHalo == 3) GetSOMasses(opt, nbodies, Part, ngroup,  numingroup, pdata);
    //and finally calculate concentrations
    GetNFWConcentrations(opt, ngroup, numingroup, pdata);
    //AdjustHaloPositionRelativeToReferenceFrame(opt, ngroup, numingroup, pdata);
    AdjustHaloPositionForPeriod(opt, ngroup, numingroup, pdata);

    for (i=1;i<=ngroup;i++) pdata[i].ibound=Part[noffset[i]].GetPID();
    for (i=1;i<=ngroup;i++) pdata[i].iunbound=Part[noffset[i]+numingroup[i]-1].GetPID();
    delete[] noffset;
}

//@}

///\name Routines to get hierarhcy information
//@{
///Get total number of (sub)substructures in a (sub)structure
Int_t *GetSubstrutcureNum(Int_t ngroups)
{
    Int_t nhierarchy=1;
    StrucLevelData *ppsldata,**papsldata;
    Int_t *nsub=new Int_t[ngroups+1];
    ppsldata=psldata;
    while (ppsldata->nextlevel!=NULL){nhierarchy++;ppsldata=ppsldata->nextlevel;}
    for (Int_t i=1;i<=ngroups;i++) nsub[i]=0;
    ppsldata=psldata;
    papsldata=new StrucLevelData*[nhierarchy];
    nhierarchy=0;
    while (ppsldata!=NULL) {papsldata[nhierarchy++]=ppsldata;ppsldata=ppsldata->nextlevel;}
    for (int i=nhierarchy-1;i>=1;i--){
        //store number of substructures in level below
        for (int j=0;j<papsldata[i]->nsinlevel;j++) nsub[*(papsldata[i]->gidparenthead[j])]++;
        //then add all lower level substructures
        for (int j=0;j<papsldata[i]->nsinlevel;j++) nsub[*(papsldata[i]->gidparenthead[j])]+=nsub[*(papsldata[i]->gidhead[j])];
    }
    return nsub;
}

///Get parent structure id of substructures
///Here group ids are MPI local, that is they have not been offset to the global group id value
Int_t *GetParentID(Int_t ngroups)
{
    //initialize number of levels
    Int_t nhierarchy=1;
    //store start point of hierarchy pointer
    StrucLevelData *ppsldata,**papsldata;
    Int_t *parentgid=new Int_t[ngroups+1];
    ppsldata=psldata;
    while (ppsldata->nextlevel!=NULL){nhierarchy++;ppsldata=ppsldata->nextlevel;}
    for (Int_t i=1;i<=ngroups;i++) parentgid[i]=0;
    ppsldata=psldata;
    papsldata=new StrucLevelData*[nhierarchy];
    nhierarchy=0;
    while (ppsldata!=NULL) {papsldata[nhierarchy++]=ppsldata;ppsldata=ppsldata->nextlevel;}
    for (int i=nhierarchy-1;i>=1;i--){
        //store number of substructures in level below
        for (int j=0;j<papsldata[i]->nsinlevel;j++) parentgid[*(papsldata[i]->gidhead[j])]=*(papsldata[i]->gidparenthead[j]);
    }
    return parentgid;
}
//@}


///\name functions used to find root of concentration
//@{
double mycNFW(double c, void *params)
{
  double *p = (double*) params;
  Double_t VmaxVvir2=*p;
  return (VmaxVvir2) -0.216*c/(log(1.0+c)-c/(1.0+c));
}
double mycNFW_deriv(double c, void *params)
{
  double *p = (double*) params;
  Double_t VvirVmax2=*p;
  return 0.216*c/pow((1.0+c),2.0);
}
double mycNFW_fdf(double c, void *params, double *y, double *dy)
{
  double *p = (double*) params;
  Double_t VmaxVvir2=*p;
  Double_t conec=c/(1.0+c);
  *y=(VmaxVvir2)-0.216*c/(log(1.0+c)-conec);
  *dy=0.216*conec*conec/c;
}
//@}

///\name Simple cosmology related functions
//@{
void CalcOmegak(Options &opt) {
    opt.Omega_k=(1-opt.Omega_m-opt.Omega_Lambda-opt.Omega_r-opt.Omega_nu-opt.Omega_de);
}
void CalcCriticalDensity(Options &opt, Double_t a){
    Double_t Hubble=GetHubble(opt,a);
    opt.rhocrit=3.*Hubble*Hubble/(8.0*M_PI*opt.G);
}
void CalcBackgroundDensity(Options &opt, Double_t a){
    Double_t Hubble=GetHubble(opt,1.0);
    opt.rhobg=3.*Hubble*Hubble/(8.0*M_PI*opt.G)*opt.Omega_m/(a*a*a);
}
void CalcVirBN98(Options &opt, Double_t a){
    Double_t bnx=-(opt.Omega_k*pow(a,-2.0)+opt.Omega_Lambda)/(opt.Omega_k*pow(a,-2.0)+opt.Omega_m*pow(a,-3.0)+opt.Omega_Lambda);
    opt.virBN98=(18.0*M_PI*M_PI+82.0*bnx-39*bnx*bnx);
}
void CalcCosmoParams(Options &opt, Double_t a){
    CalcOmegak(opt);
    CalcCriticalDensity(opt,a);
    CalcBackgroundDensity(opt,a);
    CalcVirBN98(opt,a);
}

Double_t GetHubble(Options &opt, Double_t a){
    return opt.h*opt.H*sqrt(opt.Omega_k*pow(a,-2.0)+opt.Omega_m*pow(a,-3.0)+opt.Omega_r*pow(a,-4.0)+opt.Omega_Lambda+opt.Omega_de*pow(a,-3.0*(1+opt.w_de)));
}

double GetInvaH(double a, void * params) {
    double Omega_m = ((double*)params)[0];
    double Omega_Lambda = ((double*)params)[1];
    double Omega_r = ((double*)params)[2];
    double Omega_nu = ((double*)params)[3];
    double Omega_k = ((double*)params)[4];
    double Omega_de = ((double*)params)[5];
    double w_de = ((double*)params)[6];

    double H=sqrt(Omega_k*pow(a,-2.0)+Omega_m*pow(a,-3.0)+Omega_r*pow(a,-3.0)+Omega_Lambda+Omega_de*pow(a,-3.0*(1+w_de)));
    return 1.0/(a*H);
}
//return cosmic time in years
Double_t CalcCosmicTime(Options &opt, Double_t a1, Double_t a2){
    Double_t cosmictime;
    double result, error;
    gsl_integration_workspace * w = gsl_integration_workspace_alloc (1000);
    gsl_function F;
    double params[10];
    params[0]=opt.Omega_m;
    params[1]=opt.Omega_Lambda;
    params[2]=opt.Omega_k;
    params[3]=opt.Omega_r;
    params[4]=opt.Omega_nu;
    params[5]=opt.Omega_de;
    params[6]=opt.w_de;
    F.function = &GetInvaH;
    F.params = (void*)params;
    gsl_integration_qags (&F, a1, a2, 0, 1e-7, 1000, w, &result, &error);
    gsl_integration_workspace_free (w);
    cosmictime = 1./(opt.h*opt.H*opt.velocitytokms/opt.lengthtokpc*1.02269032e-9)*result;
    return cosmictime;
}
//@}

/// \name Aperture related quantities
//@{
inline Double_t GetApertureRadiusInterpolation(const Double_t &oldrc, const Double_t &rc, const Double_t &EncMass, const Double_t &mass, const Double_t refmass){
    return (EncMass-refmass)*(rc-oldrc)/(mass)+oldrc;
}
void CalculateApertureQuantities(Options &opt, Int_t &ning, Particle *Part, PropData &pdata)
{

    if (opt.iaperturecalc==0)  return;
    unsigned int Ninside=0, NinsideGas=0, NinsideGasSF=0, NinsideGasNSF=0, NinsideStar=0, NinsideBH=0, NinsideInterloper=0;
    Double_t EncMass=0, EncMassGas=0, EncMassGasSF=0, EncMassGasNSF=0, EncMassStar=0, EncMassBH=0, EncMassInterloper=0;
    Double_t EncVelDisp=0, EncVelDispGas=0, EncVelDispGasSF=0, EncVelDispGasNSF=0, EncVelDispStar=0, EncVelDispBH=0, EncVelDispInterloper=0;
    Double_t EncVRDisp=0, EncVRDispGas=0, EncVRDispGasSF=0, EncVRDispGasNSF=0, EncVRDispStar=0, EncVRDispBH=0, EncVRDispInterloper=0;
    Double_t EncSFR=0, EncZmetGas=0, EncZmetGasSF=0, EncZmetGasNSF=0, EncZmetStar=0;
    int iaptindex=0, numapttotal, type;
    Double_t mass, rc, oldrc, veldisp, vrdisp, SFR, Zmet;
    Double_t oldrc_gas,oldrc_gas_sf,oldrc_gas_nsf,oldrc_star,oldrc_bh;
    Particle *Pval;
    Coordinate x2;
    struct projectedmass {
        int type;
        float mass, mass_sf, mass_nsf;
        #if defined(GASON) && defined(STARON)
        float SFR, Zmet;
        #endif
        Coordinate rproj;
    };
    vector<projectedmass> proj(ning);
    //first calculate 3d aperture values;
    if (opt.aperturenum>0) {
    for (auto j=0;j<ning;j++) {
        Pval=&Part[j];
        rc=Pval->Radius();
        #ifndef NOMASS
        mass = Pval->GetMass();
        #else
        mass = opt.MassValue;
        #endif
        type = Pval->GetType();
        #if defined(GASON) && defined(STARON)
        SFR = Pval->GetSFR();
        Zmet = Pval->GetZmet()*mass;
        #endif
        veldisp = 0; for (auto k=0;k<3;k++) veldisp += pow(Pval->GetVelocity(k)-pdata.gcmvel[k],2.0); veldisp *= mass;
        vrdisp = 0; for (auto k=0;k<3;k++) vrdisp += pow((Pval->GetVelocity(k)-pdata.gcmvel[k])*Pval->GetPosition(k),2.0); vrdisp *= mass/(rc*rc);
        if (rc>=opt.aperture_values_kpc[iaptindex]) {
            pdata.aperture_npart[iaptindex]=Ninside;
            pdata.aperture_mass[iaptindex]=EncMass;
            if (EncMass>0) pdata.aperture_veldisp[iaptindex]=EncVelDisp/EncMass;
            if (EncMass>0) pdata.aperture_vrdisp[iaptindex]=EncVRDisp/EncMass;
            #ifdef GASON
            pdata.aperture_npart_gas[iaptindex]=NinsideGas;
            pdata.aperture_mass_gas[iaptindex]=EncMassGas;
            if (EncMassGas>0) pdata.aperture_veldisp_gas[iaptindex]=EncVelDispGas/EncMassGas;
            if (EncMassGas>0) pdata.aperture_vrdisp_gas[iaptindex]=EncVRDispGas/EncMassGas;
            #ifdef STARON
            pdata.aperture_SFR_gas[iaptindex]=EncSFR;
            pdata.aperture_Z_gas[iaptindex]=EncZmetGas;
            pdata.aperture_npart_gas_sf[iaptindex]=NinsideGasSF;
            pdata.aperture_npart_gas_nsf[iaptindex]=NinsideGasNSF;
            pdata.aperture_mass_gas_sf[iaptindex]=EncMassGasSF;
            pdata.aperture_mass_gas_nsf[iaptindex]=EncMassGasNSF;
            if (EncMassGasSF>0) pdata.aperture_Z_gas_sf[iaptindex]=EncZmetGasSF/EncMassGasSF;
            if (EncMassGasNSF>0) pdata.aperture_Z_gas_nsf[iaptindex]=EncZmetGasNSF/EncMassGasNSF;
            if (EncMassGasSF>0) pdata.aperture_veldisp_gas_sf[iaptindex]=EncVelDispGasSF/EncMassGasSF;
            if (EncMassGasNSF>0) pdata.aperture_veldisp_gas_nsf[iaptindex]=EncVelDispGasNSF/EncMassGasNSF;
            if (EncMassGasSF>0) pdata.aperture_vrdisp_gas_sf[iaptindex]=EncVRDispGasSF/EncMassGasSF;
            if (EncMassGasNSF>0) pdata.aperture_vrdisp_gas_nsf[iaptindex]=EncVRDispGasNSF/EncMassGasNSF;
            #endif
            #endif
            #ifdef STARON
            pdata.aperture_npart_star[iaptindex]=NinsideStar;
            pdata.aperture_mass_star[iaptindex]=EncMassStar;
            if (EncMassStar>0) pdata.aperture_Z_star[iaptindex]=EncZmetStar/EncMassStar;
            if (EncMassStar>0) pdata.aperture_veldisp_star[iaptindex]=EncVelDispStar/EncMassStar;
            if (EncMassStar>0) pdata.aperture_vrdisp_star[iaptindex]=EncVRDispStar/EncMassStar;
            #endif
            #ifdef HIGHRES
            pdata.aperture_npart_interloper[iaptindex]=NinsideInterloper;
            pdata.aperture_mass_interloper[iaptindex]=EncMassInterloper;
            #endif
            iaptindex++;
        }
        if (iaptindex==opt.aperturenum) break;
        EncMass+=mass;
        Ninside++;
        EncVelDisp += veldisp;
        EncVRDisp += vrdisp;
        #ifdef GASON
        if (type==GASTYPE) {
            NinsideGas++;
            EncMassGas+=mass;
            EncVelDispGas += veldisp;
            EncVRDispGas += vrdisp;
            #ifdef STARON
            EncSFR += SFR;
            EncZmetGas += Zmet;
            if (SFR>opt.gas_sfr_threshold) {
                NinsideGasSF++;
                EncMassGasSF+=mass;
                EncVelDispGasSF += veldisp;
                EncVRDispGasSF += vrdisp;
                EncZmetGasSF += Zmet;
            }
            else {
                NinsideGasNSF++;
                EncMassGasNSF += mass;
                EncVelDispGasNSF += veldisp;
                EncVRDispGasNSF += vrdisp;
                EncZmetGasNSF += Zmet;
            }
            #endif
        }
        #endif
        #ifdef STARON
        if (type==STARTYPE) {
            NinsideStar++;
            EncMassStar += mass;
            EncVelDispStar += veldisp;
            EncVRDispStar += vrdisp;
            EncZmetStar += Zmet;
        }
        #endif
        #ifdef HIGHRES
        if (type == DARK2TYPE || type == DARK3TYPE || (type==DARKTYPE&&mass>opt.zoomlowmassdm))
        {
            NinsideInterloper++;
            EncMassInterloper+=mass;
        }
        #endif
        #ifdef BHON
        if (type==BHTYPE) {
            NinsideBH++;
            EncMassBH+=mass;
            EncVelDispBH += veldisp;
            EncVRDispBH += vrdisp;
        }
        #endif
    }
    for (auto j=0;j<opt.aperturenum;j++)
    {
        if (pdata.aperture_mass[j]==-1) {
            pdata.aperture_npart[j]=Ninside;
            pdata.aperture_mass[j]=EncMass;
            if (EncMass>0) pdata.aperture_veldisp[j]=EncVelDisp/EncMass;
            if (EncMass>0) pdata.aperture_vrdisp[j]=EncVRDisp/EncMass;
        }
        #ifdef GASON
        if (pdata.aperture_mass_gas[j]==-1)
        {
            pdata.aperture_npart_gas[j]=NinsideGas;
            pdata.aperture_mass_gas[j]=EncMassGas;
            if (EncMassGas>0) pdata.aperture_veldisp_gas[j]=EncVelDispGas/EncMassGas;
            if (EncMassGas>0) pdata.aperture_vrdisp_gas[j]=EncVRDispGas/EncMassGas;
            #ifdef STARON
            pdata.aperture_SFR_gas[j]=EncSFR;
            if (EncMassGas>0) pdata.aperture_Z_gas[j]=EncZmetGas/EncMassGas;
            #endif
        }
        #ifdef STARON
        if (pdata.aperture_mass_gas_sf[j]==-1)
        {
            pdata.aperture_npart_gas_sf[j]=NinsideGasSF;
            pdata.aperture_mass_gas_sf[j]=EncMassGasSF;
            if (EncMassGasSF>0) pdata.aperture_veldisp_gas_sf[j]=EncVelDispGasSF/EncMassGasSF;
            if (EncMassGasSF>0) pdata.aperture_vrdisp_gas_sf[j]=EncVRDispGasSF/EncMassGasSF;
            if (EncMassGasSF>0) pdata.aperture_Z_gas_sf[j]=EncZmetGasSF/EncMassGasSF;
        }
        if (pdata.aperture_mass_gas_nsf[j]==-1)
        {
            pdata.aperture_mass_gas_nsf[j]=EncMassGasNSF;
            pdata.aperture_npart_gas_nsf[j]=NinsideGasNSF;
            if (EncMassGasNSF>0) pdata.aperture_veldisp_gas_nsf[j]=EncVelDispGasNSF/EncMassGasNSF;
            if (EncMassGasNSF>0) pdata.aperture_vrdisp_gas_nsf[j]=EncVRDispGasNSF/EncMassGasNSF;
            if (EncMassGasNSF>0) pdata.aperture_Z_gas_nsf[j]=EncZmetGasNSF/EncMassGasNSF;
        }
        #endif
        #endif
        #ifdef STARON
        if (pdata.aperture_mass_star[j]==-1)
        {
            pdata.aperture_npart_star[j]=NinsideStar;
            pdata.aperture_mass_star[j]=EncMassStar;
            if (EncMassStar>0) pdata.aperture_veldisp_star[j]=EncVelDispStar/EncMassStar;
            if (EncMassStar>0) pdata.aperture_vrdisp_star[j]=EncVRDispStar/EncMassStar;
            if (EncMassStar>0) pdata.aperture_Z_star[j]=EncZmetStar/EncMassStar;
        }
        #endif
        #ifdef HIGHRES
        if (pdata.aperture_mass_interloper[j]==-1)
        {
            pdata.aperture_npart_interloper[j]=NinsideInterloper;
            pdata.aperture_mass_interloper[j]=EncMassInterloper;
        }
        #endif
    }
    //then determine half mass radii for 3d apertures
    EncMass=EncMassGas=EncMassGasSF=EncMassGasNSF=EncMassStar=EncMassBH=EncMassInterloper=0;
    numapttotal=0;
    numapttotal+=opt.aperturenum;
#ifdef GASON
    numapttotal+=opt.aperturenum;
#ifdef STARON
    numapttotal+=opt.aperturenum;
    numapttotal+=opt.aperturenum;
#endif
#endif
#ifdef STARON
    numapttotal+=opt.aperturenum;
#endif
    iaptindex=0;
    oldrc=oldrc_gas=oldrc_gas_sf=oldrc_gas_nsf=oldrc_star=oldrc_bh=0;
    for (auto j=0;j<ning;j++) {
        Pval=&Part[j];
        rc=Pval->Radius();
        #ifndef NOMASS
        mass = Pval->GetMass();
        #else
        mass = opt.MassValue;
        #endif
        type = Pval->GetType();
        EncMass+=mass;
        #ifdef GASON
        if (type==GASTYPE) {
            EncMassGas+=mass;
            #ifdef STARON
            if (SFR>opt.gas_sfr_threshold) EncMassGasSF+=mass;
            else EncMassGasNSF+=mass;
            #endif
        }
        #endif
        #ifdef STARON
        if (type==STARTYPE) EncMassStar+=mass;
        #endif
        #ifdef BHON
        if (type==BHTYPE) EncMassBH+=mass;
        #endif
        for (auto k=0;k<opt.aperturenum;k++) {
            if (EncMass>=0.5*pdata.aperture_mass[k] && pdata.aperture_rhalfmass[k]==-1)
            {
                pdata.aperture_rhalfmass[k]=GetApertureRadiusInterpolation(oldrc, rc, EncMass, mass, 0.5*pdata.aperture_mass[k]);//oldrc;
                iaptindex++;
            }
            #ifdef GASON
            if (EncMassGas>=0.5*pdata.aperture_mass_gas[k] && pdata.aperture_rhalfmass_gas[k]==-1)
            {
                pdata.aperture_rhalfmass_gas[k]=GetApertureRadiusInterpolation(oldrc_gas, rc, EncMassGas, mass, 0.5*pdata.aperture_mass_gas[k]);//oldrc_gas;
                iaptindex++;
            }
            #ifdef STARON
            if (EncMassGasSF>=0.5*pdata.aperture_mass_gas_sf[k] && pdata.aperture_rhalfmass_gas_sf[k]==-1)
            {
                pdata.aperture_rhalfmass_gas_sf[k]=GetApertureRadiusInterpolation(oldrc_gas_sf, rc, EncMassGasSF, mass, 0.5*pdata.aperture_mass_gas_sf[k]);//oldrc_gas_sf;
                iaptindex++;
            }
            if (EncMassGasNSF>=0.5*pdata.aperture_mass_gas_nsf[k] && pdata.aperture_rhalfmass_gas_nsf[k]==-1)
            {
                pdata.aperture_rhalfmass_gas_nsf[k]=GetApertureRadiusInterpolation(oldrc_gas_nsf, rc, EncMassGasNSF, mass, 0.5*pdata.aperture_mass_gas_nsf[k]);//oldrc_gas_nsf;
                iaptindex++;
            }
            #endif
            #endif
            #ifdef STARON
            if (EncMassStar>=0.5*pdata.aperture_mass_star[k] && pdata.aperture_rhalfmass_star[k]==-1)
            {
                pdata.aperture_rhalfmass_star[k]=GetApertureRadiusInterpolation(oldrc_star, rc, EncMassStar, mass, 0.5*pdata.aperture_mass_star[k]);//oldrc_star;
                iaptindex++;
            }
            #endif
        }
        if (iaptindex==numapttotal) break;
        oldrc=rc;
        #ifdef GASON
        if (type==GASTYPE) {
            oldrc_gas=rc;
            #ifdef STARON
            if (SFR>opt.gas_sfr_threshold) oldrc_gas_sf=rc;
            else oldrc_gas_nsf=rc;
            #endif
        }
        #endif
        #ifdef STARON
        if (type==STARTYPE) oldrc_star=rc;
        #endif
        #ifdef BHON
        if (type==BHTYPE) oldrc_bh=rc;
        #endif
    }
    //take sqrts of dispersions
    for (auto j=0;j<opt.aperturenum;j++) {
        pdata.aperture_veldisp[j]=sqrt(pdata.aperture_veldisp[j]);
        #ifdef GASON
        pdata.aperture_veldisp_gas[j]=sqrt(pdata.aperture_veldisp_gas[j]);
        #ifdef STARON
        pdata.aperture_veldisp_gas_sf[j]=sqrt(pdata.aperture_veldisp_gas_sf[j]);
        pdata.aperture_veldisp_gas_nsf[j]=sqrt(pdata.aperture_veldisp_gas_nsf[j]);
        #endif
        #endif
        #ifdef STARON
        pdata.aperture_veldisp_star[j]=sqrt(pdata.aperture_veldisp_star[j]);
        #endif
    }
    }

    //now move on to projected radii
    //fill projectedmass structure, sort
    if (opt.apertureprojnum>0) {
    for (auto j=0;j<ning;j++) {
        Pval=&Part[j];
        #ifndef NOMASS
        proj[j].mass = Pval->GetMass();
        #else
        proj[j].mass = opt.MassValue;
        #endif
        proj[j].type = Pval->GetType();
        #if defined(GASON) && defined(STARON)
        proj[j].SFR = Pval->GetSFR();
        proj[j].Zmet = Pval->GetZmet()*mass;
        #endif
        for (auto k=0;k<3;k++) {x2[k]=Pval->GetPosition(k);x2[k]=x2[k]*x2[k];}
        proj[j].rproj[0]=sqrt(x2[0]+x2[1]);proj[j].rproj[1]=sqrt(x2[0]+x2[2]);proj[j].rproj[2]=sqrt(x2[1]+x2[2]);
    }
    //go through each projection
    for (auto k=0;k<3;k++) {
        if (k==0) {
            sort(proj.begin(), proj.end(), [](projectedmass &a, projectedmass &b){
            return a.rproj[0] < b.rproj[0];
            });

        }
        if (k==1) {
            sort(proj.begin(), proj.end(), [](projectedmass &a, projectedmass &b){
            return a.rproj[1] < b.rproj[1];
            });
        }
        if (k==2) {
            sort(proj.begin(), proj.end(), [](projectedmass &a, projectedmass &b){
            return a.rproj[2] < b.rproj[2];
            });
        }
        iaptindex=0;
        EncMass=EncMassGas=EncMassGasSF=EncMassGasNSF=EncMassStar=EncMassBH=EncMassInterloper=0;
        EncSFR=EncZmetGas=EncZmetGasSF=EncZmetGasNSF=EncZmetStar=0;
        for (auto j=0;j<ning;j++) {
            rc=proj[j].rproj[k];
            mass = proj[j].mass;
            type = proj[j].type;
            #if defined(GASON) && defined(STARON)
            SFR = proj[j].SFR;
            Zmet = proj[j].Zmet;
            #endif
            if (rc>=opt.aperture_proj_values_kpc[iaptindex]) {
                pdata.aperture_mass_proj[iaptindex][k]=EncMass;
                #ifdef GASON
                pdata.aperture_mass_proj_gas[iaptindex][k]=EncMassGas;
                #ifdef STARON
                pdata.aperture_SFR_proj_gas[iaptindex][k]=EncSFR;
                pdata.aperture_Z_proj_gas[iaptindex][k]=EncZmetGas;
                pdata.aperture_mass_proj_gas_sf[iaptindex][k]=EncMassGasSF;
                pdata.aperture_mass_proj_gas_nsf[iaptindex][k]=EncMassGasNSF;
                pdata.aperture_Z_proj_gas_sf[iaptindex][k]=EncZmetGasSF;
                pdata.aperture_Z_proj_gas_nsf[iaptindex][k]=EncZmetGasNSF;
                #endif
                #endif
                #ifdef STARON
                pdata.aperture_mass_proj_star[iaptindex][k]=EncMassStar;
                pdata.aperture_Z_proj_star[iaptindex][k]=EncZmetStar;
                #endif
                iaptindex++;
            }
            if (iaptindex==opt.apertureprojnum) break;
            EncMass+=mass;
            #ifdef GASON
            if (type==GASTYPE) {
                EncMassGas+=mass;
                #ifdef STARON
                EncSFR+=SFR;
                EncZmetGas += Zmet;
                if (SFR>opt.gas_sfr_threshold) {
                    EncMassGasSF+=mass;
                    EncZmetGasSF += Zmet;
                }
                else {
                    EncMassGasNSF+=mass;
                    EncZmetGasNSF += Zmet;
                }
                #endif
            }
            #endif
            #ifdef STARON
            if (type==STARTYPE) {
                EncMassStar+=mass;
                EncZmetStar += Zmet;
            }
            #endif
            #ifdef BHON
            if (type==BHTYPE) EncMassBH+=mass;
            #endif
        }
        for (auto j=0;j<opt.apertureprojnum;j++)
        {
            if (pdata.aperture_mass_proj[j][k]==-1) pdata.aperture_mass_proj[j][k]=EncMass;
            #ifdef GASON
            if (pdata.aperture_mass_proj_gas[j][k]==-1) {
                pdata.aperture_mass_proj_gas[j][k]=EncMassGas;
                #ifdef STARON
                pdata.aperture_SFR_proj_gas[j][k]=EncSFR;
                pdata.aperture_Z_proj_gas[j][k]=EncZmetGas;
                #endif
            }
            #ifdef STARON
            if (pdata.aperture_mass_proj_gas_sf[j][k]==-1) {
                pdata.aperture_mass_proj_gas_sf[j][k]=EncMassGasSF;
                pdata.aperture_Z_proj_gas_sf[j][k]=EncZmetGasSF;
            }
            if (pdata.aperture_mass_proj_gas_nsf[j][k]==-1) {
                pdata.aperture_mass_proj_gas_nsf[j][k]=EncMassGasNSF;
                pdata.aperture_Z_proj_gas_nsf[j][k]=EncZmetGasNSF;
            }
            #endif
            #endif
            #ifdef STARON
            if (pdata.aperture_mass_proj_star[j][k]==-1) {
                pdata.aperture_mass_proj_star[j][k]=EncMassStar;
                pdata.aperture_Z_proj_star[j][k]=EncZmetStar;
            }
            #endif
        }
        //then determine half mass radii
        EncMass=EncMassGas=EncMassGasSF=EncMassGasNSF=EncMassStar=EncMassBH=EncMassInterloper=0;
        numapttotal=0;
        numapttotal+=opt.apertureprojnum;
        #ifdef GASON
        numapttotal+=opt.apertureprojnum;
        #ifdef STARON
        numapttotal+=opt.apertureprojnum;
        numapttotal+=opt.apertureprojnum;
        #endif
        #endif
        #ifdef STARON
        numapttotal+=opt.aperturenum;
        #endif
        iaptindex=0;
        oldrc=oldrc_gas=oldrc_gas_sf=oldrc_gas_nsf=oldrc_star=oldrc_bh=0;
        for (auto j=0;j<ning;j++) {
            rc=proj[j].rproj[k];
            mass = proj[j].mass;
            type = proj[j].type;
            #if defined(GASON) && defined(STARON)
            SFR = proj[j].SFR;
            #endif
            EncMass+=mass;
            #ifdef GASON
            if (type==GASTYPE) {
                EncMassGas+=mass;
                #ifdef STARON
                if (SFR>opt.gas_sfr_threshold) EncMassGasSF+=mass;
                else EncMassGasNSF+=mass;
                #endif
            }
            #endif
            #ifdef STARON
            if (type==STARTYPE) EncMassStar+=mass;
            #endif
            #ifdef BHON
            if (type==BHTYPE) EncMassBH+=mass;
            #endif
            for (auto i=0;i<opt.apertureprojnum;i++) {
                if (EncMass>=0.5*pdata.aperture_mass_proj[i][k] && pdata.aperture_rhalfmass_proj[i][k]==-1) {
                    pdata.aperture_rhalfmass_proj[i][k]=GetApertureRadiusInterpolation(oldrc, rc, EncMass, mass, 0.5*pdata.aperture_mass_proj[i][k]);//oldrc;
                    iaptindex++;
                }
                #ifdef GASON
                if (EncMassGas>=0.5*pdata.aperture_mass_proj_gas[k][i] && pdata.aperture_rhalfmass_proj_gas[i][k]==-1) {
                    pdata.aperture_rhalfmass_proj_gas[i][k]=GetApertureRadiusInterpolation(oldrc_gas, rc, EncMassGas, mass, 0.5*pdata.aperture_mass_proj_gas[i][k]);//oldrc_gas;
                    iaptindex++;
                }
                #ifdef STARON
                if (EncMassGasSF>=0.5*pdata.aperture_mass_proj_gas_sf[i][k] && pdata.aperture_rhalfmass_proj_gas_sf[i][k]==-1) {
                    pdata.aperture_rhalfmass_proj_gas_sf[i][k]=GetApertureRadiusInterpolation(oldrc_gas_sf, rc, EncMassGasSF, mass, 0.5*pdata.aperture_mass_proj_gas_sf[i][k]);//oldrc_gas_sf;
                    iaptindex++;
                }
                if (EncMassGasNSF>=0.5*pdata.aperture_mass_proj_gas_nsf[i][k] && pdata.aperture_rhalfmass_proj_gas_nsf[i][k]==-1) {
                    pdata.aperture_rhalfmass_proj_gas_nsf[i][k]=GetApertureRadiusInterpolation(oldrc_gas_nsf, rc, EncMassGasNSF, mass, 0.5*pdata.aperture_mass_proj_gas_nsf[i][k]);//oldrc_gas_nsf;
                    iaptindex++;
                }
                #endif
                #endif
                #ifdef STARON
                if (EncMassStar>=0.5*pdata.aperture_mass_proj_star[i][k] && pdata.aperture_rhalfmass_proj_star[i][k]==-1) {
                    pdata.aperture_rhalfmass_proj_star[i][k]=GetApertureRadiusInterpolation(oldrc_star, rc, EncMassStar, mass, 0.5*pdata.aperture_mass_proj_star[i][k]);//oldrc_star;
                    iaptindex++;
                }
                #endif
            }
            if (iaptindex==numapttotal) break;
            oldrc=rc;
            #ifdef GASON
            if (type==GASTYPE) {
                oldrc_gas=rc;
                #ifdef STARON
                if (SFR>opt.gas_sfr_threshold) oldrc_gas_sf=rc;
                else oldrc_gas_nsf=rc;
                #endif
            }
            #endif
            #ifdef STARON
            if (type==STARTYPE) oldrc_star=rc;
            #endif
            #ifdef BHON
            if (type==BHTYPE) oldrc_bh=rc;
            #endif
        }
    }
    }

#ifdef NOMASS
    for (auto j=0;j<opt.aperturenum;j++) {
        pdata.aperture_mass[j]*=opt.MassValue;
        #ifdef GASON
        pdata.aperture_mass_gas[j]*=opt.MassValue;
        #ifdef STARON
        pdata.aperture_mass_gas_sf[j]*=opt.MassValue;
        pdata.aperture_mass_gas_nsf[j]*=opt.MassValue;
        #endif
        #endif
        #ifdef STARON
        pdata.aperture_mass_star[j]*=opt.MassValue;
        #endif
        #ifdef BHON
        pdata.aperture_mass_bh[j]*=opt.MassValue;
        #endif
        #ifdef HIGHRES
        pdata.aperture_mass_interloper[j]*=opt.MassValue;
        #endif
    }
    for (auto j=0;j<opt.apertureprojnum;j++) {
        pdata.aperture_mass_proj[j]*=opt.MassValue;
        #ifdef GASON
        pdata.aperture_mass_proj_gas[j]*=opt.MassValue;
        #ifdef STARON
        pdata.aperture_mass_proj_gas_sf[j]*=opt.MassValue;
        pdata.aperture_mass_proj_gas_nsf[j]*=opt.MassValue;
        #endif
        #endif
        #ifdef STARON
        pdata.aperture_mass_proj_star[j]*=opt.MassValue;
        #endif
        #ifdef BHON
        pdata.aperture_mass_proj_bh[j]*=opt.MassValue;
        #endif
        #ifdef HIGHRES
        pdata.aperture_mass_proj_interloper[j]*=opt.MassValue;
        #endif
    }
#endif
}
//@}


///\name Radial Profile functions
//@{
int GetRadialBin(Options &opt, Double_t rc, int &ibin) {
    //if radial bin outside last bin edge return -1 and data ignored.
    if (rc > opt.profile_bin_edges[opt.profile_bin_edges.size()-1]) return -1;
    //otherwise check to see if input rc (which should be sorted in increase radius) is
    //greater than current active bin edge and increase ibin, the active bin
    while (rc > opt.profile_bin_edges[ibin]) ibin++;
    return ibin;
}

void AddParticleToRadialBin(Options &opt, Particle *Pval, Double_t irnorm, int &ibin, PropData &pdata)
{
    ibin = GetRadialBin(opt,Pval->Radius()*irnorm, ibin);
    if (ibin == -1) return;
    Double_t massval = Pval->GetMass();
    #ifdef NOMASS
    massval = opt.MassValue;
    #endif
    pdata.profile_mass[ibin] += massval;
    pdata.profile_npart[ibin] += 1;
#ifdef GASON
    if (Pval->GetType()==GASTYPE) {
        pdata.profile_mass_gas[ibin] += massval;
        pdata.profile_npart_gas[ibin] += 1;
#ifdef STARON
        if (Pval->GetSFR()>opt.gas_sfr_threshold)
        {
            pdata.profile_mass_gas_sf[ibin] += massval;
            pdata.profile_npart_gas_sf[ibin] += 1;
        }
        else {
            pdata.profile_mass_gas_nsf[ibin] += massval;
            pdata.profile_npart_gas_nsf[ibin] += 1;
        }
#endif
    }
#endif
#ifdef STARON
    if (Pval->GetType()==STARTYPE) {
        pdata.profile_mass_star[ibin] += massval;
        pdata.profile_npart_star[ibin] += 1;
    }
#endif
}


void AddDataToRadialBin(Options &opt, Double_t rval, Double_t massval,
#if defined(GASON) || defined(STARON) || defined(BHON)
    Double_t sfrval, int typeval,
#endif
    Double_t irnorm, int &ibin, PropData &pdata)
{
    ibin = GetRadialBin(opt,rval*irnorm, ibin);
    if (ibin == -1) return;
    pdata.profile_mass[ibin] += massval;
    pdata.profile_npart[ibin] += 1;
#ifdef GASON
    if (typeval==GASTYPE) {
        pdata.profile_mass_gas[ibin] += massval;
        pdata.profile_npart_gas[ibin] += 1;
#ifdef STARON
        if (sfrval>opt.gas_sfr_threshold)
        {
            pdata.profile_mass_gas_sf[ibin] += massval;
            pdata.profile_npart_gas_sf[ibin] += 1;
        }
        else {
            pdata.profile_mass_gas_nsf[ibin] += massval;
            pdata.profile_npart_gas_nsf[ibin] += 1;
        }
#endif
    }
#endif
#ifdef STARON
    if (typeval==STARTYPE) {
        pdata.profile_mass_star[ibin] += massval;
        pdata.profile_npart_star[ibin] += 1;
    }
#endif
}

void AddParticleToRadialBinInclusive(Options &opt, Particle *Pval, Double_t irnorm, int &ibin, PropData &pdata)
{
    ibin = GetRadialBin(opt,Pval->Radius()*irnorm, ibin);
    if (ibin == -1) return;
    Double_t massval = Pval->GetMass();
    #ifdef NOMASS
    massval = opt.MassValue;
    #endif
    pdata.profile_mass_inclusive[ibin] += massval;
    pdata.profile_npart_inclusive[ibin] += 1;
#ifdef GASON
    if (Pval->GetType()==GASTYPE) {
        pdata.profile_mass_inclusive_gas[ibin] += massval;
        pdata.profile_npart_inclusive_gas[ibin] += 1;
#ifdef STARON
        if (Pval->GetSFR()>opt.gas_sfr_threshold)
        {
            pdata.profile_mass_inclusive_gas_sf[ibin] += massval;
            pdata.profile_npart_inclusive_gas_sf[ibin] += 1;
        }
        else {
            pdata.profile_mass_inclusive_gas_nsf[ibin] += massval;
            pdata.profile_npart_inclusive_gas_nsf[ibin] += 1;
        }
#endif
    }
#endif
#ifdef STARON
    if (Pval->GetType()==STARTYPE) {
        pdata.profile_mass_inclusive_star[ibin] += massval;
        pdata.profile_npart_inclusive_star[ibin] += 1;
    }
#endif
}


void AddDataToRadialBinInclusive(Options &opt, Double_t rval, Double_t massval,
#if defined(GASON) || defined(STARON) || defined(BHON)
    Double_t sfrval, int typeval,
#endif
    Double_t irnorm, int &ibin, PropData &pdata)
{
    ibin = GetRadialBin(opt,rval*irnorm, ibin);
    if (ibin == -1) return;
    pdata.profile_mass_inclusive[ibin] += massval;
    pdata.profile_npart_inclusive[ibin] += 1;
#ifdef GASON
    if (typeval==GASTYPE) {
        pdata.profile_mass_inclusive_gas[ibin] += massval;
        pdata.profile_npart_inclusive_gas[ibin] += 1;
#ifdef STARON
        if (sfrval>opt.gas_sfr_threshold)
        {
            pdata.profile_mass_inclusive_gas_sf[ibin] += massval;
            pdata.profile_npart_inclusive_gas_sf[ibin] += 1;
        }
        else {
            pdata.profile_mass_inclusive_gas_nsf[ibin] += massval;
            pdata.profile_npart_inclusive_gas_nsf[ibin] += 1;
        }
#endif
    }
#endif
#ifdef STARON
    if (typeval==STARTYPE) {
        pdata.profile_mass_inclusive_star[ibin] += massval;
        pdata.profile_npart_inclusive_star[ibin] += 1;
    }
#endif
}

//@}

/// \name Extra Hydro/Star/BH property calculations
//@{
///Calculate the average mass weighted value of a chemical and how it was produced
///based on gas particles of an object
void GetExtraHydroProperties(Options &opt, PropData &pdata, Int_t n, Particle *Pval)
{
#ifdef GASON
    if (opt.gas_internalprop_names.size() + opt.gas_chem_names.size() + opt.gas_chemproduction_names.size() == 0) return;
    map<string, float> value;
    string extrafield;
    HydroProperties x;
    double weight, sum;
    //initialize map stored in the properties data
    for (auto iextra=0;iextra<opt.gas_internalprop_names.size();iextra++)
    {
        extrafield = opt.gas_internalprop_names[iextra];
        value[extrafield]=0;
        pdata.hydroprop.SetInternalProperties(extrafield, 0);
    }
    for (auto iextra=0;iextra<opt.gas_chem_names.size();iextra++)
    {
        extrafield = opt.gas_chem_names[iextra];
        value[extrafield]=0;
        pdata.hydroprop.SetChemistry(extrafield, 0);
    }
    for (auto iextra=0;iextra<opt.gas_chemproduction_names.size();iextra++)
    {
        extrafield = opt.gas_chemproduction_names[iextra];
        value[extrafield]=0;
        pdata.hydroprop.SetChemistryProduction(extrafield, 0);
    }
    if (pdata.n_gas == 0 ) return;
    sum = 0;
    for (auto i=0;i<n;i++)
    {
        if (Pval[i].GetType()!=GASTYPE) continue;
        x = Pval[i].GetHydroProperties();
        weight = Pval[i].GetMass();
        sum += weight;
        for (auto iextra=0;iextra<opt.gas_internalprop_names.size();iextra++)
        {
            extrafield = opt.gas_internalprop_names[iextra];
            value[extrafield]+=x.GetInternalProperties(extrafield)*weight;
        }
        for (auto iextra=0;iextra<opt.gas_chem_names.size();iextra++)
        {
            extrafield = opt.gas_chem_names[iextra];
            value[extrafield]+=x.GetChemistry(extrafield)*weight;
        }
        for (auto iextra=0;iextra<opt.gas_chemproduction_names.size();iextra++)
        {
            extrafield = opt.gas_chemproduction_names[iextra];
            value[extrafield]+=x.GetChemistryProduction(extrafield)*weight;
        }
    }
    if (sum > 0)
    {
        sum = 1.0/sum;
        for (auto iextra=0;iextra<opt.gas_internalprop_names.size();iextra++)
        {
            extrafield = opt.gas_internalprop_names[iextra];
            pdata.hydroprop.SetInternalProperties(extrafield, value[extrafield] * sum);
        }
        for (auto iextra=0;iextra<opt.gas_chem_names.size();iextra++)
        {
            extrafield = opt.gas_chem_names[iextra];
            pdata.hydroprop.SetChemistry(extrafield, value[extrafield] * sum);
        }
        for (auto iextra=0;iextra<opt.gas_chemproduction_names.size();iextra++)
        {
            extrafield = opt.gas_chemproduction_names[iextra];
            pdata.hydroprop.SetChemistryProduction(extrafield, value[extrafield] * sum);
        }
    }
#endif
}

///Calculate the average mass weighted value of a chemical and how it was produced
///based on star particles of an object
void GetExtraStarProperties(Options &opt, PropData &pdata, Int_t n, Particle *Pval)
{
#ifdef STARON
    if (opt.star_internalprop_names.size() + opt.star_chem_names.size() + opt.star_chemproduction_names.size() == 0) return;
    map<string, float> value;
    string extrafield;
    StarProperties x;
    double weight, sum;
    //initialize map stored in the properties data
    for (auto iextra=0;iextra<opt.star_internalprop_names.size();iextra++)
    {
        extrafield = opt.star_internalprop_names[iextra];
        value[extrafield]=0;
        pdata.starprop.SetInternalProperties(extrafield, 0);
    }
    for (auto iextra=0;iextra<opt.star_chem_names.size();iextra++)
    {
        extrafield = opt.star_chem_names[iextra];
        value[extrafield]=0;
        pdata.starprop.SetChemistry(extrafield, 0);
    }
    for (auto iextra=0;iextra<opt.star_chemproduction_names.size();iextra++)
    {
        extrafield = opt.star_chemproduction_names[iextra];
        value[extrafield]=0;
        pdata.starprop.SetChemistryProduction(extrafield, 0);
    }
    if (pdata.n_star == 0 ) return;
    sum = 0;
    for (auto i=0;i<n;i++)
    {
        if (Pval[i].GetType()!=STARTYPE) continue;
        x = Pval[i].GetStarProperties();
        weight = Pval[i].GetMass();
        sum += weight;
        for (auto iextra=0;iextra<opt.star_internalprop_names.size();iextra++)
        {
            extrafield = opt.star_internalprop_names[iextra];
            value[extrafield]+=x.GetInternalProperties(extrafield)*weight;
        }
        for (auto iextra=0;iextra<opt.star_chem_names.size();iextra++)
        {
            extrafield = opt.star_chem_names[iextra];
            value[extrafield]+=x.GetChemistry(extrafield)*weight;
        }
        for (auto iextra=0;iextra<opt.star_chemproduction_names.size();iextra++)
        {
            extrafield = opt.star_chemproduction_names[iextra];
            value[extrafield]+=x.GetChemistryProduction(extrafield)*weight;
        }
    }
    if (sum > 0)
    {
        sum = 1.0/sum;
        for (auto iextra=0;iextra<opt.star_internalprop_names.size();iextra++)
        {
            extrafield = opt.star_internalprop_names[iextra];
            pdata.starprop.SetInternalProperties(extrafield, value[extrafield] * sum);
        }
        for (auto iextra=0;iextra<opt.star_chem_names.size();iextra++)
        {
            extrafield = opt.star_chem_names[iextra];
            pdata.starprop.SetChemistry(extrafield, value[extrafield] * sum);
        }
        for (auto iextra=0;iextra<opt.star_chemproduction_names.size();iextra++)
        {
            extrafield = opt.star_chemproduction_names[iextra];
            pdata.starprop.SetChemistryProduction(extrafield, value[extrafield] * sum);
        }
    }
#endif
}

///Calculate the average mass weighted value of a chemical and how it was produced
///based on bh particles of an object
void GetExtraBHProperties(Options &opt, PropData &pdata, Int_t n, Particle *Pval)
{
#ifdef BHON
    if (opt.bh_internalprop_names.size() + opt.bh_chem_names.size() + opt.bh_chemproduction_names.size() == 0) return;
    map<string, float> value;
    string extrafield;
    BHProperties x;
    double weight, sum;
    //initialize map stored in the properties data
    for (auto iextra=0;iextra<opt.bh_internalprop_names.size();iextra++)
    {
        extrafield = opt.bh_internalprop_names[iextra];
        value[extrafield]=0;
        pdata.bhprop.SetInternalProperties(extrafield, 0);
    }
    for (auto iextra=0;iextra<opt.bh_chem_names.size();iextra++)
    {
        extrafield = opt.bh_chem_names[iextra];
        value[extrafield]=0;
        pdata.bhprop.SetChemistry(extrafield, 0);
    }
    for (auto iextra=0;iextra<opt.bh_chemproduction_names.size();iextra++)
    {
        extrafield = opt.bh_chemproduction_names[iextra];
        value[extrafield]=0;
        pdata.bhprop.SetChemistryProduction(extrafield, 0);
    }
    if (pdata.n_bh == 0 ) return;
    sum = 0;
    for (auto i=0;i<n;i++)
    {
        if (Pval[i].GetType()!=BHTYPE) continue;
        x = Pval[i].GetBHProperties();
        weight = Pval[i].GetMass();
        sum += weight;
        for (auto iextra=0;iextra<opt.bh_internalprop_names.size();iextra++)
        {
            extrafield = opt.bh_internalprop_names[iextra];
            value[extrafield]+=x.GetInternalProperties(extrafield)*weight;
        }
        for (auto iextra=0;iextra<opt.bh_chem_names.size();iextra++)
        {
            extrafield = opt.bh_chem_names[iextra];
            value[extrafield]+=x.GetChemistry(extrafield)*weight;
        }
        for (auto iextra=0;iextra<opt.bh_chemproduction_names.size();iextra++)
        {
            extrafield = opt.bh_chemproduction_names[iextra];
            value[extrafield]+=x.GetChemistryProduction(extrafield)*weight;
        }
    }
    if (sum > 0)
    {
        sum = 1.0/sum;
        for (auto iextra=0;iextra<opt.bh_internalprop_names.size();iextra++)
        {
            extrafield = opt.bh_internalprop_names[iextra];
            pdata.bhprop.SetInternalProperties(extrafield, value[extrafield] * sum);
        }
        for (auto iextra=0;iextra<opt.bh_chem_names.size();iextra++)
        {
            extrafield = opt.bh_chem_names[iextra];
            pdata.bhprop.SetChemistry(extrafield, value[extrafield] * sum);
        }
        for (auto iextra=0;iextra<opt.bh_chemproduction_names.size();iextra++)
        {
            extrafield = opt.bh_chemproduction_names[iextra];
            pdata.bhprop.SetChemistryProduction(extrafield, value[extrafield] * sum);
        }
    }
#endif
}

void GetExtraDMProperties(Options &opt, PropData &pdata, Int_t n, Particle *Pval)
{
#ifdef EXTRADMON
    if (opt.extra_dm_internalprop_names.size() == 0) return;
    map<string, float> value;
    string extrafield;
    ExtraDMProperties x;
    double weight, sum;
    for (auto iextra=0;iextra<opt.extra_dm_internalprop_names.size();iextra++)
    {
        extrafield = opt.extra_dm_internalprop_names[iextra];
        value[extrafield]=0;
        pdata.extradmprop.SetExtraProperties(extrafield, 0);
    }
    if (pdata.n_dm == 0) return;
    sum = 0;
    for (auto i=0;i<n;i++)
    {
        if (Pval[i].GetType()!=DARKTYPE) continue;
#ifdef HIGHRES
        if (!Pval[i].HasExtraDMProperties()) continue;
#endif
        x = Pval[i].GetExtraDMProperties();
        weight = Pval[i].GetMass();
        sum += weight;
        for (auto iextra=0;iextra<opt.extra_dm_internalprop_names.size();iextra++)
        {
            extrafield = opt.extra_dm_internalprop_names[iextra];
            value[extrafield]+=x.GetExtraProperties(extrafield)*weight;
        }
    }
    if (sum > 0)
    {
        sum = 1.0/sum;
        for (auto iextra=0;iextra<opt.extra_dm_internalprop_names.size();iextra++)
        {
            extrafield = opt.extra_dm_internalprop_names[iextra];
            pdata.extradmprop.SetExtraProperties(extrafield, value[extrafield] * sum);
        }
    }
#endif
}
//@}

/// \ name Spherical Overdensity related function calls
//@{
//loop over radii to get overdensity working outwards from some small fraction of the mass or at least 1 particles + small fraction of min halo size
Int_t CalculateSphericalOverdensity(Options &opt, PropData &pdata,
    vector<Double_t> &radii, vector<Double_t> &masses, vector<Int_t> &indices,
    Double_t &m200val, Double_t &m200mval, Double_t &mBN98val, Double_t &virval, Double_t &m500val,
    vector<Double_t> &SOlgrhovals)
{
    int minnum=max((int)(opt.SphericalOverdensityMinHaloFac*radii.size()+1),(int)(opt.HaloMinSize*opt.SphericalOverdensityMinHaloFac+1));
    int iindex=radii.size();
    //if the lowest overdensity threshold is below the density at the outer
    //edge then extrapolate density based on average slope using 10% of radial bins
    double massval, EncMass, rc, rhoval, MinMass;
    double rc2, EncMass2, rhoval2;
    double delta, gamma1, gamma2, gamma1lin, gamma2lin;
    double fac, lgrhoedge, deltalgrhodeltalgr, MassEdge;
    int lindex=0.9*iindex, llindex=iindex;
    int iSOfound = 0;


    MassEdge=EncMass=0;
    for (auto j=0;j<iindex;j++) {
#ifndef NOMASS
        massval = masses[indices[j]];
#else
        massval = opt.MassValue;
#endif
        MassEdge+=massval;
        if (j<lindex) EncMass+=massval;
    }
    fac=-log(4.0*M_PI/3.0);
    lgrhoedge = log(MassEdge)-3.0*log(radii[indices[iindex-1]])+fac;
    deltalgrhodeltalgr = log(EncMass/MassEdge)/log(radii[indices[lindex]]/radii[indices[iindex-1]])-3.0;
    //now find radii matching SO density thresholds
    #ifndef NOMASS
    EncMass=0;for (auto j=0;j<minnum;j++) EncMass+=masses[indices[j]];
    MinMass=masses[indices[0]];
    #else
    EncMass=0;for (auto j=0;j<minnum;j++) EncMass+=opt.MassValue;
    MinMass=opt.MassValue;
    #endif
    rc=radii[indices[minnum-1]];
    llindex=radii.size();
    //store old radius, old enclosed mass and ln density
    rc2=rc;
    EncMass2=EncMass;
    rhoval2=log(EncMass2)-3.0*log(rc2)+fac;
    for (auto j=minnum;j<radii.size();j++) {
        rc=radii[indices[j]];
#ifndef NOMASS
        EncMass+=masses[indices[j]];
#else
        EncMass+=opt.MassValue;
#endif
        //after moving foward one particle, calculate new enclosed average ln density
        rhoval=log(EncMass)-3.0*log(rc)+fac;
        //and associated slopes
        gamma1 = log(rc/rc2)/(rhoval-rhoval2);
        gamma2 = log(EncMass/EncMass2)/(rhoval-rhoval2);
        //for simplicity of interpolation, if slope is not decreasing, do not interpolate but move to the next point
        if (gamma1>0) {
            rhoval2 = rhoval;
            rc2 = rc;
            EncMass2 = EncMass;
            continue;
        }
        if (pdata.gRvir==0) if (rhoval<virval)
        {
            //linearly interpolate, unless previous density also below threshold (which would happen at the start, then just set value)
            delta = (virval-rhoval);
            pdata.gRvir=rc*exp(gamma1*delta);
            pdata.gMvir=EncMass*exp(gamma2*delta);
        }
        if (pdata.gR200c==0) if (rhoval<m200val)
        {
            delta = (m200val-rhoval);
            pdata.gR200c=rc*exp(gamma1*delta);
            pdata.gM200c=EncMass*exp(gamma2*delta);
        }
        if (pdata.gR200m==0) if (rhoval<m200mval)
        {
            delta = (m200mval-rhoval);
            pdata.gR200m=rc*exp(gamma1*delta);
            pdata.gM200m=EncMass*exp(gamma2*delta);
        }
        if (pdata.gR500c==0) if (rhoval<m500val)
        {
            delta = (m500val-rhoval);
            pdata.gR500c=rc*exp(gamma1*delta);
            pdata.gM500c=EncMass*exp(gamma2*delta);
        }
        if (pdata.gRBN98==0) if (rhoval<mBN98val)
        {
            delta = (mBN98val-rhoval);
            pdata.gRBN98=rc*exp(gamma1*delta);
            pdata.gMBN98=EncMass*exp(gamma2*delta);
        }
        for (auto iso=0;iso<opt.SOnum;iso++) {
            if (pdata.SO_radius[iso]==0) if (rhoval<SOlgrhovals[iso])
            {
                delta = (SOlgrhovals[iso]-rhoval);
                pdata.SO_radius[iso]=rc*exp(gamma1*delta);
                pdata.SO_mass[iso]=EncMass*exp(gamma2*delta);
                iSOfound++;
            }
        }
        //if all overdensity thresholds found, store index and exit
        if (pdata.gR200m!=0&& pdata.gR200c!=0&&pdata.gRvir!=0&&pdata.gR500c!=0&&pdata.gRBN98!=0&&iSOfound==opt.SOnum) {
            llindex=j;
            break;
        }
    }
    //if masses are below min min mass of single particle, set to zero
    if (pdata.gM200c<MinMass) {pdata.gM200c=pdata.gR200c=0.0;}
    if (pdata.gM200m<MinMass) {pdata.gM200m=pdata.gR200m=0.0;}
    if (pdata.gMvir<MinMass) {pdata.gMvir=pdata.gRvir=0.0;}
    if (pdata.gM500c<MinMass) {pdata.gM500c=pdata.gR500c=0.0;}
    if (pdata.gMBN98<MinMass) {pdata.gMBN98=pdata.gRBN98=0.0;}
    for (auto iso=0;iso<opt.SOnum;iso++) if (pdata.SO_mass[iso]<MinMass) {pdata.SO_mass[iso]=pdata.SO_radius[iso]=0.0;}
    return llindex;
}

Int_t CalculateSphericalOverdensity(Options &opt, PropData &pdata,
    Int_t &numingroup, Particle *Part,
    Double_t &m200val, Double_t &m200mval, Double_t &mBN98val, Double_t &virval, Double_t &m500val,
    vector<Double_t> &SOlgrhovals)
{
    int minnum=max((int)(opt.SphericalOverdensityMinHaloFac*numingroup+1),(int)(opt.HaloMinSize*opt.SphericalOverdensityMinHaloFac+1));
    int iindex=numingroup;
    //if the lowest overdensity threshold is below the density at the outer
    //edge then extrapolate density based on average slope using 10% of radial bins
    double EncMass, rc, rhoval, massval, MinMass;
    double rc2, EncMass2, rhoval2;
    double delta, gamma1, gamma2, gamma1lin, gamma2lin;
    double fac, lgrhoedge, deltalgrhodeltalgr, MassEdge;
    int lindex=0.9*iindex, llindex=iindex;
    int iSOfound = 0;

    EncMass=0;
    for (auto j=0;j<minnum;j++) {
        massval=Part[j].GetMass();
#ifdef NOMASS
        massval=opt.MassValue;
#endif
        EncMass+=massval;
    }
    MinMass=Part[0].GetMass();
    rc=Part[minnum-1].GetMass();
    llindex=numingroup;
    //store old radius, old enclosed mass and ln density
    rc2=rc;
    EncMass2=EncMass;
    rhoval2=log(EncMass2)-3.0*log(rc2)+fac;
    for (auto j=minnum;j<numingroup;j++) {
        rc=Part[j].Radius();
        massval=Part[j].GetMass();
#ifdef NOMASS
        massval=opt.MassValue;
#endif
        EncMass+=massval;
        rhoval=log(EncMass)-3.0*log(rc)+fac;
        //and associated slopes
        gamma1 = log(rc/rc2)/(rhoval-rhoval2);
        gamma2 = log(EncMass/EncMass2)/(rhoval-rhoval2);
        //for simplicit of interpolation, if slope is not decreasing, do not interpolate but move to the next point
        if (gamma1>0) {
            rhoval2 = rhoval;
            rc2 = rc;
            EncMass2 = EncMass;
            continue;
        }
        if (pdata.gRvir==0) if (rhoval<virval)
        {
            //linearly interpolate, unless previous density also below threshold (which would happen at the start, then just set value)
            delta = (virval-rhoval);
            pdata.gRvir=rc*exp(gamma1*delta);
            pdata.gMvir=EncMass*exp(gamma2*delta);
        }
        if (pdata.gR200c==0) if (rhoval<m200val)
        {
            delta = (m200val-rhoval);
            pdata.gR200c=rc*exp(gamma1*delta);
            pdata.gM200c=EncMass*exp(gamma2*delta);
        }
        if (pdata.gR200m==0) if (rhoval<m200mval)
        {
            delta = (m200mval-rhoval);
            pdata.gR200m=rc*exp(gamma1*delta);
            pdata.gM200m=EncMass*exp(gamma2*delta);
        }
        if (pdata.gR500c==0) if (rhoval<m500val)
        {
            delta = (m500val-rhoval);
            pdata.gR500c=rc*exp(gamma1*delta);
            pdata.gM500c=EncMass*exp(gamma2*delta);
        }
        if (pdata.gRBN98==0) if (rhoval<mBN98val)
        {
            delta = (mBN98val-rhoval);
            pdata.gRBN98=rc*exp(gamma1*delta);
            pdata.gMBN98=EncMass*exp(gamma2*delta);
        }
        for (auto iso=0;iso<opt.SOnum;iso++) {
            if (pdata.SO_radius[iso]==0) if (rhoval<SOlgrhovals[iso])
            {
                delta = (SOlgrhovals[iso]-rhoval);
                pdata.SO_radius[iso]=rc*exp(gamma1*delta);
                pdata.SO_mass[iso]=EncMass*exp(gamma2*delta);
                iSOfound++;
            }
        }
        //if all overdensity thresholds found, store index and exit
        if (pdata.gR200m!=0&& pdata.gR200c!=0&&pdata.gRvir!=0&&pdata.gR500c!=0&&pdata.gRBN98!=0&&iSOfound==opt.SOnum) {
            llindex=j;
            break;
        }
    }
    //if masses are below min mass, set to zero
    if (pdata.gM200c<MinMass) {pdata.gM200c=pdata.gR200c=0.0;}
    if (pdata.gM200m<MinMass) {pdata.gM200m=pdata.gR200m=0.0;}
    if (pdata.gMvir<MinMass) {pdata.gMvir=pdata.gRvir=0.0;}
    if (pdata.gM500c<MinMass) {pdata.gM500c=pdata.gR500c=0.0;}
    if (pdata.gMBN98<MinMass) {pdata.gMBN98=pdata.gRBN98=0.0;}
    for (auto iso=0;iso<opt.SOnum;iso++) if (pdata.SO_mass[iso]<MinMass) {pdata.SO_mass[iso]=pdata.SO_radius[iso]=0.0;}
    return llindex;
}

void CalculateSphericalOverdensitySubhalo(Options &opt, PropData &pdata,
    Int_t &numingroup, Particle *Part,
    Double_t &m200val, Double_t &m200mval, Double_t &mBN98val, Double_t &virval, Double_t &m500val,
    vector<Double_t> &SOlgrhovals)
{
    Double_t EncMass, rc, rhoval, fac;
    Particle *Pval;
    int iSOfound=0;
    fac=-log(4.0*M_PI/3.0);
    EncMass=pdata.gmass;
    for (auto j=numingroup-1;j>=0;j--) {
        Pval=&Part[j];
        rc=Pval->Radius();
        rhoval = log(EncMass)-3.0*log(rc)+fac;
        if (pdata.gRvir==0 && EncMass>=0.01*pdata.gmass) if (rhoval>virval)
        {pdata.gMvir=EncMass;pdata.gRvir=rc;}
        if (pdata.gR200c==0 && EncMass>=0.01*pdata.gmass) if (rhoval>m200val)
        {pdata.gM200c=EncMass;pdata.gR200c=rc;}
        if (pdata.gR200m==0 && EncMass>=0.01*pdata.gmass) if (rhoval>m200mval)
        {pdata.gM200m=EncMass;pdata.gR200m=rc;}
        if (pdata.gR500c==0 && EncMass>=0.01*pdata.gmass) if (rhoval>m500val)
        {pdata.gM500c=EncMass;pdata.gR500c=rc;}
        if (pdata.gRBN98==0 && EncMass>=0.01*pdata.gmass) if (rhoval>mBN98val)
        {pdata.gMBN98=EncMass;pdata.gRBN98=rc;}
        for (auto iso=0;iso<opt.SOnum;iso++) {
            if (pdata.SO_radius[iso]==0) if (rhoval<SOlgrhovals[iso])
            {
                pdata.SO_radius[iso]=rc;
                pdata.SO_mass[iso]=EncMass;
                iSOfound++;
            }
        }
        //if all overdensity thresholds found, store index and exit
        if (pdata.gR200m!=0&& pdata.gR200c!=0&&pdata.gRvir!=0&&pdata.gR500c!=0&&pdata.gRBN98!=0&&iSOfound==opt.SOnum) {
            break;
        }
    #ifdef NOMASS
        EncMass-=opt.MassValue;
    #else
        EncMass-=Pval->GetMass();
    #endif
    }
}


void CalculateSphericalOverdensityExclusive(Options &opt, PropData &pdata,
    Int_t &numingroup, Particle *Part,
    Double_t &m200val, Double_t &m200mval, Double_t &mBN98val, Double_t &virval, Double_t &m500val,
    vector<Double_t> &SOlgrhovals)
{
    Double_t EncMass, rc, rhoval, fac;
    Particle *Pval;
    int iSOfound=0;
    fac=-log(4.0*M_PI/3.0);
    EncMass=pdata.gmass;
    for (auto j=numingroup-1;j>=0;j--) {
        Pval=&Part[j];
        rc=Pval->Radius();
        rhoval = log(EncMass)-3.0*log(rc)+fac;
        if (pdata.gRvir_excl==0 && EncMass>=0.01*pdata.gmass) if (rhoval>virval)
        {pdata.gMvir_excl=EncMass;pdata.gRvir_excl=rc;}
        if (pdata.gR200c_excl==0 && EncMass>=0.01*pdata.gmass) if (rhoval>m200val)
        {pdata.gM200c_excl=EncMass;pdata.gR200c_excl=rc;}
        if (pdata.gR200m_excl==0 && EncMass>=0.01*pdata.gmass) if (rhoval>m200mval)
        {pdata.gM200m_excl=EncMass;pdata.gR200m_excl=rc;}
        if (pdata.gRBN98_excl==0 && EncMass>=0.01*pdata.gmass) if (rhoval>mBN98val)
        {pdata.gMBN98_excl=EncMass;pdata.gRBN98_excl=rc;}
        if (pdata.gR200m_excl!=0&&pdata.gR200c_excl!=0&&pdata.gRvir_excl!=0&&pdata.gRBN98_excl!=0) break;
    #ifdef NOMASS
        EncMass-=opt.MassValue;
    #else
        EncMass-=Pval->GetMass();
    #endif
    }
}


void SetSphericalOverdensityMasstoFlagValue(Options &opt, PropData &pdata)
{
    if (pdata.gRvir==0) {
        pdata.gRvir=-1;
        pdata.gMvir=-1;
    }
    if (pdata.gR200c==0) {
        pdata.gR200c=-1;
        pdata.gM200c=-1;
    }
    if (pdata.gR200m==0) {
        pdata.gR200m=-1;
        pdata.gM200m=-1;
    }
    if (pdata.gR500c==0) {
        pdata.gR500c=-1;
        pdata.gM500c=-1;
    }
    if (pdata.gRBN98==0) {
        pdata.gRBN98=-1;
        pdata.gMBN98=-1;
    }
    for (auto iso=0;iso<opt.SOnum;iso++) if (pdata.SO_radius[iso]==0)
    {
        pdata.SO_radius[iso]=-1;
        pdata.SO_mass[iso]=-1;
    }
}

void SetSphericalOverdensityMasstoTotalMass(Options &opt, PropData &pdata)
{
    if (pdata.gRvir==0) {pdata.gMvir=pdata.gmass;pdata.gRvir=pdata.gsize;}
    if (pdata.gR200c==0) {pdata.gM200c=pdata.gmass;pdata.gR200c=pdata.gsize;}
    if (pdata.gR200m==0) {pdata.gM200m=pdata.gmass;pdata.gR200m=pdata.gsize;}
    if (pdata.gR500c==0) {pdata.gM500c=pdata.gmass;pdata.gR500c=pdata.gsize;}
    if (pdata.gRBN98==0) {pdata.gMBN98=pdata.gmass;pdata.gRBN98=pdata.gsize;}
    for (auto iso=0;iso<opt.SOnum;iso++) if (pdata.SO_radius[iso]==0)
    {
        pdata.SO_radius[iso]=pdata.gsize;
        pdata.SO_mass[iso]=pdata.gmass;
    }
}

void SetSphericalOverdensityMasstoTotalMassExclusive(Options &opt, PropData &pdata)
{
    if (pdata.gRvir_excl==0) {pdata.gMvir_excl=pdata.gmass;pdata.gRvir_excl=pdata.gsize;}
    if (pdata.gR200c_excl==0) {pdata.gM200c_excl=pdata.gmass;pdata.gR200c_excl=pdata.gsize;}
    if (pdata.gR200m_excl==0) {pdata.gM200m_excl=pdata.gmass;pdata.gR200m_excl=pdata.gsize;}
    if (pdata.gRBN98_excl==0) {pdata.gMBN98_excl=pdata.gmass;pdata.gRBN98_excl=pdata.gsize;}
}

//@}<|MERGE_RESOLUTION|>--- conflicted
+++ resolved
@@ -4183,15 +4183,9 @@
 {
     #pragma omp for schedule(dynamic) nowait
 #endif
-<<<<<<< HEAD
-    for (i=1;i<=ngroup;i++)  {
-        if (numingroup[i]<POTPPCALCNUM) PotentialPP(opt,numingroup[i],&Part[noffset[i]]);
-        if (numingroup[i]>=POTPPCALCNUM && numingroup[i] < ompunbindnum) {
-=======
     for (i=1;i<=ngroup;i++) if (numingroup[i]<POTOMPCALCNUM) {
         if (numingroup[i]<=POTPPCALCNUM) PotentialPP(opt,numingroup[i],&Part[noffset[i]]);
         else {
->>>>>>> fe231e65
             storepid=new Int_t[numingroup[i]];
             for (j=0;j<numingroup[i];j++) {
                 storepid[j]=Part[noffset[i]+j].GetPID();
@@ -4210,11 +4204,7 @@
 }
 #endif
         //loop for large groups with tree calculation
-<<<<<<< HEAD
-        for (i=1;i<=ngroup;i++) if (numingroup[i] >= ompunbindnum) {
-=======
         for (i=1;i<=ngroup;i++) if (numingroup[i]>=POTOMPCALCNUM) {
->>>>>>> fe231e65
             storepid=new Int_t[numingroup[i]];
             for (j=0;j<numingroup[i];j++) {
                 storepid[j]=Part[noffset[i]+j].GetPID();
