/*! \file io.cxx
 *  \brief this file contains routines for io
 */

//-- IO

#include "stf.h"

#include "gadgetitems.h"
#include "tipsy_structs.h"
#include "endianutils.h"
#ifdef USEHDF
#include "hdfitems.h"
#endif
#include "ramsesitems.h"
#ifdef USEXDR
#endif
#include "nchiladaitems.h"
#ifdef USEADIOS
#include "adios.h"
#endif

///Checks if file exits by attempting to get the file attributes
///If success file obviously exists.
///If failure may mean that we don't have permission to access the folder which contains this file or doesn't exist.
///If we need to do that level of checking, lookup return values of stat which will give you more details on why stat failed.
bool FileExists(const char *fname) {
  struct stat stFileInfo;
  bool blnReturn;
  int intStat;
  intStat = stat(fname,&stFileInfo);
  if(intStat == 0) return  true;
  else return false;
}

///\name Read particle data files
//@{

///Reads the header structure if its a tipsy file or get_nbodies if gadget
Int_t ReadHeader(Options &opt){
    InitEndian();
    if (opt.inputtype==IOTIPSY) {
        struct tipsy_dump tipsyheader;
        fstream Ftip(opt.fname, ios::in | ios::binary);
        if (!Ftip){cerr<<"ERROR: Unable to open " <<opt.fname<<endl;exit(8);}
        else cout<<"Reading tipsy format from "<<opt.fname<<endl;
        Ftip.read((char*)&tipsyheader,sizeof(tipsy_dump));
        tipsyheader.SwitchtoBigEndian();
        if (opt.partsearchtype==PSTALL) return tipsyheader.nbodies;
        else if (opt.partsearchtype==PSTDARK) return tipsyheader.ndark;
        else if (opt.partsearchtype==PSTGAS) return tipsyheader.nsph;
        else if (opt.partsearchtype==PSTSTAR) return tipsyheader.nstar;
    }
    else if (opt.inputtype==IOGADGET) {
        if (opt.partsearchtype==PSTALL) return get_nbodies(opt.fname);
        else if (opt.partsearchtype==PSTDARK) return get_nbodies(opt.fname,-2);
        else if (opt.partsearchtype==PSTGAS) return get_nbodies(opt.fname,GGASTYPE);
        else if (opt.partsearchtype==PSTSTAR) return get_nbodies(opt.fname,GSTARTYPE);
        else if (opt.partsearchtype==PSTBH) return get_nbodies(opt.fname,GBHTYPE);
    }
    else if (opt.inputtype==IORAMSES) return RAMSES_get_nbodies(opt.fname,opt.partsearchtype,opt);
#ifdef USEHDF
    else if (opt.inputtype==IOHDF) return HDF_get_nbodies(opt.fname,opt.partsearchtype,opt);
#endif
#ifdef USEXDR
    else if (opt.inputtype==IONCHILADA) return Nchilada_get_nbodies(opt.fname,opt.partsearchtype,opt);
#endif
    return 0;
}

///Reads particle data
///To add a new interface simply alter this to include the appropriate user written call
void ReadData(Options &opt, vector<Particle> &Part, const Int_t nbodies, Particle *&Pbaryons, Int_t nbaryons)
{
    InitEndian();
#ifdef USEMPI
    if (ThisTask==0) {
        cout<<"Each MPI read thread, of which there are "<<opt.nsnapread<<", will allocate ";
        cout<<opt.mpiparticlebufsize*NProcs*sizeof(Particle)/1024.0/1024.0/1024.0<<" of memory to store particle data"<<endl;
        cout<<"Sending information to non-read threads in chunks of "<<opt.mpiparticlebufsize<<" particles "<<endl;
        cout<<"This requires approximately "<<(int)(Nlocal/(double)opt.mpiparticlebufsize)<<" receives"<<endl;
    }
#endif

    if(opt.inputtype==IOTIPSY) ReadTipsy(opt,Part,nbodies, Pbaryons, nbaryons);
    else if (opt.inputtype==IOGADGET) ReadGadget(opt,Part,nbodies, Pbaryons, nbaryons);
    else if (opt.inputtype==IORAMSES) ReadRamses(opt,Part,nbodies, Pbaryons, nbaryons);
#ifdef USEHDF
    else if (opt.inputtype==IOHDF) ReadHDF(opt,Part,nbodies, Pbaryons, nbaryons);
#endif
#ifdef USEXDR
    else if (opt.inputtype==IONCHILADA) ReadNchilada(opt,Part,nbodies, Pbaryons, nbaryons);
#endif
    AdjustHydroQuantities(opt,Part,nbodies);
    AdjustStarQuantities(opt,Part,nbodies);
    AdjustBHQuantities(opt,Part,nbodies);
#ifdef USEMPI
    MPIAdjustDomain(opt);
#endif
}


//Adjust particle data to appropriate units
void AdjustHydroQuantities(Options &opt, vector<Particle> &Part, const Int_t nbodies) {
    #ifdef GASON
    #ifdef STARON
    if (opt.metallicityinputconversion!=1.0) {
        for (auto &p:Part) {
            if (p.GetType()!=GASTYPE) continue;
            p.SetZmet(p.GetZmet()*opt.metallicityinputconversion);
        }
    }
    if (opt.isfrisssfr==1) {
        for (auto &p:Part) {
            if (p.GetType()!=GASTYPE) continue;
            p.SetSFR(p.GetSFR()*p.GetMass());
        }
    }
    if (opt.SFRinputconversion!=1.0) {
        for (auto &p:Part) {
            if (p.GetType()!=GASTYPE) continue;
            p.SetSFR(p.GetSFR()*opt.SFRinputconversion);
        }
    }
    #endif
    #endif
}

void AdjustStarQuantities(Options &opt, vector<Particle> &Part, const Int_t nbodies) {
    #ifdef STARON
    if (opt.metallicityinputconversion!=1.0) {
        for (auto &p:Part) {
            if (p.GetType()!=STARTYPE) continue;
            p.SetZmet(p.GetZmet()*opt.metallicityinputconversion);
        }
    }
    if (opt.istellaragescalefactor!=0 || opt.stellarageinputconversion!=1.0) {
        double tage;
        for (auto &p:Part) {
            if (p.GetType()!=STARTYPE) continue;
            //if stellar age is initially stored as scale factor of formation
            if (opt.istellaragescalefactor == 1) {
                tage = CalcCosmicTime(opt,p.GetTage(),opt.a);
            }
            //if stellar age is initially stored as redshift of formation
            else if (opt.istellaragescalefactor == 2) {
                tage = CalcCosmicTime(opt,1.0/(p.GetTage()+1),opt.a);
            }
            //if stellar age is initially stored as time of formation
            else if (opt.istellaragescalefactor == 3) {
                tage = opt.a-p.GetTage();
            }
            //if stellar age is initially stored as an age
            else tage = p.GetTage();
            tage*=opt.stellarageinputconversion;
            p.SetTage(tage);
        }
    }
    #endif
}

void AdjustBHQuantities(Options &opt, vector<Particle> &Part, const Int_t nbodies) {
    #ifdef BHON
    if (opt.metallicityinputconversion!=1.0) {
        for (auto &p:Part) {
            if (p.GetType()!=BHTYPE) continue;
            p.SetZmet(p.GetZmet()*opt.metallicityinputconversion);
        }
    }
    #endif
}
//@}

///\name Read STF data files
//@{

///Read local velocity density
void ReadLocalVelocityDensity(Options &opt, const Int_t nbodies, vector<Particle> &Part){
    Int_t tempi;
    Double_t tempd;
    fstream Fin;
    char fname[1000];
    //set filename appropriate to mpi thread if necessary
#ifdef USEMPI
    sprintf(fname,"%s.%d",opt.smname,ThisTask);
#else
    sprintf(fname,"%s",opt.smname);
#endif

    cout<<"Reading smooth density data from "<<fname<<endl;
    if (opt.ibinaryout==OUTBINARY) {
        Fin.open(fname,ios::in| ios::binary);
        Fin.read((char*)&tempi,sizeof(Int_t));
        if (tempi!=nbodies) {
            cerr<<"File "<<fname<<" contains incorrect number of particles. Exiting\n";
            exit(9);
        }
        for(Int_t i=0;i<nbodies;i++) {Fin.read((char*)&tempd,sizeof(Double_t));Part[i].SetDensity(tempd);}
    }
    else {
        Fin.open(fname,ios::in);
        Fin>>tempi;
        if (tempi!=nbodies) {
            cerr<<"File "<<fname<<" contains incorrect number of particles. Exiting\n";
            exit(9);
        }
        for(Int_t i=0;i<nbodies;i++) {Fin>>tempd;Part[i].SetDensity(tempd);}
    }
    cout<<"Done"<<endl;
    Fin.close();
}

//@}

/// \name Write STF data files for intermediate steps
//@{

///Writes local velocity density of each particle to a file
void WriteLocalVelocityDensity(Options &opt, const Int_t nbodies, vector<Particle> &Part){
    fstream Fout;
    char fname[1000];
#ifdef USEMPI
    if(opt.smname==NULL) sprintf(fname,"%s.smdata.%d",opt.outname,ThisTask);
    else sprintf(fname,"%s.%d",opt.smname,ThisTask);
#else
    if(opt.smname==NULL) sprintf(fname,"%s.smdata",opt.outname);
    else sprintf(fname,"%s",opt.smname);
#endif
    if (opt.ibinaryout==OUTBINARY) {
        Fout.open(fname,ios::out|ios::binary);
        Fout.write((char*)&nbodies,sizeof(Int_t));
        Double_t tempd;
        for(Int_t i=0;i<nbodies;i++) {tempd=Part[i].GetDensity();Fout.write((char*)&tempd,sizeof(Double_t));}
    }
    if (opt.ibinaryout==OUTBINARY) {
        Fout.open(fname,ios::out);
        Fout<<nbodies<<endl;
        Fout<<scientific<<setprecision(10);
        for(Int_t i=0;i<nbodies;i++)Fout<<Part[i].GetDensity()<<endl;
    }
    Fout.close();
}

//@}

///\name FOF outputs
//@{

/*! Writes a tipsy formatted fof.grp array file that contains the number of particles first then for each particle the group id of that particle
    group zero is untagged particles. \n
*/
void WriteFOF(Options &opt, const Int_t nbodies, Int_t *pfof){
    fstream Fout;
    char fname[1000];
    sprintf(fname,"%s.fof.grp",opt.outname);
    cout<<"saving fof data to "<<fname<<endl;
    Fout.open(fname,ios::out);
    if (opt.partsearchtype==PSTALL) {
        Fout<<nbodies<<endl;
        for (Int_t i=0;i<nbodies;i++) Fout<<pfof[i]<<endl;
    }
    else if (opt.partsearchtype==PSTDARK) {
        Int_t nt=0;
        for (int i=0;i<NPARTTYPES;i++) nt+=opt.numpart[i];
        Fout<<nt<<endl;
        for (Int_t i=0;i<opt.numpart[GASTYPE];i++) Fout<<0<<endl;
        for (Int_t i=0;i<nbodies;i++) Fout<<pfof[i]<<endl;
        for (Int_t i=0;i<opt.numpart[STARTYPE];i++) Fout<<0<<endl;
    }
    else if (opt.partsearchtype==PSTSTAR) {
        Int_t nt=0;
        for (int i=0;i<NPARTTYPES;i++) nt+=opt.numpart[i];
        Fout<<nt<<endl;
        for (Int_t i=0;i<opt.numpart[GASTYPE];i++) Fout<<0<<endl;
        for (Int_t i=0;i<opt.numpart[DARKTYPE];i++) Fout<<0<<endl;
        for (Int_t i=0;i<nbodies;i++) Fout<<pfof[i]<<endl;
    }
    else if (opt.partsearchtype==PSTGAS) {
        Int_t nt=0;
        for (int i=0;i<NPARTTYPES;i++) nt+=opt.numpart[i];
        Fout<<nt<<endl;
        for (Int_t i=0;i<nbodies;i++) Fout<<pfof[i]<<endl;
        for (Int_t i=0;i<opt.numpart[DARKTYPE];i++) Fout<<0<<endl;
        for (Int_t i=0;i<opt.numpart[STARTYPE];i++) Fout<<0<<endl;
    }
    Fout.close();
    cout<<"Done"<<endl;
}

/*! Writes a particle group list array file that contains the total number of groups,
    local number of groups (if using MPI) and group id followed by number of particles
    in that group and particle ids in the group
    For MPI, each thread writes it its own file (ie: parallel write)
    \todo Must check if parallel output is not an issue since on shared memory machine, write would probably write
    to the same hard drive, whereas on a cluster, each system could in principle write to different drive.
*/
void WritePGListIndex(Options &opt, const Int_t ngroups, const Int_t ng, Int_t *numingroup, Int_t **pglist){
    fstream Fout;
    char fname[1000];
    Int_t noffset=0,ngtot=0;
#ifdef USEMPI
    sprintf(fname,"%s.pglist.%d",opt.outname,ThisTask);
#else
    sprintf(fname,"%s.pglist",opt.outname);
#endif
    cout<<"saving fof data to "<<fname<<endl;
    Fout.open(fname,ios::out);
#ifdef USEMPI
    for (int j=0;j<NProcs;j++) ngtot+=mpi_ngroups[j];
    Fout<<ngtot<<" "<<ngroups<<endl;
    for (int j=0;j<ThisTask;j++)noffset+=mpi_ngroups[j];
#else
    Fout<<ngroups<<" "<<ngroups<<endl;
#endif
    for (Int_t i=1;i<=ngroups;i++) {
#ifdef USEMPI
        Fout<<i+noffset<<" "<<numingroup[i]<<" ";
#else
        Fout<<i<<" "<<numingroup[i]<<" ";
#endif
        for (Int_t j=0;j<numingroup[i];j++)
#ifdef USEMPI
            //Fout<<mpi_indexlist[pglist[i][j]]<<" ";
            Fout<<pglist[i][j]<<" ";
#else
            Fout<<pglist[i][j]<<" ";
#endif
        Fout<<endl;
    }
    for (Int_t i=1;i<ng;i++) delete[] pglist;
    delete[] pglist;
    delete[] numingroup;
    cout<<"Done"<<endl;
    Fout.close();
}
void WritePGList(Options &opt, const Int_t ngroups, const Int_t ng, Int_t *numingroup, Int_t **pglist, Int_t *ids){
    fstream Fout;
    char fname[1000];
    Int_t noffset=0,ngtot=0;
#ifdef USEMPI
    sprintf(fname,"%s.pglist.%d",opt.outname,ThisTask);
#else
    sprintf(fname,"%s.pglist",opt.outname);
#endif
    cout<<"saving fof data to "<<fname<<endl;
    Fout.open(fname,ios::out);

#ifdef USEMPI
    for (int j=0;j<NProcs;j++) ngtot+=mpi_ngroups[j];
    Fout<<ngtot<<" "<<ngroups<<endl;
    for (int j=0;j<ThisTask;j++)noffset+=mpi_ngroups[j];
#else
    Fout<<ngroups<<" "<<ngroups<<endl;
#endif
    for (Int_t i=1;i<=ngroups;i++) {
#ifdef USEMPI
        Fout<<i+noffset<<" "<<numingroup[i]<<" ";
#else
        Fout<<i<<" "<<numingroup[i]<<" ";
#endif
        for (Int_t j=0;j<numingroup[i];j++)
#ifdef USEMPI
            //Fout<<mpi_idlist[pglist[i][j]]<<" ";
            Fout<<ids[pglist[i][j]]<<" ";
#else
            Fout<<ids[pglist[i][j]]<<" ";
#endif
        Fout<<endl;
    }
    for (Int_t i=1;i<ng;i++) delete[] pglist;
    delete[] pglist;
    delete[] numingroup;
    cout<<"Done"<<endl;
    Fout.close();
}

void WriteGroupCatalog(Options &opt, const Int_t ngroups, Int_t *numingroup, Int_t **pglist, vector<Particle> &Part, Int_t nadditional){
    fstream Fout,Fout2,Fout3;
    char fname[500];
    char fname2[500];
    char fname3[500];
    unsigned long noffset=0,ngtot=0,nids=0,nidstot,nuids=0,nuidstot,ng=0;
    Int_t *offset;
#ifdef USEHDF
    H5File Fhdf,Fhdf3;
    H5std_string datasetname;
    DataSpace dataspace;
    DataSet dataset;
    DSetCreatPropList hdfdatasetproplist;
    hsize_t *dims,*chunk_dims;
    hsize_t rank;
    int itemp=0;
#endif
#ifdef USEADIOS
    int adios_err;
    uint64_t adios_groupsize , adios_totalsize ;
    int64_t adios_file_handle,adios_file_handle3;
    int64_t adios_grp_handle, adios_grp_handle3;
    int64_t adios_var_handle;
    int64_t adios_attr_handle;
#endif
#if defined(USEHDF)||defined(USEADIOS)
    DataGroupNames datagroupnames;
#endif

#ifndef USEMPI
    int ThisTask=0,NProcs=1;
#endif

#ifdef USEMPI
    sprintf(fname,"%s.catalog_groups.%d",opt.outname,ThisTask);
#else
    sprintf(fname,"%s.catalog_groups",opt.outname);
#endif

    cout<<"saving group catalog to "<<fname<<endl;
    if (opt.ibinaryout==OUTBINARY) Fout.open(fname,ios::out|ios::binary);
#ifdef USEHDF
        //create file
        else if (opt.ibinaryout==OUTHDF) {
        Fhdf=H5File(fname,H5F_ACC_TRUNC);
        //Fhdf.H5Fcreate(fname,H5F_ACC_TRUNC,H5P_DEFAULT,H5P_DEFAULT);
    }
#endif
#ifdef USEADIOS
    else if (opt.ibinaryout==OUTADIOS) {
        //open an adios file
        adios_err=adios_open(&adios_file_handle, "VELOCIraptor_catalog_groups", fname, "w", MPI_COMM_WORLD);
    }
#endif
    else Fout.open(fname,ios::out);
    ng=ngroups;

#ifdef USEMPI
    for (int j=0;j<NProcs;j++) ngtot+=mpi_ngroups[j];
#else
    ngtot=ngroups+nadditional;//useful if outputing field halos
#endif
    //write header
    if (opt.ibinaryout==OUTBINARY) {
        Fout.write((char*)&ThisTask,sizeof(int));
        Fout.write((char*)&NProcs,sizeof(int));
        Fout.write((char*)&ng,sizeof(unsigned long));
        Fout.write((char*)&ngtot,sizeof(unsigned long));
    }
#ifdef USEHDF
    else if (opt.ibinaryout==OUTHDF) {
        //set file info
        dims=new hsize_t[1];
        dims[0]=1;
        rank=1;
        itemp=0;
        //datasetname=H5std_string("File_id");
        dataspace=DataSpace(rank,dims);
        dataset = Fhdf.createDataSet(datagroupnames.group[itemp], datagroupnames.groupdatatype[itemp], dataspace);
        dataset.write(&ThisTask,datagroupnames.groupdatatype[itemp]);
        itemp++;

        //datasetname=H5std_string("Num_of_files");
        dataspace=DataSpace(rank,dims);
        dataset = Fhdf.createDataSet(datagroupnames.group[itemp], datagroupnames.groupdatatype[itemp], dataspace);
        dataset.write(&NProcs,datagroupnames.groupdatatype[itemp]);
        itemp++;

        //datasetname=H5std_string("Num_of_groups");
        dataspace=DataSpace(rank,dims);
        dataset = Fhdf.createDataSet(datagroupnames.group[itemp], datagroupnames.groupdatatype[itemp], dataspace);
        dataset.write(&ng,datagroupnames.groupdatatype[itemp]);
        itemp++;

        //datasetname=H5std_string("Total_num_of_groups");
        dataspace=DataSpace(rank,dims);
        dataset = Fhdf.createDataSet(datagroupnames.group[itemp], datagroupnames.groupdatatype[itemp], dataspace);
        dataset.write(&ngtot,datagroupnames.groupdatatype[itemp]);
        itemp++;
        delete[] dims;
    }
#endif
#ifdef USEADIOS
    else if (opt.ibinaryout==OUTADIOS) {
        //declare the attributes in a header group, assiging the group handle, setting the name, no time step indicator, and a flag saying yes to all statistics
        adios_err=adios_declare_group(&adios_grp_handle,"Header", "" , adios_stat_full);
        //select simple mpi method
        adios_select_method (adios_grp_handle, "MPI", "", "");
        //define some attributes
        adios_err=adios_define_attribute(adios_grp_handle,datagroupnames.group[itemp].c_str(),"",datagroupnames.adiosgroupdatatype[itemp],to_string(ThisTask).c_str(),"");
        itemp++;
        adios_err=adios_define_attribute(adios_grp_handle,datagroupnames.group[itemp].c_str(),"",datagroupnames.adiosgroupdatatype[itemp],to_string(NProcs).c_str(),"");
        itemp++;
        adios_err=adios_define_attribute(adios_grp_handle,datagroupnames.group[itemp].c_str(),"",datagroupnames.adiosgroupdatatype[itemp],to_string(ng).c_str(),"");
        itemp++;
        adios_err=adios_define_attribute(adios_grp_handle,datagroupnames.group[itemp].c_str(),"",datagroupnames.adiosgroupdatatype[itemp],to_string(ngtot).c_str(),"");
        itemp++;
        ///\todo don't actually know if I should use adios attribute or var to store simple single values
    }
#endif
    else{
        Fout<<ThisTask<<" "<<NProcs<<endl;
        Fout<<ng<<" "<<ngtot<<endl;
    }

    //write group size
    if (opt.ibinaryout==OUTBINARY) Fout.write((char*)&numingroup[1],sizeof(Int_t)*ngroups);
#ifdef USEHDF
    else if (opt.ibinaryout==OUTHDF) {
        dims=new hsize_t[1];
        chunk_dims=new hsize_t[1];
        dims[0]=ng;
        rank=1;
        dataspace=DataSpace(rank,dims);
        chunk_dims[0]=min((unsigned long)HDFOUTPUTCHUNKSIZE,ng);
        if (chunk_dims[0]>0) {
            // Modify dataset creation property to enable chunking
            hdfdatasetproplist.setChunk(rank, chunk_dims);
            // Set ZLIB (DEFLATE) Compression using level 6.
            hdfdatasetproplist.setDeflate(6);
            dataset = Fhdf.createDataSet(datagroupnames.group[itemp], datagroupnames.groupdatatype[itemp], dataspace, hdfdatasetproplist);
        }
        else {
            dataset = Fhdf.createDataSet(datagroupnames.group[itemp], datagroupnames.groupdatatype[itemp], dataspace);
        }
        unsigned int *data=new unsigned int[ng];
        for (Int_t i=1;i<=ng;i++) data[i-1]=numingroup[i];
        dataset.write(data,datagroupnames.groupdatatype[itemp]);
        itemp++;
        delete[] data;
        delete[] dims;
        delete[] chunk_dims;
    }
#endif
#ifdef USEADIOS
    else if (opt.ibinaryout==OUTADIOS) {
        //declare a new group
        //declare the attributes in a header group, assiging the group handle, setting the name, no time step indicator, and a flag saying yes to all statistics
        adios_err=adios_declare_group(&adios_grp_handle,"Catalog_Data", "" , adios_stat_full);
        //select simple mpi method
        adios_select_method (adios_grp_handle, "MPI", "", "");
        //now stage variables (data)
        //if want to define dimensions can either create a variable that stores the dimensions or store the value as a string.
        //store local dim
        adios_err=adios_define_var(adios_grp_handle,"ng","", adios_unsigned_long,0,0,0);
        //store global dim
        adios_err=adios_define_var(adios_grp_handle,"ngtot","", adios_unsigned_long,0,0,0);
        //store mpi offset
        adios_err=adios_define_var(adios_grp_handle,"ngmpioffset","", adios_unsigned_long,0,0,0);
        //then define the group actually storing the data. Might be useful to define an offset variable as well for quick access when reading
        //offset would be the last field in the code below
        adios_err=adios_define_var(adios_grp_handle,datagroupnames.group[itemp].c_str(),"",datagroupnames.adiosgroupdatatype[itemp],"ng","ngtot","ngmpioffset");
        adios_err=adios_write(adios_file_handle,"ng",&ng);
        adios_err=adios_write(adios_file_handle,"ngtot",&ngtot);
        Int_t mpioffset=0;
        for (Int_t itask=0;itask<ThisTask;itask++)mpioffset+=mpi_ngroups[itask];
        adios_err=adios_write(adios_file_handle,"ngmpioffset",&mpioffset);
        unsigned int *data=new unsigned int[ng];
        for (Int_t i=1;i<=ng;i++) data[i-1]=numingroup[i];
        adios_err=adios_write(adios_file_handle,datagroupnames.group[itemp].c_str(),data);
        delete[] data;
        itemp++;
    }
#endif
    else for (Int_t i=1;i<=ngroups;i++) Fout<<numingroup[i]<<endl;


    //Write offsets for bound and unbound particles
    offset=new Int_t[ngroups+1];
    offset[1]=0;
    //note before had offsets at numingroup but to account for unbound particles use value of pglist at numingroup
    for (Int_t i=2;i<=ngroups;i++) offset[i]=offset[i-1]+pglist[i-1][numingroup[i-1]];

    if (opt.ibinaryout==OUTBINARY) Fout.write((char*)&offset[1],sizeof(Int_t)*ngroups);
#ifdef USEHDF
    else if (opt.ibinaryout==OUTHDF) {
        dims=new hsize_t[1];
        chunk_dims=new hsize_t[1];
        dims[0]=ng;
        rank=1;
        // Modify dataset creation property to enable chunking
        chunk_dims[0]=min((unsigned long)HDFOUTPUTCHUNKSIZE,ng);
        if (chunk_dims[0]>0) {
            hdfdatasetproplist=DSetCreatPropList();
            hdfdatasetproplist.setChunk(rank, chunk_dims);
            // Set ZLIB (DEFLATE) Compression using level 6.
            hdfdatasetproplist.setDeflate(6);
            dataspace=DataSpace(rank,dims);
            dataset = Fhdf.createDataSet(datagroupnames.group[itemp], datagroupnames.groupdatatype[itemp], dataspace,hdfdatasetproplist);
        }
        else {
            dataset = Fhdf.createDataSet(datagroupnames.group[itemp], datagroupnames.groupdatatype[itemp], dataspace);
        }
        unsigned long *data=new unsigned long[ng];
        for (Int_t i=1;i<=ng;i++) data[i-1]=offset[i];
        dataset.write(data,datagroupnames.groupdatatype[itemp]);
        itemp++;
        delete[] data;
        delete[] dims;
        delete[] chunk_dims;
    }
#endif
#ifdef USEADIOS
    else if (opt.ibinaryout==OUTADIOS) {
        //don't delcare new group, just add data
        adios_err=adios_define_var(adios_grp_handle,datagroupnames.group[itemp].c_str(),"",datagroupnames.adiosgroupdatatype[itemp],"ng","ngtot","ngmpioffset");
        unsigned long *data=new unsigned long[ng];
        for (Int_t i=1;i<=ng;i++) data[i-1]=offset[i];
        adios_err=adios_write(adios_file_handle,datagroupnames.group[itemp].c_str(),data);
        delete[] data;
        itemp++;
    }
#endif
    else for (Int_t i=1;i<=ngroups;i++) Fout<<offset[i]<<endl;

    //position of unbound particle
    for (Int_t i=2;i<=ngroups;i++) offset[i]=offset[i-1]+numingroup[i-1]-pglist[i-1][numingroup[i-1]];
    if (opt.ibinaryout==OUTBINARY) Fout.write((char*)&offset[1],sizeof(Int_t)*ngroups);
#ifdef USEHDF
    else if (opt.ibinaryout==OUTHDF) {
        dims=new hsize_t[1];
        chunk_dims=new hsize_t[1];
        dims[0]=ng;
        rank=1;
        chunk_dims[0]=min((unsigned long)HDFOUTPUTCHUNKSIZE,ng);
        if (chunk_dims[0]>0) {
            hdfdatasetproplist=DSetCreatPropList();
            // Modify dataset creation property to enable chunking
            hdfdatasetproplist.setChunk(rank, chunk_dims);
            // Set ZLIB (DEFLATE) Compression using level 6.
            hdfdatasetproplist.setDeflate(6);
            dataspace=DataSpace(rank,dims);
            dataset = Fhdf.createDataSet(datagroupnames.group[itemp], datagroupnames.groupdatatype[itemp], dataspace, hdfdatasetproplist);
        }
        else {
            dataset = Fhdf.createDataSet(datagroupnames.group[itemp], datagroupnames.groupdatatype[itemp], dataspace);
        }
        unsigned long *data=new unsigned long[ng];
        for (Int_t i=1;i<=ng;i++) data[i-1]=offset[i];
        dataset.write(data,datagroupnames.groupdatatype[itemp]);
        itemp++;
        delete[] data;
        delete[] dims;
        delete[] chunk_dims;
    }
#endif
#ifdef USEADIOS
    else if (opt.ibinaryout==OUTADIOS) {
        //don't delcare new group, just add data
        adios_err=adios_define_var(adios_grp_handle,datagroupnames.group[itemp].c_str(),"",datagroupnames.adiosgroupdatatype[itemp],"ng","ngtot","ngmpioffset");
        unsigned long *data=new unsigned long[ng];
        for (Int_t i=1;i<=ng;i++) data[i-1]=offset[i];
        adios_err=adios_write(adios_file_handle,datagroupnames.group[itemp].c_str(),data);
        delete[] data;
        itemp++;
    }
#endif
    else for (Int_t i=1;i<=ngroups;i++) Fout<<offset[i]<<endl;

    delete[] offset;
    if (opt.ibinaryout==OUTASCII || opt.ibinaryout==OUTBINARY) Fout.close();
#ifdef USEHDF
    else if (opt.ibinaryout==OUTHDF) Fhdf.close();
#endif
#ifdef USEADIOS
    else if (opt.ibinaryout==OUTADIOS) adios_err=adios_close(adios_file_handle);
#endif

    //now write pid files
#ifdef USEMPI
    sprintf(fname,"%s.catalog_particles.%d",opt.outname,ThisTask);
    sprintf(fname3,"%s.catalog_particles.unbound.%d",opt.outname,ThisTask);
#else
    sprintf(fname,"%s.catalog_particles",opt.outname);
    sprintf(fname3,"%s.catalog_particles.unbound",opt.outname);
#endif
    cout<<"saving particle catalog to "<<fname<<endl;

    if (opt.ibinaryout==OUTBINARY) {
        Fout.open(fname,ios::out|ios::binary);
        Fout3.open(fname3,ios::out|ios::binary);
    }
#ifdef USEHDF
    else if (opt.ibinaryout==OUTHDF) {
        Fhdf=H5File(fname,H5F_ACC_TRUNC);
        Fhdf3=H5File(fname3,H5F_ACC_TRUNC);
    }
#endif
#ifdef USEADIOS
    else if (opt.ibinaryout==OUTADIOS) {
        adios_err=adios_open(&adios_file_handle, "VELOCIraptor_catalog_particles", fname, "w", MPI_COMM_WORLD);
        adios_err=adios_open(&adios_file_handle3, "VELOCIraptor_catalog_particles.unbound", fname3, "w", MPI_COMM_WORLD);
    }
#endif
    else {
        Fout.open(fname,ios::out);
        Fout3.open(fname3,ios::out);
    }

    //see above regarding unbound particle
    //for (Int_t i=1;i<=ngroups;i++) nids+=numingroup[i];
    for (Int_t i=1;i<=ngroups;i++) {nids+=pglist[i][numingroup[i]];nuids+=numingroup[i]-pglist[i][numingroup[i]];}
#ifdef USEMPI
    MPI_Allreduce(&nids, &nidstot, 1, MPI_LONG, MPI_SUM, MPI_COMM_WORLD);
    MPI_Allreduce(&nuids, &nuidstot, 1, MPI_LONG, MPI_SUM, MPI_COMM_WORLD);
#else
    nidstot=nids;
    nuidstot=nuids;
#endif

    //write header
    if (opt.ibinaryout==OUTBINARY) {
        Fout.write((char*)&ThisTask,sizeof(int));
        Fout.write((char*)&NProcs,sizeof(int));
        Fout.write((char*)&nids,sizeof(unsigned long));
        Fout.write((char*)&nidstot,sizeof(unsigned long));

        Fout3.write((char*)&ThisTask,sizeof(int));
        Fout3.write((char*)&NProcs,sizeof(int));
        Fout3.write((char*)&nuids,sizeof(unsigned long));
        Fout3.write((char*)&nuidstot,sizeof(unsigned long));
    }
#ifdef USEHDF
    else if (opt.ibinaryout==OUTHDF) {
        //set file info
        dims=new hsize_t[1];
        dims[0]=1;
        rank=1;
        itemp=0;
        //datasetname=H5std_string("File_id");
        dataspace=DataSpace(rank,dims);
        dataset = Fhdf.createDataSet(datagroupnames.part[itemp], datagroupnames.partdatatype[itemp], dataspace);
        dataset.write(&ThisTask,datagroupnames.partdatatype[itemp]);
        dataset = Fhdf3.createDataSet(datagroupnames.part[itemp], datagroupnames.partdatatype[itemp], dataspace);
        dataset.write(&ThisTask,datagroupnames.partdatatype[itemp]);
        itemp++;

        //datasetname=H5std_string("Num_of_files");
        dataspace=DataSpace(rank,dims);
        dataset = Fhdf.createDataSet(datagroupnames.part[itemp], datagroupnames.partdatatype[itemp], dataspace);
        dataset.write(&NProcs,datagroupnames.partdatatype[itemp]);
        dataset = Fhdf3.createDataSet(datagroupnames.part[itemp], datagroupnames.partdatatype[itemp], dataspace);
        dataset.write(&NProcs,datagroupnames.partdatatype[itemp]);
        itemp++;

        //datasetname=H5std_string("Num_of_particles_in_groups");
        dataspace=DataSpace(rank,dims);
        dataset = Fhdf.createDataSet(datagroupnames.part[itemp], datagroupnames.partdatatype[itemp], dataspace);
        dataset.write(&nids,datagroupnames.partdatatype[itemp]);
        dataset = Fhdf3.createDataSet(datagroupnames.part[itemp], datagroupnames.partdatatype[itemp], dataspace);
        dataset.write(&nuids,datagroupnames.partdatatype[itemp]);
        itemp++;

        //datasetname=H5std_string("Total_num_of_particles_in_all_groups");
        dataspace=DataSpace(rank,dims);
        dataset = Fhdf.createDataSet(datagroupnames.part[itemp], datagroupnames.partdatatype[itemp], dataspace);
        dataset.write(&nidstot,datagroupnames.partdatatype[itemp]);
        dataset = Fhdf3.createDataSet(datagroupnames.part[itemp], datagroupnames.partdatatype[itemp], dataspace);
        dataset.write(&nuidstot,datagroupnames.partdatatype[itemp]);
        itemp++;
        delete[] dims;
    }
#endif
#ifdef USEADIOS
    else if (opt.ibinaryout==OUTADIOS) {
        //declare the attributes in a header group, assiging the group handle, setting the name, no time step indicator, and a flag saying yes to all statistics
        adios_err=adios_declare_group(&adios_grp_handle,"Header", "" , adios_stat_full);
        //select simple mpi method
        adios_select_method (adios_grp_handle, "MPI", "", "");
        //define some attributes
        adios_err=adios_define_attribute(adios_grp_handle,datagroupnames.group[itemp].c_str(),"",datagroupnames.adiosgroupdatatype[itemp],to_string(ThisTask).c_str(),"");
        adios_err=adios_define_attribute(adios_grp_handle3,datagroupnames.group[itemp].c_str(),"",datagroupnames.adiosgroupdatatype[itemp],to_string(ThisTask).c_str(),"");
        itemp++;
        adios_err=adios_define_attribute(adios_grp_handle,datagroupnames.group[itemp].c_str(),"",datagroupnames.adiosgroupdatatype[itemp],to_string(NProcs).c_str(),"");
        adios_err=adios_define_attribute(adios_grp_handle3,datagroupnames.group[itemp].c_str(),"",datagroupnames.adiosgroupdatatype[itemp],to_string(NProcs).c_str(),"");
        itemp++;
        adios_err=adios_define_attribute(adios_grp_handle,datagroupnames.group[itemp].c_str(),"",datagroupnames.adiosgroupdatatype[itemp],to_string(nids).c_str(),"");
        adios_err=adios_define_attribute(adios_grp_handle3,datagroupnames.group[itemp].c_str(),"",datagroupnames.adiosgroupdatatype[itemp],to_string(nuids).c_str(),"");
        itemp++;
        adios_err=adios_define_attribute(adios_grp_handle,datagroupnames.group[itemp].c_str(),"",datagroupnames.adiosgroupdatatype[itemp],to_string(nidstot).c_str(),"");
        adios_err=adios_define_attribute(adios_grp_handle3,datagroupnames.group[itemp].c_str(),"",datagroupnames.adiosgroupdatatype[itemp],to_string(nuidstot).c_str(),"");
        itemp++;
        ///\todo don't actually know if I should use adios attribute or var to store simple single values
    }
#endif
    else {
        Fout<<ThisTask<<" "<<NProcs<<endl;
        Fout<<nids<<" "<<nidstot<<endl;

        Fout3<<ThisTask<<" "<<NProcs<<endl;
        Fout3<<nuids<<" "<<nuidstot<<endl;
    }

    Int_t *idval;
    idval=new Int_t[nids+1];
    nids=0;
    for (Int_t i=1;i<=ngroups;i++)
        for (Int_t j=0;j<pglist[i][numingroup[i]];j++)
            idval[nids++]=Part[pglist[i][j]].GetPID();
    if (opt.ibinaryout==OUTBINARY) Fout.write((char*)idval,sizeof(Int_t)*nids);
#ifdef USEHDF
    else if (opt.ibinaryout==OUTHDF) {
        dims=new hsize_t[1];
        chunk_dims=new hsize_t[1];
        dims[0]=nids;
        rank=1;
        chunk_dims[0]=min((unsigned long)HDFOUTPUTCHUNKSIZE,nids);
        if (chunk_dims[0]>0) {
            hdfdatasetproplist=DSetCreatPropList();
            // Modify dataset creation property to enable chunking
            hdfdatasetproplist.setChunk(rank, chunk_dims);
            // Set ZLIB (DEFLATE) Compression using level 6.
            hdfdatasetproplist.setDeflate(6);
            dataspace=DataSpace(rank,dims);
            dataset = Fhdf.createDataSet(datagroupnames.part[itemp], datagroupnames.partdatatype[itemp], dataspace, hdfdatasetproplist);
        }
        else {
            dataset = Fhdf.createDataSet(datagroupnames.part[itemp], datagroupnames.partdatatype[itemp], dataspace);
        }
        if (nids > 0){
            long long *data=new long long[nids];
            for (Int_t i=0;i<nids;i++) data[i]=idval[i];
            dataset.write(data,datagroupnames.partdatatype[itemp]);
            delete[] data;
        }
        delete[] dims;
        delete[] chunk_dims;
    }
#endif
#ifdef USEADIOS
    else if (opt.ibinaryout==OUTADIOS) {
        adios_err=adios_declare_group(&adios_grp_handle,"Catalog_Data", "" , adios_stat_full);
        adios_select_method (adios_grp_handle, "MPI", "", "");
        //store local dim
        adios_err=adios_define_var(adios_grp_handle,"nids","", adios_unsigned_long,0,0,0);
        //store global dim
        adios_err=adios_define_var(adios_grp_handle,"nidstot","", adios_unsigned_long,0,0,0);
        //store mpi offset
        adios_err=adios_define_var(adios_grp_handle,"nidsmpioffset","", adios_unsigned_long,0,0,0);
        adios_err=adios_define_var(adios_grp_handle,datagroupnames.group[itemp].c_str(),"",datagroupnames.adiosgroupdatatype[itemp],"nids","nidstot","nidsmpioffset");
        adios_err=adios_write(adios_file_handle,"nids",&nids);
        adios_err=adios_write(adios_file_handle,"nidstot",&nidstot);
        Int_t mpioffset=0;
        //for (Int_t itask=0;itask<ThisTask;itask++)mpioffset+=mpi_ngroups[itask];
        adios_err=adios_write(adios_file_handle,"nidsmpioffset",&mpioffset);
        if (nids > 0) {
            long long *data=new long long[nids];
            for (Int_t i=0;i<nids;i++) data[i-1]=idval[i];
            adios_err=adios_write(adios_file_handle,datagroupnames.group[itemp].c_str(),data);
            delete[] data;
        }
    }
#endif
    else for (Int_t i=0;i<nids;i++) Fout<<idval[i]<<endl;
    delete[] idval;
    if (opt.ibinaryout==OUTASCII || opt.ibinaryout==OUTBINARY) Fout.close();
#ifdef USEHDF
    if (opt.ibinaryout==OUTHDF) Fhdf.close();
#endif
#ifdef USEADIOS
    else if (opt.ibinaryout==OUTADIOS) adios_err=adios_close(adios_file_handle);
#endif

    idval=new Int_t[nuids+1];
    nuids=0;
    for (Int_t i=1;i<=ngroups;i++)
        for (Int_t j=pglist[i][numingroup[i]];j<numingroup[i];j++)
            idval[nuids++]=Part[pglist[i][j]].GetPID();
    if (opt.ibinaryout==OUTBINARY) Fout3.write((char*)idval,sizeof(Int_t)*nuids);
#ifdef USEHDF
    else if (opt.ibinaryout==OUTHDF) {
        dims=new hsize_t[1];
        chunk_dims=new hsize_t[1];
        dims[0]=nuids;
        rank=1;
        chunk_dims[0]=min((unsigned long)HDFOUTPUTCHUNKSIZE,nuids);
        if (chunk_dims[0]>0) {
            hdfdatasetproplist=DSetCreatPropList();
            // Modify dataset creation property to enable chunking
            hdfdatasetproplist.setChunk(rank, chunk_dims);
            // Set ZLIB (DEFLATE) Compression using level 6.
            hdfdatasetproplist.setDeflate(6);
            dataspace=DataSpace(rank,dims);
            dataset = Fhdf3.createDataSet(datagroupnames.part[itemp], datagroupnames.partdatatype[itemp], dataspace,hdfdatasetproplist);
        }
        else {
            dataset = Fhdf3.createDataSet(datagroupnames.part[itemp], datagroupnames.partdatatype[itemp], dataspace);
        }
        if (nuids > 0) {
            long long *data=new long long[nuids];
            for (Int_t i=0;i<nuids;i++) data[i]=idval[i];
            dataset.write(data,datagroupnames.partdatatype[itemp]);
            delete[] data;
        }
        delete[] dims;
        delete[] chunk_dims;
    }
#endif
#ifdef USEADIOS
    else if (opt.ibinaryout==OUTADIOS) {
        adios_err=adios_declare_group(&adios_grp_handle3,"Catalog_Data", "" , adios_stat_full);
        adios_select_method (adios_grp_handle3, "MPI", "", "");
        //store local dim
        adios_err=adios_define_var(adios_grp_handle3,"nuids","", adios_unsigned_long,0,0,0);
        //store global dim
        adios_err=adios_define_var(adios_grp_handle3,"nuidstot","", adios_unsigned_long,0,0,0);
        //store mpi offset
        adios_err=adios_define_var(adios_grp_handle3,"nuidsmpioffset","", adios_unsigned_long,0,0,0);
        adios_err=adios_define_var(adios_grp_handle3,datagroupnames.group[itemp].c_str(),"",datagroupnames.adiosgroupdatatype[itemp],"nuids","nuidstot","nuidsmpioffset");
        adios_err=adios_write(adios_file_handle3,"nuids",&nuids);
        adios_err=adios_write(adios_file_handle3,"nuidstot",&nuidstot);
        Int_t mpioffset=0;
        //for (Int_t itask=0;itask<ThisTask;itask++)mpioffset+=mpi_ngroups[itask];
        adios_err=adios_write(adios_file_handle3,"nidsmpioffset",&mpioffset);
        if (nuids > 0) {
            long long *data=new long long[nuids];
            for (Int_t i=0;i<nuids;i++) data[i-1]=idval[i];
            adios_err=adios_write(adios_file_handle3,datagroupnames.group[itemp].c_str(),data);
            delete[] data;
        }
    }
#endif
    else for (Int_t i=0;i<nuids;i++) Fout3<<idval[i]<<endl;
    delete[] idval;

    if (opt.ibinaryout==OUTASCII || opt.ibinaryout==OUTBINARY) Fout3.close();
#ifdef USEHDF
    if (opt.ibinaryout==OUTHDF) Fhdf3.close();
#endif
#ifdef USEADIOS
    else if (opt.ibinaryout==OUTADIOS) adios_err=adios_close(adios_file_handle3);
#endif

#ifdef USEMPI
    MPI_Barrier(MPI_COMM_WORLD);
#endif
}

///if particles are separately searched (i.e. \ref Options.iBaryonSearch is set) then produce list of particle types
void WriteGroupPartType(Options &opt, const Int_t ngroups, Int_t *numingroup, Int_t **pglist, vector<Particle> &Part){
    fstream Fout,Fout2;
    char fname[2000];
    char fname2[2000];
    Int_t noffset=0,ngtot=0,nids=0,nidstot,nuids=0,nuidstot=0;
    Int_t *offset;
    int *typeval;

#ifdef USEHDF
    H5File Fhdf,Fhdf2;
    H5std_string datasetname;
    DataSpace dataspace;
    DataSet dataset;
    DSetCreatPropList hdfdatasetproplist;
    hsize_t *dims,*chunk_dims;
    hsize_t rank;
    int itemp;
#endif
#if defined(USEHDF)||defined(USEADIOS)
    DataGroupNames datagroupnames;
#endif

#ifndef USEMPI
    int ThisTask=0,NProcs=1;
#endif

#ifdef USEMPI
    sprintf(fname,"%s.catalog_parttypes.%d",opt.outname,ThisTask);
    sprintf(fname2,"%s.catalog_parttypes.unbound.%d",opt.outname,ThisTask);
#else
    sprintf(fname,"%s.catalog_parttypes",opt.outname);
    sprintf(fname2,"%s.catalog_parttypes.unbound",opt.outname);
#endif
    cout<<"saving particle type info to "<<fname<<endl;


    if (opt.ibinaryout==OUTBINARY) {
        Fout.open(fname,ios::out|ios::binary);
        Fout2.open(fname2,ios::out|ios::binary);
    }
#ifdef USEHDF
    else if (opt.ibinaryout==OUTHDF) {
        //create file
        Fhdf=H5File(fname,H5F_ACC_TRUNC);
        //Fhdf.H5Fcreate(fname,H5F_ACC_TRUNC,H5P_DEFAULT,H5P_DEFAULT);
        Fhdf2=H5File(fname2,H5F_ACC_TRUNC);
    }
#endif
    else {
        Fout.open(fname,ios::out);
        Fout2.open(fname2,ios::out);
    }

    for (Int_t i=1;i<=ngroups;i++) {nids+=pglist[i][numingroup[i]];nuids+=numingroup[i]-pglist[i][numingroup[i]];}
#ifdef USEMPI
#ifdef LONGINT
    MPI_Allreduce(&nids, &nidstot, 1, MPI_LONG, MPI_SUM, MPI_COMM_WORLD);
    MPI_Allreduce(&nuids, &nuidstot, 1, MPI_LONG, MPI_SUM, MPI_COMM_WORLD);
#else
    MPI_Allreduce(&nids, &nidstot, 1, MPI_INT, MPI_SUM, MPI_COMM_WORLD);
    MPI_Allreduce(&nuids, &nuidstot, 1, MPI_INT, MPI_SUM, MPI_COMM_WORLD);
#endif
#else
    nidstot=nids;
    nuidstot=nuids;
#endif

    //write header
    if (opt.ibinaryout==OUTBINARY) {
        Fout.write((char*)&ThisTask,sizeof(int));
        Fout.write((char*)&NProcs,sizeof(int));
        Fout.write((char*)&nids,sizeof(Int_t));
        Fout.write((char*)&nidstot,sizeof(Int_t));

        Fout2.write((char*)&ThisTask,sizeof(int));
        Fout2.write((char*)&NProcs,sizeof(int));
        Fout2.write((char*)&nuids,sizeof(Int_t));
        Fout2.write((char*)&nuidstot,sizeof(Int_t));
    }
#ifdef USEHDF
    else if (opt.ibinaryout==OUTHDF) {
        //set file info
        dims=new hsize_t[1];
        dims[0]=1;
        rank=1;
        itemp=0;

        //datasetname=H5std_string("File_id");
        dataspace=DataSpace(rank,dims);
        dataset = Fhdf.createDataSet(datagroupnames.types[itemp], datagroupnames.typesdatatype[itemp], dataspace);
        dataset.write(&ThisTask,datagroupnames.typesdatatype[itemp]);
        dataset = Fhdf2.createDataSet(datagroupnames.types[itemp], datagroupnames.typesdatatype[itemp], dataspace);
        dataset.write(&ThisTask,datagroupnames.typesdatatype[itemp]);
        itemp++;

        //datasetname=H5std_string("Num_of_files");
        dataspace=DataSpace(rank,dims);
        dataset = Fhdf.createDataSet(datagroupnames.types[itemp], datagroupnames.typesdatatype[itemp], dataspace);
        dataset.write(&NProcs,datagroupnames.typesdatatype[itemp]);
        dataset = Fhdf2.createDataSet(datagroupnames.types[itemp], datagroupnames.typesdatatype[itemp], dataspace);
        dataset.write(&NProcs,datagroupnames.typesdatatype[itemp]);
        itemp++;

        //datasetname=H5std_string("Num_of_particles_in_groups");
        dataspace=DataSpace(rank,dims);
        dataset = Fhdf.createDataSet(datagroupnames.types[itemp], datagroupnames.typesdatatype[itemp], dataspace);
        dataset.write(&nids,datagroupnames.typesdatatype[itemp]);
        dataset = Fhdf2.createDataSet(datagroupnames.types[itemp], datagroupnames.typesdatatype[itemp], dataspace);
        dataset.write(&nuids,datagroupnames.typesdatatype[itemp]);
        itemp++;

        //datasetname=H5std_string("Total_num_of_particles_in_all_groups");
        dataspace=DataSpace(rank,dims);
        dataset = Fhdf.createDataSet(datagroupnames.types[itemp], datagroupnames.typesdatatype[itemp], dataspace);
        dataset.write(&nidstot,datagroupnames.typesdatatype[itemp]);
        dataset = Fhdf2.createDataSet(datagroupnames.types[itemp], datagroupnames.typesdatatype[itemp], dataspace);
        dataset.write(&nuidstot,datagroupnames.typesdatatype[itemp]);
        itemp++;
        delete[] dims;
    }
#endif
    else {
        Fout<<ThisTask<<" "<<NProcs<<endl;
        Fout<<nids<<" "<<nidstot<<endl;

        Fout2<<ThisTask<<" "<<NProcs<<endl;
        Fout2<<nuids<<" "<<nuidstot<<endl;
    }

    typeval=new int[nids+1];
    nids=0;
    for (Int_t i=1;i<=ngroups;i++)
        for (Int_t j=0;j<pglist[i][numingroup[i]];j++)
            typeval[nids++]=Part[pglist[i][j]].GetType();
    if (opt.ibinaryout==OUTBINARY) Fout.write((char*)typeval,sizeof(int)*nids);
#ifdef USEHDF
    else if (opt.ibinaryout==OUTHDF) {
        dims=new hsize_t[1];
        chunk_dims=new hsize_t[1];
        dims[0]=nids;
        rank=1;
        chunk_dims[0]=min((Int_t)HDFOUTPUTCHUNKSIZE,nids);
        if (chunk_dims[0]>0) {
            hdfdatasetproplist=DSetCreatPropList();
            // Modify dataset creation property to enable chunking
            hdfdatasetproplist.setChunk(rank, chunk_dims);
            // Set ZLIB (DEFLATE) Compression using level 6.
            hdfdatasetproplist.setDeflate(6);
            dataspace=DataSpace(rank,dims);
            dataset = Fhdf.createDataSet(datagroupnames.types[itemp], datagroupnames.typesdatatype[itemp], dataspace, hdfdatasetproplist);
        }
        else {
            dataset = Fhdf.createDataSet(datagroupnames.types[itemp], datagroupnames.typesdatatype[itemp], dataspace);
        }
        if (nids>0) {
            unsigned short *data=new unsigned short[nids];
            for (Int_t i=0;i<nids;i++) data[i]=typeval[i];
            dataset.write(data,datagroupnames.typesdatatype[itemp]);
            delete[] data;
        }
        delete[] dims;
        delete[] chunk_dims;
    }
#endif
    else for (Int_t i=0;i<nids;i++) Fout<<typeval[i]<<endl;
    delete[] typeval;
    if (opt.ibinaryout!=OUTHDF) Fout.close();
#ifdef USEHDF
    else Fhdf.close();
#endif

    typeval=new int[nuids];
    nuids=0;
    for (Int_t i=1;i<=ngroups;i++)
        for (Int_t j=pglist[i][numingroup[i]];j<numingroup[i];j++)
            typeval[nuids++]=Part[pglist[i][j]].GetType();
    if (opt.ibinaryout==OUTBINARY) Fout2.write((char*)typeval,sizeof(int)*nuids);
#ifdef USEHDF
    else if (opt.ibinaryout==OUTHDF) {
        dims=new hsize_t[1];
        chunk_dims=new hsize_t[1];
        dims[0]=nuids;
        rank=1;
        chunk_dims[0]=min((Int_t)HDFOUTPUTCHUNKSIZE,nuids);
        if (chunk_dims[0]>0) {
            hdfdatasetproplist=DSetCreatPropList();
            // Modify dataset creation property to enable chunking
            hdfdatasetproplist.setChunk(rank, chunk_dims);
            // Set ZLIB (DEFLATE) Compression using level 6.
            hdfdatasetproplist.setDeflate(6);
            dataspace=DataSpace(rank,dims);
            dataset = Fhdf2.createDataSet(datagroupnames.types[itemp], datagroupnames.typesdatatype[itemp], dataspace,hdfdatasetproplist);
        }
        else {
            dataset = Fhdf2.createDataSet(datagroupnames.types[itemp], datagroupnames.typesdatatype[itemp], dataspace);
        }
        if (nuids>0) {
            unsigned short *data=new unsigned short[nuids];
            for (Int_t i=0;i<nuids;i++) data[i]=typeval[i];
            dataset.write(data,datagroupnames.typesdatatype[itemp]);
            delete[] data;
        }
        delete[] dims;
    }
#endif
    else for (Int_t i=0;i<nuids;i++) Fout2<<typeval[i]<<endl;
    delete[] typeval;
    if (opt.ibinaryout!=OUTHDF) Fout2.close();
#ifdef USEHDF
    else Fhdf2.close();
#endif

#ifdef USEMPI
    MPI_Barrier(MPI_COMM_WORLD);
#endif
}

///Write the particles in each SO region
///Note that this particle list will not be exclusive
///\todo optimisation memory wise can be implemented by not creating an array
///to store all ids and then copying info from the array of vectors into it.
void WriteSOCatalog(Options &opt, const Int_t ngroups, vector<Int_t> *SOpids, vector<int> *SOtypes){
    fstream Fout;
    char fname[500];
    unsigned long ng,noffset=0,ngtot=0,nSOids=0,nSOidstot=0;
    unsigned long *offset;
    long long *idval;
    int *typeval;
    Int_t *numingroup;

#ifdef USEHDF
    H5File Fhdf;
    H5std_string datasetname;
    DataSpace dataspace;
    DataSet dataset;
    DSetCreatPropList hdfdatasetproplist;
    hsize_t *dims,*chunk_dims;
    hsize_t rank;
    int itemp=0;
#endif
#ifdef USEADIOS
    int adios_err;
    uint64_t adios_groupsize , adios_totalsize ;
    int64_t adios_file_handle;
    int64_t adios_grp_handle;
    int64_t adios_var_handle;
    int64_t adios_attr_handle;
#endif
#if defined(USEHDF)||defined(USEADIOS)
    DataGroupNames datagroupnames;
#endif

#ifndef USEMPI
    int ThisTask=0,NProcs=1;
#endif

    ng=ngroups;
#ifdef USEMPI
    MPI_Allreduce(&ng, &ngtot, 1, MPI_LONG, MPI_SUM, MPI_COMM_WORLD);
#else
    ngtot=ng;
#endif
    for (Int_t i=1;i<=ngroups;i++) nSOids+=SOpids[i].size();
#ifdef USEMPI
    MPI_Allreduce(&nSOids, &nSOidstot, 1, MPI_LONG, MPI_SUM, MPI_COMM_WORLD);
#else
    nSOidstot=nSOids;
#endif

#ifdef USEMPI
    sprintf(fname,"%s.catalog_SOlist.%d",opt.outname,ThisTask);
#else
    sprintf(fname,"%s.catalog_SOlist",opt.outname);
#endif

    if (opt.iverbose) cout<<"saving SO particle lists to "<<fname<<endl;
    if (opt.ibinaryout==OUTBINARY) Fout.open(fname,ios::out|ios::binary);
#ifdef USEHDF
    //create file
    else if (opt.ibinaryout==OUTHDF) {
        Fhdf=H5File(fname,H5F_ACC_TRUNC);
    }
#endif
#ifdef USEADIOS
    else if (opt.ibinaryout==OUTADIOS) {
        //open an adios file
        adios_err=adios_open(&adios_file_handle, "VELOCIraptor_SOlist", fname, "w", MPI_COMM_WORLD);
    }
#endif
    else Fout.open(fname,ios::out);

    //write header
    if (opt.ibinaryout==OUTBINARY) {
        Fout.write((char*)&ThisTask,sizeof(int));
        Fout.write((char*)&NProcs,sizeof(int));
        Fout.write((char*)&ng,sizeof(unsigned long));
        Fout.write((char*)&ngtot,sizeof(unsigned long));
        Fout.write((char*)&nSOids,sizeof(unsigned long));
        Fout.write((char*)&nSOidstot,sizeof(unsigned long));
    }
#ifdef USEHDF
    else if (opt.ibinaryout==OUTHDF) {
        //set file info
        dims=new hsize_t[1];
        dims[0]=1;
        rank=1;
        itemp=0;
        dataspace=DataSpace(rank,dims);
        dataset = Fhdf.createDataSet(datagroupnames.SO[itemp], datagroupnames.SOdatatype[itemp], dataspace);
        dataset.write(&ThisTask,datagroupnames.SOdatatype[itemp]);
        itemp++;

        dataspace=DataSpace(rank,dims);
        dataset = Fhdf.createDataSet(datagroupnames.SO[itemp], datagroupnames.SOdatatype[itemp], dataspace);
        dataset.write(&NProcs,datagroupnames.groupdatatype[itemp]);
        itemp++;

        dataspace=DataSpace(rank,dims);
        dataset = Fhdf.createDataSet(datagroupnames.SO[itemp], datagroupnames.SOdatatype[itemp], dataspace);
        dataset.write(&ng,datagroupnames.SOdatatype[itemp]);
        itemp++;

        dataspace=DataSpace(rank,dims);
        dataset = Fhdf.createDataSet(datagroupnames.SO[itemp], datagroupnames.SOdatatype[itemp], dataspace);
        dataset.write(&ngtot,datagroupnames.SOdatatype[itemp]);
        itemp++;

        dataspace=DataSpace(rank,dims);
        dataset = Fhdf.createDataSet(datagroupnames.SO[itemp], datagroupnames.SOdatatype[itemp], dataspace);
        dataset.write(&nSOids,datagroupnames.SOdatatype[itemp]);
        itemp++;

        dataspace=DataSpace(rank,dims);
        dataset = Fhdf.createDataSet(datagroupnames.SO[itemp], datagroupnames.SOdatatype[itemp], dataspace);
        dataset.write(&nSOidstot,datagroupnames.SOdatatype[itemp]);
        itemp++;

        delete[] dims;
    }
#endif
#ifdef USEADIOS
    else if (opt.ibinaryout==OUTADIOS)
    {
        //declare the attributes in a header group, assiging the group handle, setting the name, no time step indicator, and a flag saying yes to all statistics
        adios_err=adios_declare_group(&adios_grp_handle,"Header", "" , adios_stat_full);
        //select simple mpi method
        adios_select_method (adios_grp_handle, "MPI", "", "");
        //define some attributes
        adios_err=adios_define_attribute(adios_grp_handle,datagroupnames.SO[itemp].c_str(),"",datagroupnames.adiosSOdatatype[itemp],to_string(ThisTask).c_str(),"");
        itemp++;
        adios_err=adios_define_attribute(adios_grp_handle,datagroupnames.SO[itemp].c_str(),"",datagroupnames.adiosSOdatatype[itemp],to_string(NProcs).c_str(),"");
        itemp++;
        adios_err=adios_define_attribute(adios_grp_handle,datagroupnames.SO[itemp].c_str(),"",datagroupnames.adiosSOdatatype[itemp],to_string(ng).c_str(),"");
        itemp++;
        adios_err=adios_define_attribute(adios_grp_handle,datagroupnames.SO[itemp].c_str(),"",datagroupnames.adiosSOdatatype[itemp],to_string(ngtot).c_str(),"");
        itemp++;
        adios_err=adios_define_attribute(adios_grp_handle,datagroupnames.SO[itemp].c_str(),"",datagroupnames.adiosSOdatatype[itemp],to_string(nSOids).c_str(),"");
        itemp++;
        adios_err=adios_define_attribute(adios_grp_handle,datagroupnames.SO[itemp].c_str(),"",datagroupnames.adiosSOdatatype[itemp],to_string(nSOidstot).c_str(),"");
        itemp++;
        ///\todo don't actually know if I should use adios attribute or var to store simple single values
    }
#endif
    else
    {
        Fout<<ThisTask<<" "<<NProcs<<endl;
        Fout<<ng<<" "<<ngtot<<endl;
        Fout<<nSOids<<" "<<nSOidstot<<endl;
    }

    //write group size
    if (opt.ibinaryout==OUTBINARY) {
        numingroup=new Int_t[ngroups+1];
        for (auto i=1;i<=ngroups;i++) numingroup[i]=SOpids[i].size();
        Fout.write((char*)&numingroup[1],sizeof(Int_t)*ngroups);
        delete[] numingroup;
    }
#ifdef USEHDF
    else if (opt.ibinaryout==OUTHDF) {
        dims=new hsize_t[1];
        chunk_dims=new hsize_t[1];
        dims[0]=ng;
        rank=1;
        dataspace=DataSpace(rank,dims);
        chunk_dims[0]=min((unsigned long)HDFOUTPUTCHUNKSIZE,ng);
        if (chunk_dims[0]>0) {
            // Modify dataset creation property to enable chunking
            hdfdatasetproplist.setChunk(rank, chunk_dims);
            // Set ZLIB (DEFLATE) Compression using level 6.
            hdfdatasetproplist.setDeflate(6);
            dataset = Fhdf.createDataSet(datagroupnames.SO[itemp], datagroupnames.SOdatatype[itemp], dataspace, hdfdatasetproplist);
        }
        else {
            dataset = Fhdf.createDataSet(datagroupnames.SO[itemp], datagroupnames.SOdatatype[itemp], dataspace);
        }
        unsigned int *data=new unsigned int[ng];
        for (Int_t i=1;i<=ng;i++) data[i-1]=SOpids[i].size();
        dataset.write(data,datagroupnames.SOdatatype[itemp]);
        itemp++;
        delete[] data;
        delete[] dims;
        delete[] chunk_dims;
    }
#endif
#ifdef USEADIOS
    else if (opt.ibinaryout==OUTADIOS) {
        //declare a new group
        //declare the attributes in a header group, assiging the group handle, setting the name, no time step indicator, and a flag saying yes to all statistics
        adios_err=adios_declare_group(&adios_grp_handle,"Catalog_Data", "" , adios_stat_full);
        //select simple mpi method
        adios_select_method (adios_grp_handle, "MPI", "", "");
        //now stage variables (data)
        //if want to define dimensions can either create a variable that stores the dimensions or store the value as a string.
        //store local dim
        adios_err=adios_define_var(adios_grp_handle,"ng","", adios_unsigned_long,0,0,0);
        //store global dim
        adios_err=adios_define_var(adios_grp_handle,"ngtot","", adios_unsigned_long,0,0,0);
        //store mpi offset
        adios_err=adios_define_var(adios_grp_handle,"ngmpioffset","", adios_unsigned_long,0,0,0);
        //then define the group actually storing the data. Might be useful to define an offset variable as well for quick access when reading
        //offset would be the last field in the code below
        adios_err=adios_define_var(adios_grp_handle,datagroupnames.SO[itemp].c_str(),"",datagroupnames.adiosSOdatatype[itemp],"ng","ngtot","ngmpioffset");
        adios_err=adios_write(adios_file_handle,"ng",&ng);
        adios_err=adios_write(adios_file_handle,"ngtot",&ngtot);
        Int_t mpioffset=0;
        for (Int_t itask=0;itask<ThisTask;itask++)mpioffset+=mpi_ngroups[itask];
        adios_err=adios_write(adios_file_handle,"ngmpioffset",&mpioffset);
        unsigned int *data=new unsigned int[ng];
        for (Int_t i=1;i<=ng;i++) data[i-1]=SOpids[i].size();
        adios_err=adios_write(adios_file_handle,datagroupnames.SO[itemp].c_str(),data);
        delete[] data;
        itemp++;
    }
#endif
    else {
        for (Int_t i=1;i<=ngroups;i++) Fout<<SOpids[i].size()<<endl;
    }


    //Write offsets
    offset=new unsigned long[ngroups+1];
    offset[1]=0;
    for (Int_t i=2;i<=ngroups;i++) offset[i]=offset[i-1]+SOpids[i].size();

    if (opt.ibinaryout==OUTBINARY) Fout.write((char*)&offset[1],sizeof(Int_t)*ngroups);
#ifdef USEHDF
    else if (opt.ibinaryout==OUTHDF) {
        dims=new hsize_t[1];
        chunk_dims=new hsize_t[1];
        dims[0]=ng;
        rank=1;
        // Modify dataset creation property to enable chunking
        chunk_dims[0]=min((unsigned long)HDFOUTPUTCHUNKSIZE,ng);
        if (chunk_dims[0]>0) {
            hdfdatasetproplist=DSetCreatPropList();
            hdfdatasetproplist.setChunk(rank, chunk_dims);
            // Set ZLIB (DEFLATE) Compression using level 6.
            hdfdatasetproplist.setDeflate(6);
            dataspace=DataSpace(rank,dims);
            dataset = Fhdf.createDataSet(datagroupnames.SO[itemp], datagroupnames.SOdatatype[itemp], dataspace,hdfdatasetproplist);
        }
        else {
            dataset = Fhdf.createDataSet(datagroupnames.SO[itemp], datagroupnames.SOdatatype[itemp], dataspace);
        }
        unsigned long *data=new unsigned long[ng];
        for (Int_t i=1;i<=ng;i++) data[i-1]=offset[i];
        dataset.write(data,datagroupnames.SOdatatype[itemp]);
        itemp++;
        delete[] data;
        delete[] dims;
        delete[] chunk_dims;
    }
#endif
#ifdef USEADIOS
    else if (opt.ibinaryout==OUTADIOS) {
        //don't delcare new group, just add data
        adios_err=adios_define_var(adios_grp_handle,datagroupnames.SO[itemp].c_str(),"",datagroupnames.adiosSOdatatype[itemp],"ng","ngtot","ngmpioffset");
        unsigned long *data=new unsigned long[ng];
        for (Int_t i=1;i<=ng;i++) data[i-1]=offset[i];
        adios_err=adios_write(adios_file_handle,datagroupnames.SO[itemp].c_str(),data);
        delete[] data;
        itemp++;
    }
#endif
    else {
        for (Int_t i=1;i<=ngroups;i++) Fout<<offset[i]<<endl;
    }
    delete[] offset;

    if (nSOids>0) {
        idval=new long long[nSOids];
        nSOids=0;
        for (Int_t i=1;i<=ngroups;i++) {
            for (Int_t j=0;j<SOpids[i].size();j++)
                idval[nSOids++]=SOpids[i][j];
            SOpids[i].resize(0);
        }
#if defined(GASON) || defined(STARON) || defined(BHON)
        typeval=new int[nSOids];
        nSOids=0;
        for (Int_t i=1;i<=ngroups;i++) {
            for (Int_t j=0;j<SOtypes[i].size();j++)
                typeval[nSOids++]=SOtypes[i][j];
            SOtypes[i].resize(0);
        }
#endif
    }
    if (opt.ibinaryout==OUTBINARY) {
        if (nSOids>0) Fout.write((char*)idval,sizeof(Int_t)*nSOids);
#if defined(GASON) || defined(STARON) || defined(BHON)
        if (nSOids>0) Fout.write((char*)typeval,sizeof(int)*nSOids);
#endif
    }
#ifdef USEHDF
    else if (opt.ibinaryout==OUTHDF) {
        dims=new hsize_t[1];
        chunk_dims=new hsize_t[1];
        dims[0]=nSOids;
        rank=1;
        chunk_dims[0]=min((unsigned long)HDFOUTPUTCHUNKSIZE,nSOids);
        if (chunk_dims[0]>0) {
            hdfdatasetproplist=DSetCreatPropList();
            // Modify dataset creation property to enable chunking
            hdfdatasetproplist.setChunk(rank, chunk_dims);
            // Set ZLIB (DEFLATE) Compression using level 6.
            hdfdatasetproplist.setDeflate(6);
            dataspace=DataSpace(rank,dims);
            dataset = Fhdf.createDataSet(datagroupnames.SO[itemp], datagroupnames.SOdatatype[itemp], dataspace, hdfdatasetproplist);
        }
        else {
            dataset = Fhdf.createDataSet(datagroupnames.SO[itemp], datagroupnames.SOdatatype[itemp], dataspace);
        }
        dataset.write(idval,datagroupnames.SOdatatype[itemp]);
        //if need to store particle types
#if defined(GASON) || defined(STARON) || defined(BHON)
        itemp++;
        if (chunk_dims[0]>0) {
            hdfdatasetproplist=DSetCreatPropList();
            // Modify dataset creation property to enable chunking
            hdfdatasetproplist.setChunk(rank, chunk_dims);
            // Set ZLIB (DEFLATE) Compression using level 6.
            hdfdatasetproplist.setDeflate(6);
            dataspace=DataSpace(rank,dims);
            dataset = Fhdf.createDataSet(datagroupnames.SO[itemp], datagroupnames.SOdatatype[itemp], dataspace, hdfdatasetproplist);
        }
        else {
            dataset = Fhdf.createDataSet(datagroupnames.SO[itemp], datagroupnames.SOdatatype[itemp], dataspace);
        }
        dataset.write(typeval,datagroupnames.SOdatatype[itemp]);
#endif
        delete[] dims;
        delete[] chunk_dims;
    }
#endif
#ifdef USEADIOS
    else if (opt.ibinaryout==OUTADIOS) {
        adios_err=adios_declare_group(&adios_grp_handle,"Particle_Data", "" , adios_stat_full);
        adios_select_method (adios_grp_handle, "MPI", "", "");
        //store local dim
        adios_err=adios_define_var(adios_grp_handle,"nSOids","", adios_unsigned_long,0,0,0);
        //store global dim
        adios_err=adios_define_var(adios_grp_handle,"nSOidstot","", adios_unsigned_long,0,0,0);
        //store mpi offset
        adios_err=adios_define_var(adios_grp_handle,"nSOidsmpioffset","", adios_unsigned_long,0,0,0);
        adios_err=adios_define_var(adios_grp_handle,datagroupnames.SO[itemp].c_str(),"",datagroupnames.adiosSOdatatype[itemp],"nSOids","nSOidstot","nSOidsmpioffset");
        adios_err=adios_write(adios_file_handle,"nSOids",&nSOids);
        adios_err=adios_write(adios_file_handle,"nSOidstot",&nSOidstot);
        Int_t mpioffset=0;
        adios_err=adios_write(adios_file_handle,"nSOidsmpioffset",&mpioffset);
        adios_err=adios_write(adios_file_handle,datagroupnames.SO[itemp].c_str(),idval);
#if defined(GASON) || defined(STARON) || defined(BHON)
        itemp++;
        adios_err=adios_write(adios_file_handle,datagroupnames.SO[itemp].c_str(),typeval);
#endif
    }
#endif
    else {
        for (Int_t i=0;i<nSOids;i++) Fout<<idval[i]<<endl;
#if defined(GASON) || defined(STARON) || defined(BHON)
        for (Int_t i=0;i<nSOids;i++) Fout<<typeval[i]<<endl;
#endif
    }
    if (nSOids>0) delete[] idval;
#if defined(GASON) || defined(STARON) || defined(BHON)
    if (nSOids>0) delete[] typeval;
#endif

    if (opt.ibinaryout==OUTASCII || opt.ibinaryout==OUTBINARY) Fout.close();
#ifdef USEHDF
    if (opt.ibinaryout==OUTHDF) Fhdf.close();
#endif
#ifdef USEADIOS
    else if (opt.ibinaryout==OUTADIOS) adios_err=adios_close(adios_file_handle);
#endif

}

//@}

#ifdef USEHDF
template <typename ReturnT, typename F, typename ... Ts>
ReturnT safe_hdf5(F function, Ts ... args)
{
       ReturnT status = function(std::forward<Ts>(args)...);
       if (status < 0) {
<<<<<<< HEAD
               throw std::runtime_error("blah");
=======
           cerr<<"Error in HDF routine "<<endl;//<<function.__PRETTY_FUNCTION__
           //throw std::runtime_error("Error in HDF routine.");
           #ifdef USEMPI
           MPI_Abort(MPI_COMM_WORLD,9);
           #else
           exit(9);
           #endif
>>>>>>> 2aaea958
       }
       return status;
}

template <typename T>
static void write_scalar_attr(const H5::H5File &file, const DataGroupNames &dgnames, int idx, const T value)
{
    DataSpace space(H5S_SCALAR);
<<<<<<< HEAD
    auto attr_id = H5Acreate2(file.getId(), dgnames.prop[idx].c_str(), dgnames.propdatatype[idx].getId(),
                                                   space.getId(), PropList::DEFAULT.getId(), H5P_DEFAULT);
    Attribute attr(attr_id);
    attr.write(dgnames.propdatatype[idx], &value);
=======
>>>>>>> 2aaea958
    auto attr_id = safe_hdf5<hid_t>(H5Acreate2, file.getId(), dgnames.prop[idx].c_str(),
               dgnames.propdatatype[idx].getId(), space.getId(),
               PropList::DEFAULT.getId(), H5P_DEFAULT);
    //Attribute attr(attr_id);
    //attr.write(dgnames.propdatatype[idx], &value);
    safe_hdf5<herr_t>(H5Awrite, attr_id, dgnames.propdatatype[idx].getId(), &value);
    safe_hdf5<herr_t>(H5Aclose, attr_id);
}
#endif

///\name Final outputs such as properties and output that can be used to construct merger trees and substructure hierarchy
//@{
///Writes the bulk properties of the substructures
///\todo need to add in 500crit mass and radial output in here and in \ref allvars.h
void WriteProperties(Options &opt, const Int_t ngroups, PropData *pdata){
    fstream Fout;
    char fname[1000];
    char buf[40];
    long unsigned ngtot=0, noffset=0, ng=ngroups;

    //if need to convert from physical back to comoving
    if (opt.icomoveunit) {
        opt.p*=opt.h/opt.a;
        for (Int_t i=1;i<=ngroups;i++) pdata[i].ConverttoComove(opt);
    }

#ifdef USEHDF
    H5File Fhdf;
    H5std_string datasetname;
    DataSpace dataspace;
    DataSet dataset;
    DataSpace attrspace;
    Attribute attr;
    float attrvalue;
    hsize_t *dims, *chunk_dims;

    int rank;
    DataSpace *propdataspace;
    DataSet *propdataset;
    DSetCreatPropList  *hdfdatasetproplist;
    int itemp=0;
#endif
#if defined(USEHDF)||defined(USEADIOS)
    DataGroupNames datagroupnames;
#endif

    PropDataHeader head(opt);

#ifdef USEMPI
    sprintf(fname,"%s.properties.%d",opt.outname,ThisTask);
    for (int j=0;j<NProcs;j++) ngtot+=mpi_ngroups[j];
    for (int j=0;j<ThisTask;j++)noffset+=mpi_ngroups[j];
#else
    sprintf(fname,"%s.properties",opt.outname);
    int ThisTask=0,NProcs=1;
    ngtot=ngroups;
#endif
    cout<<"saving property data to "<<fname<<endl;

    //write header
    if (opt.ibinaryout==OUTBINARY) {
        Fout.open(fname,ios::out|ios::binary);
        Fout.write((char*)&ThisTask,sizeof(int));
        Fout.write((char*)&NProcs,sizeof(int));
        Fout.write((char*)&ng,sizeof(long unsigned));
        Fout.write((char*)&ngtot,sizeof(long unsigned));
        int hsize=head.headerdatainfo.size();
        Fout.write((char*)&hsize,sizeof(int));
        ///\todo ADD string containing information of what is in output since this will possibly change with time
        for (Int_t i=0;i<head.headerdatainfo.size();i++) {
            strcpy(buf,head.headerdatainfo[i].c_str());
            Fout.write(buf,sizeof(char)*40);
        }
    }
#ifdef USEHDF
    else if (opt.ibinaryout==OUTHDF) {
        Fhdf=H5File(fname,H5F_ACC_TRUNC);
        //set file info
        dims=new hsize_t[1];
        dims[0]=1;
        rank=1;
        itemp=0;
        //datasetname=H5std_string("File_id");
        dataspace=DataSpace(rank,dims);
        dataset = Fhdf.createDataSet(datagroupnames.prop[itemp], datagroupnames.propdatatype[itemp], dataspace);
        dataset.write(&ThisTask,datagroupnames.propdatatype[itemp]);
        itemp++;

        //datasetname=H5std_string("Num_of_files");
        dataspace=DataSpace(rank,dims);
        dataset = Fhdf.createDataSet(datagroupnames.prop[itemp], datagroupnames.propdatatype[itemp], dataspace);
        dataset.write(&NProcs,datagroupnames.propdatatype[itemp]);
        itemp++;

        //datasetname=H5std_string("Num_of_groups");
        dataspace=DataSpace(rank,dims);
        dataset = Fhdf.createDataSet(datagroupnames.prop[itemp], datagroupnames.propdatatype[itemp], dataspace);
        dataset.write(&ng,datagroupnames.propdatatype[itemp]);
        itemp++;

        //datasetname=H5std_string("Total_num_of_groups");
        dataspace=DataSpace(rank,dims);
        dataset = Fhdf.createDataSet(datagroupnames.prop[itemp], datagroupnames.propdatatype[itemp], dataspace);
        dataset.write(&ngtot,datagroupnames.propdatatype[itemp]);
        itemp++;

        //add unit/simulation information as attributes
        write_scalar_attr(Fhdf, datagroupnames, itemp++, opt.icosmologicalin);
        write_scalar_attr(Fhdf, datagroupnames, itemp++, opt.icomoveunit);
        write_scalar_attr(Fhdf, datagroupnames, itemp++, opt.p);
        write_scalar_attr(Fhdf, datagroupnames, itemp++, opt.a);
        write_scalar_attr(Fhdf, datagroupnames, itemp++, opt.lengthtokpc);
        write_scalar_attr(Fhdf, datagroupnames, itemp++, opt.velocitytokms);
        write_scalar_attr(Fhdf, datagroupnames, itemp++, opt.masstosolarmass);
#if defined(GASON) || defined(STARON) || defined(BHON)
        write_scalar_attr(Fhdf, datagroupnames, itemp++, opt.metallicitytosolar);
        write_scalar_attr(Fhdf, datagroupnames, itemp++, opt.SFRtosolarmassperyear);
        write_scalar_attr(Fhdf, datagroupnames, itemp++, opt.stellaragetoyrs);
#endif
        //load data spaces
        propdataspace=new DataSpace[head.headerdatainfo.size()];
        propdataset=new DataSet[head.headerdatainfo.size()];
        dims[0]=ng;
        //size of chunks in compression
        chunk_dims=new hsize_t[1];
        chunk_dims[0]=min((unsigned long)HDFOUTPUTCHUNKSIZE,ng);
        rank=1;
        // Modify dataset creation property to enable chunking
        if (ng>0) {
        	hdfdatasetproplist = new  DSetCreatPropList;
        	hdfdatasetproplist->setChunk(rank, chunk_dims);
        	// Set ZLIB (DEFLATE) Compression using level 6.
        	hdfdatasetproplist->setDeflate(6);
        }
        dataspace=DataSpace(rank,dims);
        for (Int_t i=0;i<head.headerdatainfo.size();i++) {
            datasetname=H5std_string(head.headerdatainfo[i]);
            propdataspace[i]=DataSpace(rank,dims);
            if (ng>0) propdataset[i] = Fhdf.createDataSet(datasetname, head.predtypeinfo[i], propdataspace[i],*hdfdatasetproplist);
            else propdataset[i] = Fhdf.createDataSet(datasetname, head.predtypeinfo[i], propdataspace[i]);
        }
        delete[] dims;
        delete[] chunk_dims;
    }
#endif
    else {
        Fout.open(fname,ios::out);
        Fout<<ThisTask<<" "<<NProcs<<endl;
        Fout<<ngroups<<" "<<ngtot<<endl;
        for (Int_t i=0;i<head.headerdatainfo.size();i++) Fout<<head.headerdatainfo[i]<<"("<<i+1<<") ";Fout<<endl;
        Fout<<setprecision(10);
    }

    long long idbound;
    //for ensuring downgrade of precision as subfind uses floats when storing values save for Mvir (??why??)
    float value,ctemp[3],mtemp[9];
    double dvalue;
    int ivalue;
    for (Int_t i=1;i<=ngroups;i++) {
        if (opt.ibinaryout==OUTBINARY) {
            pdata[i].WriteBinary(Fout,opt);
        }
#ifdef USEHDF
        else if (opt.ibinaryout==OUTHDF) {
            //pdata[i].WriteHDF(Fhdf);
            //for hdf may be more useful to produce an array of the appropriate size and write each data set in one go
            //requires allocating memory
        }
#endif
        else if (opt.ibinaryout==OUTASCII){
            pdata[i].WriteAscii(Fout,opt);
        }
    }
#ifdef USEHDF
    if (opt.ibinaryout==OUTHDF) {
        //for hdf may be more useful to produce an array of the appropriate size and write each data set in one go
        //requires allocating memory
        int *iarray,itemp;
        unsigned int *uiarray;
        long long *larray;
        unsigned long *ularray;
        //void pointer to hold data
        void *data;
        //allocate enough memory to store largest data type
        data= ::operator new(sizeof(long long)*(ng+1));
        itemp=0;

        //first is halo ids, then id of most bound particle, host halo id, number of direct subhaloes, number of particles
        for (Int_t i=0;i<ngroups;i++) ((unsigned long*)data)[i]=pdata[i+1].haloid;
        propdataset[itemp].write(data,head.predtypeinfo[itemp]);
        itemp++;
        for (Int_t i=0;i<ngroups;i++) ((long long*)data)[i]=pdata[i+1].ibound;
        propdataset[itemp].write(data,head.predtypeinfo[itemp]);
        itemp++;
        for (Int_t i=0;i<ngroups;i++) ((long long*)data)[i]=pdata[i+1].iminpot;
        propdataset[itemp].write(data,head.predtypeinfo[itemp]);
        itemp++;
        for (Int_t i=0;i<ngroups;i++) ((long long*)data)[i]=pdata[i+1].hostid;
        propdataset[itemp].write(data,head.predtypeinfo[itemp]);
        itemp++;
        for (Int_t i=0;i<ngroups;i++) ((unsigned long*)data)[i]=pdata[i+1].numsubs;
        propdataset[itemp].write(data,head.predtypeinfo[itemp]);
        itemp++;
        for (Int_t i=0;i<ngroups;i++) ((unsigned long*)data)[i]=pdata[i+1].num;
        propdataset[itemp].write(data,head.predtypeinfo[itemp]);
        itemp++;
        for (Int_t i=0;i<ngroups;i++) ((int*)data)[i]=pdata[i+1].stype;
        propdataset[itemp].write(data,head.predtypeinfo[itemp]);
        itemp++;
        if (opt.iKeepFOF==1){
            for (Int_t i=0;i<ngroups;i++) ((unsigned long*)data)[i]=pdata[i+1].directhostid;
            propdataset[itemp].write(data,head.predtypeinfo[itemp]);
            itemp++;
            for (Int_t i=0;i<ngroups;i++) ((unsigned long*)data)[i]=pdata[i+1].hostfofid;
            propdataset[itemp].write(data,head.predtypeinfo[itemp]);
            itemp++;
        }

        //now halo properties that are doubles
        for (Int_t i=0;i<ngroups;i++) ((Double_t*)data)[i]=pdata[i+1].gMvir;
        propdataset[itemp].write(data,head.predtypeinfo[itemp]);
        itemp++;
        for (int k=0;k<3;k++){
        for (Int_t i=0;i<ngroups;i++) ((Double_t*)data)[i]=pdata[i+1].gcm[k];
        propdataset[itemp].write(data,head.predtypeinfo[itemp]);
        itemp++;
        }
        for (int k=0;k<3;k++){
        for (Int_t i=0;i<ngroups;i++) ((Double_t*)data)[i]=pdata[i+1].gposmbp[k];
        propdataset[itemp].write(data,head.predtypeinfo[itemp]);
        itemp++;
        }
        for (int k=0;k<3;k++){
        for (Int_t i=0;i<ngroups;i++) ((Double_t*)data)[i]=pdata[i+1].gposminpot[k];
        propdataset[itemp].write(data,head.predtypeinfo[itemp]);
        itemp++;
        }
        for (int k=0;k<3;k++){
        for (Int_t i=0;i<ngroups;i++) ((Double_t*)data)[i]=pdata[i+1].gcmvel[k];
        propdataset[itemp].write(data,head.predtypeinfo[itemp]);
        itemp++;
        }
        for (int k=0;k<3;k++){
        for (Int_t i=0;i<ngroups;i++) ((Double_t*)data)[i]=pdata[i+1].gvelmbp[k];
        propdataset[itemp].write(data,head.predtypeinfo[itemp]);
        itemp++;
        }
        for (int k=0;k<3;k++){
        for (Int_t i=0;i<ngroups;i++) ((Double_t*)data)[i]=pdata[i+1].gvelminpot[k];
        propdataset[itemp].write(data,head.predtypeinfo[itemp]);
        itemp++;
        }

        for (Int_t i=0;i<ngroups;i++) ((Double_t*)data)[i]=pdata[i+1].gmass;
        propdataset[itemp].write(data,head.predtypeinfo[itemp]);
        itemp++;
        for (Int_t i=0;i<ngroups;i++) ((Double_t*)data)[i]=pdata[i+1].gMFOF;
        propdataset[itemp].write(data,head.predtypeinfo[itemp]);
        itemp++;
        for (Int_t i=0;i<ngroups;i++) ((Double_t*)data)[i]=pdata[i+1].gM200m;
        propdataset[itemp].write(data,head.predtypeinfo[itemp]);
        itemp++;
        for (Int_t i=0;i<ngroups;i++) ((Double_t*)data)[i]=pdata[i+1].gM200c;
        propdataset[itemp].write(data,head.predtypeinfo[itemp]);
        itemp++;
        for (Int_t i=0;i<ngroups;i++) ((Double_t*)data)[i]=pdata[i+1].gMBN98;
        propdataset[itemp].write(data,head.predtypeinfo[itemp]);
        itemp++;
        for (Int_t i=0;i<ngroups;i++) ((Double_t*)data)[i]=pdata[i+1].Efrac;
        propdataset[itemp].write(data,head.predtypeinfo[itemp]);
        itemp++;

        for (Int_t i=0;i<ngroups;i++) ((Double_t*)data)[i]=pdata[i+1].gRvir;
        propdataset[itemp].write(data,head.predtypeinfo[itemp]);
        itemp++;
        for (Int_t i=0;i<ngroups;i++) ((Double_t*)data)[i]=pdata[i+1].gsize;
        propdataset[itemp].write(data,head.predtypeinfo[itemp]);
        itemp++;
        for (Int_t i=0;i<ngroups;i++) ((Double_t*)data)[i]=pdata[i+1].gR200m;
        propdataset[itemp].write(data,head.predtypeinfo[itemp]);
        itemp++;
        for (Int_t i=0;i<ngroups;i++) ((Double_t*)data)[i]=pdata[i+1].gR200c;
        propdataset[itemp].write(data,head.predtypeinfo[itemp]);
        itemp++;
        for (Int_t i=0;i<ngroups;i++) ((Double_t*)data)[i]=pdata[i+1].gRBN98;
        propdataset[itemp].write(data,head.predtypeinfo[itemp]);
        itemp++;
        for (Int_t i=0;i<ngroups;i++) ((Double_t*)data)[i]=pdata[i+1].gRhalfmass;
        propdataset[itemp].write(data,head.predtypeinfo[itemp]);
        itemp++;
        for (Int_t i=0;i<ngroups;i++) ((Double_t*)data)[i]=pdata[i+1].gRmaxvel;
        propdataset[itemp].write(data,head.predtypeinfo[itemp]);
        itemp++;

        for (Int_t i=0;i<ngroups;i++) ((Double_t*)data)[i]=pdata[i+1].gmaxvel;
        propdataset[itemp].write(data,head.predtypeinfo[itemp]);
        itemp++;
        for (Int_t i=0;i<ngroups;i++) ((Double_t*)data)[i]=pdata[i+1].gsigma_v;
        propdataset[itemp].write(data,head.predtypeinfo[itemp]);
        itemp++;
        for (int k=0;k<3;k++) for (int n=0;n<3;n++) {
        for (Int_t i=0;i<ngroups;i++) ((Double_t*)data)[i]=pdata[i+1].gveldisp(k,n);
        propdataset[itemp].write(data,head.predtypeinfo[itemp]);
        itemp++;
        }
        for (Int_t i=0;i<ngroups;i++) ((Double_t*)data)[i]=pdata[i+1].glambda_B;
        propdataset[itemp].write(data,head.predtypeinfo[itemp]);
        itemp++;
        for (int k=0;k<3;k++){
        for (Int_t i=0;i<ngroups;i++) ((Double_t*)data)[i]=pdata[i+1].gJ[k];
        propdataset[itemp].write(data,head.predtypeinfo[itemp]);
        itemp++;
        }

        for (Int_t i=0;i<ngroups;i++) ((Double_t*)data)[i]=pdata[i+1].gq;
        propdataset[itemp].write(data,head.predtypeinfo[itemp]);
        itemp++;
        for (Int_t i=0;i<ngroups;i++) ((Double_t*)data)[i]=pdata[i+1].gs;
        propdataset[itemp].write(data,head.predtypeinfo[itemp]);
        itemp++;
        for (int k=0;k<3;k++) for (int n=0;n<3;n++) {
        for (Int_t i=0;i<ngroups;i++) ((Double_t*)data)[i]=pdata[i+1].geigvec(k,n);
        propdataset[itemp].write(data,head.predtypeinfo[itemp]);
        itemp++;
        }
        for (Int_t i=0;i<ngroups;i++) ((Double_t*)data)[i]=pdata[i+1].cNFW;
        propdataset[itemp].write(data,head.predtypeinfo[itemp]);
        itemp++;

        for (Int_t i=0;i<ngroups;i++) ((Double_t*)data)[i]=pdata[i+1].Krot;
        propdataset[itemp].write(data,head.predtypeinfo[itemp]);
        itemp++;
        for (Int_t i=0;i<ngroups;i++) ((Double_t*)data)[i]=pdata[i+1].T;
        propdataset[itemp].write(data,head.predtypeinfo[itemp]);
        itemp++;
        for (Int_t i=0;i<ngroups;i++) ((Double_t*)data)[i]=pdata[i+1].Pot;
        propdataset[itemp].write(data,head.predtypeinfo[itemp]);
        itemp++;


        for (Int_t i=0;i<ngroups;i++) ((Double_t*)data)[i]=pdata[i+1].RV_sigma_v;
        propdataset[itemp].write(data,head.predtypeinfo[itemp]);
        itemp++;
        for (int k=0;k<3;k++) for (int n=0;n<3;n++) {
        for (Int_t i=0;i<ngroups;i++) ((Double_t*)data)[i]=pdata[i+1].RV_veldisp(k,n);
        propdataset[itemp].write(data,head.predtypeinfo[itemp]);
        itemp++;
        }
        for (Int_t i=0;i<ngroups;i++) ((Double_t*)data)[i]=pdata[i+1].RV_lambda_B;
        propdataset[itemp].write(data,head.predtypeinfo[itemp]);
        itemp++;
        for (int k=0;k<3;k++){
        for (Int_t i=0;i<ngroups;i++) ((Double_t*)data)[i]=pdata[i+1].RV_J[k];
        propdataset[itemp].write(data,head.predtypeinfo[itemp]);
        itemp++;
        }

        for (Int_t i=0;i<ngroups;i++) ((Double_t*)data)[i]=pdata[i+1].RV_q;
        propdataset[itemp].write(data,head.predtypeinfo[itemp]);
        itemp++;
        for (Int_t i=0;i<ngroups;i++) ((Double_t*)data)[i]=pdata[i+1].RV_s;
        propdataset[itemp].write(data,head.predtypeinfo[itemp]);
        itemp++;
        for (int k=0;k<3;k++) for (int n=0;n<3;n++) {
        for (Int_t i=0;i<ngroups;i++) ((Double_t*)data)[i]=pdata[i+1].RV_eigvec(k,n);
        propdataset[itemp].write(data,head.predtypeinfo[itemp]);
        itemp++;
        }

        if (opt.iextrahalooutput) {
            for (int k=0;k<3;k++){
            for (Int_t i=0;i<ngroups;i++) ((Double_t*)data)[i]=pdata[i+1].gJ200m[k];
            propdataset[itemp].write(data,head.predtypeinfo[itemp]);
            itemp++;
            }
            for (int k=0;k<3;k++){
            for (Int_t i=0;i<ngroups;i++) ((Double_t*)data)[i]=pdata[i+1].gJ200c[k];
            propdataset[itemp].write(data,head.predtypeinfo[itemp]);
            itemp++;
            }
            for (int k=0;k<3;k++){
            for (Int_t i=0;i<ngroups;i++) ((Double_t*)data)[i]=pdata[i+1].gJBN98[k];
            propdataset[itemp].write(data,head.predtypeinfo[itemp]);
            itemp++;
            }
            if (opt.iInclusiveHalo>0) {
                for (Int_t i=0;i<ngroups;i++) ((Double_t*)data)[i]=pdata[i+1].gM200m_excl;
                propdataset[itemp].write(data,head.predtypeinfo[itemp]);
                itemp++;
                for (Int_t i=0;i<ngroups;i++) ((Double_t*)data)[i]=pdata[i+1].gM200c_excl;
                propdataset[itemp].write(data,head.predtypeinfo[itemp]);
                itemp++;
                for (Int_t i=0;i<ngroups;i++) ((Double_t*)data)[i]=pdata[i+1].gMBN98_excl;
                propdataset[itemp].write(data,head.predtypeinfo[itemp]);
                itemp++;
                for (Int_t i=0;i<ngroups;i++) ((Double_t*)data)[i]=pdata[i+1].gR200m_excl;
                propdataset[itemp].write(data,head.predtypeinfo[itemp]);
                itemp++;
                for (Int_t i=0;i<ngroups;i++) ((Double_t*)data)[i]=pdata[i+1].gR200c_excl;
                propdataset[itemp].write(data,head.predtypeinfo[itemp]);
                itemp++;
                for (Int_t i=0;i<ngroups;i++) ((Double_t*)data)[i]=pdata[i+1].gRBN98_excl;
                propdataset[itemp].write(data,head.predtypeinfo[itemp]);
                itemp++;

                for (int k=0;k<3;k++){
                for (Int_t i=0;i<ngroups;i++) ((Double_t*)data)[i]=pdata[i+1].gJ200m_excl[k];
                propdataset[itemp].write(data,head.predtypeinfo[itemp]);
                itemp++;
                }
                for (int k=0;k<3;k++){
                for (Int_t i=0;i<ngroups;i++) ((Double_t*)data)[i]=pdata[i+1].gJ200c_excl[k];
                propdataset[itemp].write(data,head.predtypeinfo[itemp]);
                itemp++;
                }
                for (int k=0;k<3;k++){
                for (Int_t i=0;i<ngroups;i++) ((Double_t*)data)[i]=pdata[i+1].gJBN98_excl[k];
                propdataset[itemp].write(data,head.predtypeinfo[itemp]);
                itemp++;
                }
            }
        }

#ifdef GASON
        for (Int_t i=0;i<ngroups;i++) ((unsigned long*)data)[i]=pdata[i+1].n_gas;
        propdataset[itemp].write(data,head.predtypeinfo[itemp]);
        itemp++;

        for (Int_t i=0;i<ngroups;i++) ((Double_t*)data)[i]=pdata[i+1].M_gas;
        propdataset[itemp].write(data,head.predtypeinfo[itemp]);
        itemp++;
        for (Int_t i=0;i<ngroups;i++) ((Double_t*)data)[i]=pdata[i+1].M_gas_rvmax;
        propdataset[itemp].write(data,head.predtypeinfo[itemp]);
        itemp++;
        for (Int_t i=0;i<ngroups;i++) ((Double_t*)data)[i]=pdata[i+1].M_gas_30kpc;
        propdataset[itemp].write(data,head.predtypeinfo[itemp]);
        itemp++;
        for (Int_t i=0;i<ngroups;i++) ((Double_t*)data)[i]=pdata[i+1].M_gas_500c;
        propdataset[itemp].write(data,head.predtypeinfo[itemp]);
        itemp++;

        for (int k=0;k<3;k++){
        for (Int_t i=0;i<ngroups;i++) ((Double_t*)data)[i]=pdata[i+1].cm_gas[k];
        propdataset[itemp].write(data,head.predtypeinfo[itemp]);
        itemp++;
        }
        for (int k=0;k<3;k++){
        for (Int_t i=0;i<ngroups;i++) ((Double_t*)data)[i]=pdata[i+1].cmvel_gas[k];
        propdataset[itemp].write(data,head.predtypeinfo[itemp]);
        itemp++;
        }

        for (Int_t i=0;i<ngroups;i++) ((Double_t*)data)[i]=pdata[i+1].Efrac_gas;
        propdataset[itemp].write(data,head.predtypeinfo[itemp]);
        itemp++;
        for (Int_t i=0;i<ngroups;i++) ((Double_t*)data)[i]=pdata[i+1].Rhalfmass_gas;
        propdataset[itemp].write(data,head.predtypeinfo[itemp]);
        itemp++;
        for (int k=0;k<3;k++) for (int n=0;n<3;n++) {
        for (Int_t i=0;i<ngroups;i++) ((Double_t*)data)[i]=pdata[i+1].veldisp_gas(k,n);
        propdataset[itemp].write(data,head.predtypeinfo[itemp]);
        itemp++;
        }
        for (int k=0;k<3;k++){
        for (Int_t i=0;i<ngroups;i++) ((Double_t*)data)[i]=pdata[i+1].L_gas[k];
        propdataset[itemp].write(data,head.predtypeinfo[itemp]);
        itemp++;
        }

        for (Int_t i=0;i<ngroups;i++) ((Double_t*)data)[i]=pdata[i+1].q_gas;
        propdataset[itemp].write(data,head.predtypeinfo[itemp]);
        itemp++;
        for (Int_t i=0;i<ngroups;i++) ((Double_t*)data)[i]=pdata[i+1].s_gas;
        propdataset[itemp].write(data,head.predtypeinfo[itemp]);
        itemp++;
        for (int k=0;k<3;k++) for (int n=0;n<3;n++) {
        for (Int_t i=0;i<ngroups;i++) ((Double_t*)data)[i]=pdata[i+1].eigvec_gas(k,n);
        propdataset[itemp].write(data,head.predtypeinfo[itemp]);
        itemp++;
        }

        for (Int_t i=0;i<ngroups;i++) ((Double_t*)data)[i]=pdata[i+1].Krot_gas;
        propdataset[itemp].write(data,head.predtypeinfo[itemp]);
        itemp++;
        for (Int_t i=0;i<ngroups;i++) ((Double_t*)data)[i]=pdata[i+1].Temp_mean_gas;
        propdataset[itemp].write(data,head.predtypeinfo[itemp]);
        itemp++;
#ifdef STARON
        for (Int_t i=0;i<ngroups;i++) ((Double_t*)data)[i]=pdata[i+1].Z_mean_gas;
        propdataset[itemp].write(data,head.predtypeinfo[itemp]);
        itemp++;
        for (Int_t i=0;i<ngroups;i++) ((Double_t*)data)[i]=pdata[i+1].SFR_gas;
        propdataset[itemp].write(data,head.predtypeinfo[itemp]);
        itemp++;
#endif
    if (opt.iextragasoutput) {
        for (Int_t i=0;i<ngroups;i++) ((Double_t*)data)[i]=pdata[i+1].M_200mean_gas;
        propdataset[itemp].write(data,head.predtypeinfo[itemp]);
        itemp++;
        for (Int_t i=0;i<ngroups;i++) ((Double_t*)data)[i]=pdata[i+1].M_200crit_gas;
        propdataset[itemp].write(data,head.predtypeinfo[itemp]);
        itemp++;
        for (Int_t i=0;i<ngroups;i++) ((Double_t*)data)[i]=pdata[i+1].M_BN98_gas;
        propdataset[itemp].write(data,head.predtypeinfo[itemp]);
        itemp++;

        for (int k=0;k<3;k++){
        for (Int_t i=0;i<ngroups;i++) ((Double_t*)data)[i]=pdata[i+1].L_200mean_gas[k];
        propdataset[itemp].write(data,head.predtypeinfo[itemp]);
        itemp++;
        }
        for (int k=0;k<3;k++){
        for (Int_t i=0;i<ngroups;i++) ((Double_t*)data)[i]=pdata[i+1].L_200crit_gas[k];
        propdataset[itemp].write(data,head.predtypeinfo[itemp]);
        itemp++;
        }
        for (int k=0;k<3;k++){
        for (Int_t i=0;i<ngroups;i++) ((Double_t*)data)[i]=pdata[i+1].L_BN98_gas[k];
        propdataset[itemp].write(data,head.predtypeinfo[itemp]);
        itemp++;
        }

        if (opt.iInclusiveHalo>0) {
            for (Int_t i=0;i<ngroups;i++) ((Double_t*)data)[i]=pdata[i+1].M_200mean_excl_gas;
            propdataset[itemp].write(data,head.predtypeinfo[itemp]);
            itemp++;
            for (Int_t i=0;i<ngroups;i++) ((Double_t*)data)[i]=pdata[i+1].M_200crit_excl_gas;
            propdataset[itemp].write(data,head.predtypeinfo[itemp]);
            itemp++;
            for (Int_t i=0;i<ngroups;i++) ((Double_t*)data)[i]=pdata[i+1].M_BN98_excl_gas;
            propdataset[itemp].write(data,head.predtypeinfo[itemp]);
            itemp++;

            for (int k=0;k<3;k++){
            for (Int_t i=0;i<ngroups;i++) ((Double_t*)data)[i]=pdata[i+1].L_200mean_excl_gas[k];
            propdataset[itemp].write(data,head.predtypeinfo[itemp]);
            itemp++;
            }
            for (int k=0;k<3;k++){
            for (Int_t i=0;i<ngroups;i++) ((Double_t*)data)[i]=pdata[i+1].L_200crit_excl_gas[k];
            propdataset[itemp].write(data,head.predtypeinfo[itemp]);
            itemp++;
            }
            for (int k=0;k<3;k++){
            for (Int_t i=0;i<ngroups;i++) ((Double_t*)data)[i]=pdata[i+1].L_BN98_excl_gas[k];
            propdataset[itemp].write(data,head.predtypeinfo[itemp]);
            itemp++;
            }
        }
    }
#endif

#ifdef STARON
        for (Int_t i=0;i<ngroups;i++) ((unsigned long*)data)[i]=pdata[i+1].n_star;
        propdataset[itemp].write(data,head.predtypeinfo[itemp]);
        itemp++;

        for (Int_t i=0;i<ngroups;i++) ((Double_t*)data)[i]=pdata[i+1].M_star;
        propdataset[itemp].write(data,head.predtypeinfo[itemp]);
        itemp++;
        for (Int_t i=0;i<ngroups;i++) ((Double_t*)data)[i]=pdata[i+1].M_star_rvmax;
        propdataset[itemp].write(data,head.predtypeinfo[itemp]);
        itemp++;
        for (Int_t i=0;i<ngroups;i++) ((Double_t*)data)[i]=pdata[i+1].M_star_30kpc;
        propdataset[itemp].write(data,head.predtypeinfo[itemp]);
        itemp++;
        for (Int_t i=0;i<ngroups;i++) ((Double_t*)data)[i]=pdata[i+1].M_star_500c;
        propdataset[itemp].write(data,head.predtypeinfo[itemp]);
        itemp++;

        for (int k=0;k<3;k++){
        for (Int_t i=0;i<ngroups;i++) ((Double_t*)data)[i]=pdata[i+1].cm_star[k];
        propdataset[itemp].write(data,head.predtypeinfo[itemp]);
        itemp++;
        }
        for (int k=0;k<3;k++){
        for (Int_t i=0;i<ngroups;i++) ((Double_t*)data)[i]=pdata[i+1].cmvel_star[k];
        propdataset[itemp].write(data,head.predtypeinfo[itemp]);
        itemp++;
        }

        for (Int_t i=0;i<ngroups;i++) ((Double_t*)data)[i]=pdata[i+1].Efrac_star;
        propdataset[itemp].write(data,head.predtypeinfo[itemp]);
        itemp++;
        for (Int_t i=0;i<ngroups;i++) ((Double_t*)data)[i]=pdata[i+1].Rhalfmass_star;
        propdataset[itemp].write(data,head.predtypeinfo[itemp]);
        itemp++;
        for (int k=0;k<3;k++) for (int n=0;n<3;n++) {
        for (Int_t i=0;i<ngroups;i++) ((Double_t*)data)[i]=pdata[i+1].veldisp_star(k,n);
        propdataset[itemp].write(data,head.predtypeinfo[itemp]);
        itemp++;
        }
        for (int k=0;k<3;k++){
        for (Int_t i=0;i<ngroups;i++) ((Double_t*)data)[i]=pdata[i+1].L_star[k];
        propdataset[itemp].write(data,head.predtypeinfo[itemp]);
        itemp++;
        }

        for (Int_t i=0;i<ngroups;i++) ((Double_t*)data)[i]=pdata[i+1].q_star;
        propdataset[itemp].write(data,head.predtypeinfo[itemp]);
        itemp++;
        for (Int_t i=0;i<ngroups;i++) ((Double_t*)data)[i]=pdata[i+1].s_star;
        propdataset[itemp].write(data,head.predtypeinfo[itemp]);
        itemp++;
        for (int k=0;k<3;k++) for (int n=0;n<3;n++) {
        for (Int_t i=0;i<ngroups;i++) ((Double_t*)data)[i]=pdata[i+1].eigvec_star(k,n);
        propdataset[itemp].write(data,head.predtypeinfo[itemp]);
        itemp++;
        }

        for (Int_t i=0;i<ngroups;i++) ((Double_t*)data)[i]=pdata[i+1].Krot_star;
        propdataset[itemp].write(data,head.predtypeinfo[itemp]);
        itemp++;
        for (Int_t i=0;i<ngroups;i++) ((Double_t*)data)[i]=pdata[i+1].t_mean_star;
        propdataset[itemp].write(data,head.predtypeinfo[itemp]);
        itemp++;
        for (Int_t i=0;i<ngroups;i++) ((Double_t*)data)[i]=pdata[i+1].Z_mean_star;
        propdataset[itemp].write(data,head.predtypeinfo[itemp]);
        itemp++;
        if (opt.iextrastaroutput) {
            for (Int_t i=0;i<ngroups;i++) ((Double_t*)data)[i]=pdata[i+1].M_200mean_star;
            propdataset[itemp].write(data,head.predtypeinfo[itemp]);
            itemp++;
            for (Int_t i=0;i<ngroups;i++) ((Double_t*)data)[i]=pdata[i+1].M_200crit_star;
            propdataset[itemp].write(data,head.predtypeinfo[itemp]);
            itemp++;
            for (Int_t i=0;i<ngroups;i++) ((Double_t*)data)[i]=pdata[i+1].M_BN98_star;
            propdataset[itemp].write(data,head.predtypeinfo[itemp]);
            itemp++;

            for (int k=0;k<3;k++){
            for (Int_t i=0;i<ngroups;i++) ((Double_t*)data)[i]=pdata[i+1].L_200mean_star[k];
            propdataset[itemp].write(data,head.predtypeinfo[itemp]);
            itemp++;
            }
            for (int k=0;k<3;k++){
            for (Int_t i=0;i<ngroups;i++) ((Double_t*)data)[i]=pdata[i+1].L_200crit_star[k];
            propdataset[itemp].write(data,head.predtypeinfo[itemp]);
            itemp++;
            }
            for (int k=0;k<3;k++){
            for (Int_t i=0;i<ngroups;i++) ((Double_t*)data)[i]=pdata[i+1].L_BN98_star[k];
            propdataset[itemp].write(data,head.predtypeinfo[itemp]);
            itemp++;
            }

            if (opt.iInclusiveHalo>0) {
                for (Int_t i=0;i<ngroups;i++) ((Double_t*)data)[i]=pdata[i+1].M_200mean_excl_star;
                propdataset[itemp].write(data,head.predtypeinfo[itemp]);
                itemp++;
                for (Int_t i=0;i<ngroups;i++) ((Double_t*)data)[i]=pdata[i+1].M_200crit_excl_star;
                propdataset[itemp].write(data,head.predtypeinfo[itemp]);
                itemp++;
                for (Int_t i=0;i<ngroups;i++) ((Double_t*)data)[i]=pdata[i+1].M_BN98_excl_star;
                propdataset[itemp].write(data,head.predtypeinfo[itemp]);
                itemp++;

                for (int k=0;k<3;k++){
                for (Int_t i=0;i<ngroups;i++) ((Double_t*)data)[i]=pdata[i+1].L_200mean_excl_star[k];
                propdataset[itemp].write(data,head.predtypeinfo[itemp]);
                itemp++;
                }
                for (int k=0;k<3;k++){
                for (Int_t i=0;i<ngroups;i++) ((Double_t*)data)[i]=pdata[i+1].L_200crit_excl_star[k];
                propdataset[itemp].write(data,head.predtypeinfo[itemp]);
                itemp++;
                }
                for (int k=0;k<3;k++){
                for (Int_t i=0;i<ngroups;i++) ((Double_t*)data)[i]=pdata[i+1].L_BN98_excl_star[k];
                propdataset[itemp].write(data,head.predtypeinfo[itemp]);
                itemp++;
                }
            }
        }
#endif
#ifdef BHON
        for (Int_t i=0;i<ngroups;i++) ((unsigned long*)data)[i]=pdata[i+1].n_bh;
        propdataset[itemp].write(data,head.predtypeinfo[itemp]);
        itemp++;

        for (Int_t i=0;i<ngroups;i++) ((Double_t*)data)[i]=pdata[i+1].M_bh;
        propdataset[itemp].write(data,head.predtypeinfo[itemp]);
        itemp++;
#endif
#ifdef HIGHRES
        for (Int_t i=0;i<ngroups;i++) ((unsigned long*)data)[i]=pdata[i+1].n_interloper;
        propdataset[itemp].write(data,head.predtypeinfo[itemp]);
        itemp++;

        for (Int_t i=0;i<ngroups;i++) ((Double_t*)data)[i]=pdata[i+1].M_interloper;
        propdataset[itemp].write(data,head.predtypeinfo[itemp]);
        itemp++;
        if (opt.iextrainterloperoutput) {
            for (Int_t i=0;i<ngroups;i++) ((Double_t*)data)[i]=pdata[i+1].M_200mean_interloper;
            propdataset[itemp].write(data,head.predtypeinfo[itemp]);
            itemp++;
            for (Int_t i=0;i<ngroups;i++) ((Double_t*)data)[i]=pdata[i+1].M_200crit_interloper;
            propdataset[itemp].write(data,head.predtypeinfo[itemp]);
            itemp++;
            for (Int_t i=0;i<ngroups;i++) ((Double_t*)data)[i]=pdata[i+1].M_BN98_interloper;
            propdataset[itemp].write(data,head.predtypeinfo[itemp]);
            itemp++;
            if (opt.iInclusiveHalo>0) {
                for (Int_t i=0;i<ngroups;i++) ((Double_t*)data)[i]=pdata[i+1].M_200mean_excl_interloper;
                propdataset[itemp].write(data,head.predtypeinfo[itemp]);
                itemp++;
                for (Int_t i=0;i<ngroups;i++) ((Double_t*)data)[i]=pdata[i+1].M_200crit_excl_interloper;
                propdataset[itemp].write(data,head.predtypeinfo[itemp]);
                itemp++;
                for (Int_t i=0;i<ngroups;i++) ((Double_t*)data)[i]=pdata[i+1].M_BN98_excl_interloper;
                propdataset[itemp].write(data,head.predtypeinfo[itemp]);
                itemp++;
            }
        }
#endif

#if defined(GASON) && defined(STARON)
    for (Int_t i=0;i<ngroups;i++) ((Double_t*)data)[i]=pdata[i+1].M_gas_sf;
    propdataset[itemp].write(data,head.predtypeinfo[itemp]);
    itemp++;
    for (Int_t i=0;i<ngroups;i++) ((Double_t*)data)[i]=pdata[i+1].Rhalfmass_gas_sf;
    propdataset[itemp].write(data,head.predtypeinfo[itemp]);
    itemp++;
    for (Int_t i=0;i<ngroups;i++) ((Double_t*)data)[i]=pdata[i+1].sigV_gas_sf;
    propdataset[itemp].write(data,head.predtypeinfo[itemp]);
    itemp++;
    for (int k=0;k<3;k++){
    for (Int_t i=0;i<ngroups;i++) ((Double_t*)data)[i]=pdata[i+1].L_gas_sf[k];
    propdataset[itemp].write(data,head.predtypeinfo[itemp]);
    itemp++;
    }

    for (Int_t i=0;i<ngroups;i++) ((Double_t*)data)[i]=pdata[i+1].Krot_gas_sf;
    propdataset[itemp].write(data,head.predtypeinfo[itemp]);
    itemp++;
    for (Int_t i=0;i<ngroups;i++) ((Double_t*)data)[i]=pdata[i+1].Temp_mean_gas_sf;
    propdataset[itemp].write(data,head.predtypeinfo[itemp]);
    itemp++;
    for (Int_t i=0;i<ngroups;i++) ((Double_t*)data)[i]=pdata[i+1].Z_mean_gas_sf;
    propdataset[itemp].write(data,head.predtypeinfo[itemp]);
    itemp++;
    if (opt.iextrastaroutput) {
        for (Int_t i=0;i<ngroups;i++) ((Double_t*)data)[i]=pdata[i+1].M_200mean_gas_sf;
        propdataset[itemp].write(data,head.predtypeinfo[itemp]);
        itemp++;
        for (Int_t i=0;i<ngroups;i++) ((Double_t*)data)[i]=pdata[i+1].M_200crit_gas_sf;
        propdataset[itemp].write(data,head.predtypeinfo[itemp]);
        itemp++;
        for (Int_t i=0;i<ngroups;i++) ((Double_t*)data)[i]=pdata[i+1].M_BN98_gas_sf;
        propdataset[itemp].write(data,head.predtypeinfo[itemp]);
        itemp++;

        for (int k=0;k<3;k++){
        for (Int_t i=0;i<ngroups;i++) ((Double_t*)data)[i]=pdata[i+1].L_200mean_gas_sf[k];
        propdataset[itemp].write(data,head.predtypeinfo[itemp]);
        itemp++;
        }
        for (int k=0;k<3;k++){
        for (Int_t i=0;i<ngroups;i++) ((Double_t*)data)[i]=pdata[i+1].L_200crit_gas_sf[k];
        propdataset[itemp].write(data,head.predtypeinfo[itemp]);
        itemp++;
        }
        for (int k=0;k<3;k++){
        for (Int_t i=0;i<ngroups;i++) ((Double_t*)data)[i]=pdata[i+1].L_BN98_gas_sf[k];
        propdataset[itemp].write(data,head.predtypeinfo[itemp]);
        itemp++;
        }

        if (opt.iInclusiveHalo>0) {
            for (Int_t i=0;i<ngroups;i++) ((Double_t*)data)[i]=pdata[i+1].M_200mean_excl_gas_sf;
            propdataset[itemp].write(data,head.predtypeinfo[itemp]);
            itemp++;
            for (Int_t i=0;i<ngroups;i++) ((Double_t*)data)[i]=pdata[i+1].M_200crit_excl_gas_sf;
            propdataset[itemp].write(data,head.predtypeinfo[itemp]);
            itemp++;
            for (Int_t i=0;i<ngroups;i++) ((Double_t*)data)[i]=pdata[i+1].M_BN98_excl_gas_sf;
            propdataset[itemp].write(data,head.predtypeinfo[itemp]);
            itemp++;

            for (int k=0;k<3;k++){
            for (Int_t i=0;i<ngroups;i++) ((Double_t*)data)[i]=pdata[i+1].L_200mean_excl_gas_sf[k];
            propdataset[itemp].write(data,head.predtypeinfo[itemp]);
            itemp++;
            }
            for (int k=0;k<3;k++){
            for (Int_t i=0;i<ngroups;i++) ((Double_t*)data)[i]=pdata[i+1].L_200crit_excl_gas_sf[k];
            propdataset[itemp].write(data,head.predtypeinfo[itemp]);
            itemp++;
            }
            for (int k=0;k<3;k++){
            for (Int_t i=0;i<ngroups;i++) ((Double_t*)data)[i]=pdata[i+1].L_BN98_excl_gas_sf[k];
            propdataset[itemp].write(data,head.predtypeinfo[itemp]);
            itemp++;
            }
        }
    }
    for (Int_t i=0;i<ngroups;i++) ((Double_t*)data)[i]=pdata[i+1].M_gas_nsf;
    propdataset[itemp].write(data,head.predtypeinfo[itemp]);
    itemp++;
    for (Int_t i=0;i<ngroups;i++) ((Double_t*)data)[i]=pdata[i+1].Rhalfmass_gas_nsf;
    propdataset[itemp].write(data,head.predtypeinfo[itemp]);
    itemp++;
    for (Int_t i=0;i<ngroups;i++) ((Double_t*)data)[i]=pdata[i+1].sigV_gas_nsf;
    propdataset[itemp].write(data,head.predtypeinfo[itemp]);
    itemp++;
    for (int k=0;k<3;k++){
    for (Int_t i=0;i<ngroups;i++) ((Double_t*)data)[i]=pdata[i+1].L_gas_nsf[k];
    propdataset[itemp].write(data,head.predtypeinfo[itemp]);
    itemp++;
    }

    for (Int_t i=0;i<ngroups;i++) ((Double_t*)data)[i]=pdata[i+1].Krot_gas_nsf;
    propdataset[itemp].write(data,head.predtypeinfo[itemp]);
    itemp++;
    for (Int_t i=0;i<ngroups;i++) ((Double_t*)data)[i]=pdata[i+1].Temp_mean_gas_nsf;
    propdataset[itemp].write(data,head.predtypeinfo[itemp]);
    itemp++;
    for (Int_t i=0;i<ngroups;i++) ((Double_t*)data)[i]=pdata[i+1].Z_mean_gas_nsf;
    propdataset[itemp].write(data,head.predtypeinfo[itemp]);
    itemp++;
    if (opt.iextrastaroutput) {
        for (Int_t i=0;i<ngroups;i++) ((Double_t*)data)[i]=pdata[i+1].M_200mean_gas_nsf;
        propdataset[itemp].write(data,head.predtypeinfo[itemp]);
        itemp++;
        for (Int_t i=0;i<ngroups;i++) ((Double_t*)data)[i]=pdata[i+1].M_200crit_gas_nsf;
        propdataset[itemp].write(data,head.predtypeinfo[itemp]);
        itemp++;
        for (Int_t i=0;i<ngroups;i++) ((Double_t*)data)[i]=pdata[i+1].M_BN98_gas_nsf;
        propdataset[itemp].write(data,head.predtypeinfo[itemp]);
        itemp++;

        for (int k=0;k<3;k++){
        for (Int_t i=0;i<ngroups;i++) ((Double_t*)data)[i]=pdata[i+1].L_200mean_gas_nsf[k];
        propdataset[itemp].write(data,head.predtypeinfo[itemp]);
        itemp++;
        }
        for (int k=0;k<3;k++){
        for (Int_t i=0;i<ngroups;i++) ((Double_t*)data)[i]=pdata[i+1].L_200crit_gas_nsf[k];
        propdataset[itemp].write(data,head.predtypeinfo[itemp]);
        itemp++;
        }
        for (int k=0;k<3;k++){
        for (Int_t i=0;i<ngroups;i++) ((Double_t*)data)[i]=pdata[i+1].L_BN98_gas_nsf[k];
        propdataset[itemp].write(data,head.predtypeinfo[itemp]);
        itemp++;
        }

        if (opt.iInclusiveHalo>0) {
            for (Int_t i=0;i<ngroups;i++) ((Double_t*)data)[i]=pdata[i+1].M_200mean_excl_gas_nsf;
            propdataset[itemp].write(data,head.predtypeinfo[itemp]);
            itemp++;
            for (Int_t i=0;i<ngroups;i++) ((Double_t*)data)[i]=pdata[i+1].M_200crit_excl_gas_nsf;
            propdataset[itemp].write(data,head.predtypeinfo[itemp]);
            itemp++;
            for (Int_t i=0;i<ngroups;i++) ((Double_t*)data)[i]=pdata[i+1].M_BN98_excl_gas_nsf;
            propdataset[itemp].write(data,head.predtypeinfo[itemp]);
            itemp++;

            for (int k=0;k<3;k++){
            for (Int_t i=0;i<ngroups;i++) ((Double_t*)data)[i]=pdata[i+1].L_200mean_excl_gas_nsf[k];
            propdataset[itemp].write(data,head.predtypeinfo[itemp]);
            itemp++;
            }
            for (int k=0;k<3;k++){
            for (Int_t i=0;i<ngroups;i++) ((Double_t*)data)[i]=pdata[i+1].L_200crit_excl_gas_nsf[k];
            propdataset[itemp].write(data,head.predtypeinfo[itemp]);
            itemp++;
            }
            for (int k=0;k<3;k++){
            for (Int_t i=0;i<ngroups;i++) ((Double_t*)data)[i]=pdata[i+1].L_BN98_excl_gas_nsf[k];
            propdataset[itemp].write(data,head.predtypeinfo[itemp]);
            itemp++;
            }
        }
    }
#endif

        //output apertures
        if (opt.iaperturecalc && opt.aperturenum>0){
            for (auto j=0;j<opt.aperturenum;j++) {
                for (Int_t i=0;i<ngroups;i++) ((unsigned int*)data)[i]=pdata[i+1].aperture_npart[j];
                propdataset[itemp].write(data,head.predtypeinfo[itemp]);
                itemp++;
            }
#ifdef GASON
            for (auto j=0;j<opt.aperturenum;j++) {
                for (Int_t i=0;i<ngroups;i++) ((unsigned int*)data)[i]=pdata[i+1].aperture_npart_gas[j];
                propdataset[itemp].write(data,head.predtypeinfo[itemp]);
                itemp++;
            }
#ifdef STARON
            for (auto j=0;j<opt.aperturenum;j++) {
                for (Int_t i=0;i<ngroups;i++) ((unsigned int*)data)[i]=pdata[i+1].aperture_npart_gas_sf[j];
                propdataset[itemp].write(data,head.predtypeinfo[itemp]);
                itemp++;
            }
            for (auto j=0;j<opt.aperturenum;j++) {
                for (Int_t i=0;i<ngroups;i++) ((unsigned int*)data)[i]=pdata[i+1].aperture_npart_gas_nsf[j];
                propdataset[itemp].write(data,head.predtypeinfo[itemp]);
                itemp++;
            }
#endif
#endif
#ifdef STARON
            for (auto j=0;j<opt.aperturenum;j++) {
                for (Int_t i=0;i<ngroups;i++) ((unsigned int*)data)[i]=pdata[i+1].aperture_npart_star[j];
                propdataset[itemp].write(data,head.predtypeinfo[itemp]);
                itemp++;
            }
#endif
#ifdef HIGHRES
            for (auto j=0;j<opt.aperturenum;j++) {
                for (Int_t i=0;i<ngroups;i++) ((unsigned int*)data)[i]=pdata[i+1].aperture_npart_interloper[j];
                propdataset[itemp].write(data,head.predtypeinfo[itemp]);
                itemp++;
            }
#endif

            for (auto j=0;j<opt.aperturenum;j++) {
                for (Int_t i=0;i<ngroups;i++) ((Double_t*)data)[i]=pdata[i+1].aperture_mass[j];
                propdataset[itemp].write(data,head.predtypeinfo[itemp]);
                itemp++;
            }
#ifdef GASON
            for (auto j=0;j<opt.aperturenum;j++) {
                for (Int_t i=0;i<ngroups;i++) ((Double_t*)data)[i]=pdata[i+1].aperture_mass_gas[j];
                propdataset[itemp].write(data,head.predtypeinfo[itemp]);
                itemp++;
            }
#ifdef STARON
            for (auto j=0;j<opt.aperturenum;j++) {
                for (Int_t i=0;i<ngroups;i++) ((Double_t*)data)[i]=pdata[i+1].aperture_mass_gas_sf[j];
                propdataset[itemp].write(data,head.predtypeinfo[itemp]);
                itemp++;
            }
            for (auto j=0;j<opt.aperturenum;j++) {
                for (Int_t i=0;i<ngroups;i++) ((Double_t*)data)[i]=pdata[i+1].aperture_mass_gas_nsf[j];
                propdataset[itemp].write(data,head.predtypeinfo[itemp]);
                itemp++;
            }
#endif
#endif
#ifdef STARON
            for (auto j=0;j<opt.aperturenum;j++) {
                for (Int_t i=0;i<ngroups;i++) ((Double_t*)data)[i]=pdata[i+1].aperture_mass_star[j];
                propdataset[itemp].write(data,head.predtypeinfo[itemp]);
                itemp++;
            }
#endif
#ifdef HIGHRES
            for (auto j=0;j<opt.aperturenum;j++) {
                for (Int_t i=0;i<ngroups;i++) ((Double_t*)data)[i]=pdata[i+1].aperture_mass_interloper[j];
                propdataset[itemp].write(data,head.predtypeinfo[itemp]);
                itemp++;
            }
#endif
            for (auto j=0;j<opt.aperturenum;j++) {
                for (Int_t i=0;i<ngroups;i++) ((Double_t*)data)[i]=pdata[i+1].aperture_rhalfmass[j];
                propdataset[itemp].write(data,head.predtypeinfo[itemp]);
                itemp++;
            }
            #ifdef GASON
            for (auto j=0;j<opt.aperturenum;j++) {
                for (Int_t i=0;i<ngroups;i++) ((Double_t*)data)[i]=pdata[i+1].aperture_rhalfmass_gas[j];
                propdataset[itemp].write(data,head.predtypeinfo[itemp]);
                itemp++;
            }
            #ifdef STARON
            for (auto j=0;j<opt.aperturenum;j++) {
                for (Int_t i=0;i<ngroups;i++) ((Double_t*)data)[i]=pdata[i+1].aperture_rhalfmass_gas_sf[j];
                propdataset[itemp].write(data,head.predtypeinfo[itemp]);
                itemp++;
            }
            for (auto j=0;j<opt.aperturenum;j++) {
                for (Int_t i=0;i<ngroups;i++) ((Double_t*)data)[i]=pdata[i+1].aperture_rhalfmass_gas_nsf[j];
                propdataset[itemp].write(data,head.predtypeinfo[itemp]);
                itemp++;
            }
            #endif
            #endif
            #ifdef STARON
            for (auto j=0;j<opt.aperturenum;j++) {
                for (Int_t i=0;i<ngroups;i++) ((Double_t*)data)[i]=pdata[i+1].aperture_rhalfmass_star[j];
                propdataset[itemp].write(data,head.predtypeinfo[itemp]);
                itemp++;
            }
            #endif
            for (auto j=0;j<opt.aperturenum;j++) {
                for (Int_t i=0;i<ngroups;i++) ((Double_t*)data)[i]=pdata[i+1].aperture_veldisp[j];
                propdataset[itemp].write(data,head.predtypeinfo[itemp]);
                itemp++;
            }
#ifdef GASON
            for (auto j=0;j<opt.aperturenum;j++) {
                for (Int_t i=0;i<ngroups;i++) ((Double_t*)data)[i]=pdata[i+1].aperture_veldisp_gas[j];
                propdataset[itemp].write(data,head.predtypeinfo[itemp]);
                itemp++;
            }
#ifdef STARON
            for (auto j=0;j<opt.aperturenum;j++) {
                for (Int_t i=0;i<ngroups;i++) ((Double_t*)data)[i]=pdata[i+1].aperture_veldisp_gas_sf[j];
                propdataset[itemp].write(data,head.predtypeinfo[itemp]);
                itemp++;
            }
            for (auto j=0;j<opt.aperturenum;j++) {
                for (Int_t i=0;i<ngroups;i++) ((Double_t*)data)[i]=pdata[i+1].aperture_veldisp_gas_nsf[j];
                propdataset[itemp].write(data,head.predtypeinfo[itemp]);
                itemp++;
            }
#endif
#endif
#ifdef STARON
            for (auto j=0;j<opt.aperturenum;j++) {
                for (Int_t i=0;i<ngroups;i++) ((Double_t*)data)[i]=pdata[i+1].aperture_veldisp_star[j];
                propdataset[itemp].write(data,head.predtypeinfo[itemp]);
                itemp++;
            }
#endif
#if defined(GASON) && defined(STARON)
            for (auto j=0;j<opt.aperturenum;j++) {
                for (Int_t i=0;i<ngroups;i++) ((Double_t*)data)[i]=pdata[i+1].aperture_SFR_gas[j];
                propdataset[itemp].write(data,head.predtypeinfo[itemp]);
                itemp++;
            }
#endif
        }
        //output apertures
        if (opt.iaperturecalc && opt.apertureprojnum>0){
            for (auto k=0;k<3;k++) {
            for (auto j=0;j<opt.apertureprojnum;j++) {
                for (Int_t i=0;i<ngroups;i++) ((Double_t*)data)[i]=pdata[i+1].aperture_mass_proj[j][k];
                propdataset[itemp].write(data,head.predtypeinfo[itemp]);
                itemp++;
            }
            #ifdef GASON
            for (auto j=0;j<opt.apertureprojnum;j++) {
                for (Int_t i=0;i<ngroups;i++) ((Double_t*)data)[i]=pdata[i+1].aperture_mass_proj_gas[j][k];
                propdataset[itemp].write(data,head.predtypeinfo[itemp]);
                itemp++;
            }
            #ifdef STARON
            for (auto j=0;j<opt.apertureprojnum;j++) {
                for (Int_t i=0;i<ngroups;i++) ((Double_t*)data)[i]=pdata[i+1].aperture_mass_proj_gas_sf[j][k];
                propdataset[itemp].write(data,head.predtypeinfo[itemp]);
                itemp++;
            }
            for (auto j=0;j<opt.apertureprojnum;j++) {
                for (Int_t i=0;i<ngroups;i++) ((Double_t*)data)[i]=pdata[i+1].aperture_mass_proj_gas_nsf[j][k];
                propdataset[itemp].write(data,head.predtypeinfo[itemp]);
                itemp++;
            }
            #endif
            #endif
            #ifdef STARON
            for (auto j=0;j<opt.apertureprojnum;j++) {
                for (Int_t i=0;i<ngroups;i++) ((Double_t*)data)[i]=pdata[i+1].aperture_mass_proj_star[j][k];
                propdataset[itemp].write(data,head.predtypeinfo[itemp]);
                itemp++;
            }
            #endif
            for (auto j=0;j<opt.apertureprojnum;j++) {
                for (Int_t i=0;i<ngroups;i++) ((Double_t*)data)[i]=pdata[i+1].aperture_rhalfmass_proj[j][k];
                propdataset[itemp].write(data,head.predtypeinfo[itemp]);
                itemp++;
            }
            #ifdef GASON
            for (auto j=0;j<opt.apertureprojnum;j++) {
                for (Int_t i=0;i<ngroups;i++) ((Double_t*)data)[i]=pdata[i+1].aperture_rhalfmass_proj_gas[j][k];
                propdataset[itemp].write(data,head.predtypeinfo[itemp]);
                itemp++;
            }
            #ifdef STARON
            for (auto j=0;j<opt.apertureprojnum;j++) {
                for (Int_t i=0;i<ngroups;i++) ((Double_t*)data)[i]=pdata[i+1].aperture_rhalfmass_proj_gas_sf[j][k];
                propdataset[itemp].write(data,head.predtypeinfo[itemp]);
                itemp++;
            }
            for (auto j=0;j<opt.apertureprojnum;j++) {
                for (Int_t i=0;i<ngroups;i++) ((Double_t*)data)[i]=pdata[i+1].aperture_rhalfmass_proj_gas_nsf[j][k];
                propdataset[itemp].write(data,head.predtypeinfo[itemp]);
                itemp++;
            }
            #endif
            #endif
            #ifdef STARON
            for (auto j=0;j<opt.apertureprojnum;j++) {
                for (Int_t i=0;i<ngroups;i++) ((Double_t*)data)[i]=pdata[i+1].aperture_rhalfmass_proj_star[j][k];
                propdataset[itemp].write(data,head.predtypeinfo[itemp]);
                itemp++;
            }
            #endif
            #if defined(GASON) && defined(STARON)
            for (auto j=0;j<opt.apertureprojnum;j++) {
                for (Int_t i=0;i<ngroups;i++) ((Double_t*)data)[i]=pdata[i+1].aperture_SFR_proj_gas[j][k];
                propdataset[itemp].write(data,head.predtypeinfo[itemp]);
                itemp++;
            }
            #endif
            }
        }
        if (opt.SOnum>0) {
            for (auto j=0;j<opt.SOnum;j++) {
                for (Int_t i=0;i<ngroups;i++) ((Double_t*)data)[i]=pdata[i+1].SO_mass[j];
                propdataset[itemp].write(data,head.predtypeinfo[itemp]);
                itemp++;
            }
            for (auto j=0;j<opt.SOnum;j++) {
                for (Int_t i=0;i<ngroups;i++) ((Double_t*)data)[i]=pdata[i+1].SO_radius[j];
                propdataset[itemp].write(data,head.predtypeinfo[itemp]);
                itemp++;
            }
#ifdef GASON
            if (opt.iextragasoutput && opt.iextrahalooutput) {
                for (auto j=0;j<opt.SOnum;j++) {
                    for (Int_t i=0;i<ngroups;i++) ((Double_t*)data)[i]=pdata[i+1].SO_mass_gas[j];
                    propdataset[itemp].write(data,head.predtypeinfo[itemp]);
                    itemp++;
                }
#ifdef STARON
#endif
            }
#endif
#ifdef STARON
            if (opt.iextrastaroutput && opt.iextrahalooutput) {
                for (auto j=0;j<opt.SOnum;j++) {
                    for (Int_t i=0;i<ngroups;i++) ((Double_t*)data)[i]=pdata[i+1].SO_mass_star[j];
                    propdataset[itemp].write(data,head.predtypeinfo[itemp]);
                    itemp++;
                }
            }
#endif
#ifdef HIGHRES
            if (opt.iextrainterloperoutput && opt.iextrahalooutput) {
                for (auto j=0;j<opt.SOnum;j++) {
                    for (Int_t i=0;i<ngroups;i++) ((Double_t*)data)[i]=pdata[i+1].SO_mass_interloper[j];
                    propdataset[itemp].write(data,head.predtypeinfo[itemp]);
                    itemp++;
                }
            }
#endif
        }
        if (opt.SOnum>0 && opt.iextrahalooutput) {
        for (auto j=0;j<opt.SOnum;j++) {
            for (Int_t i=0;i<ngroups;i++) ((Double_t*)data)[i]=pdata[i+1].SO_angularmomentum[j][0];
            propdataset[itemp].write(data,head.predtypeinfo[itemp]);
            itemp++;
            for (Int_t i=0;i<ngroups;i++) ((Double_t*)data)[i]=pdata[i+1].SO_angularmomentum[j][1];
            propdataset[itemp].write(data,head.predtypeinfo[itemp]);
            itemp++;
            for (Int_t i=0;i<ngroups;i++) ((Double_t*)data)[i]=pdata[i+1].SO_angularmomentum[j][2];
            propdataset[itemp].write(data,head.predtypeinfo[itemp]);
            itemp++;
        }
#ifdef GASON
        if (opt.iextragasoutput) {
            for (auto j=0;j<opt.SOnum;j++) {
                for (Int_t i=0;i<ngroups;i++) ((Double_t*)data)[i]=pdata[i+1].SO_angularmomentum_gas[j][0];
                propdataset[itemp].write(data,head.predtypeinfo[itemp]);
                itemp++;
                for (Int_t i=0;i<ngroups;i++) ((Double_t*)data)[i]=pdata[i+1].SO_angularmomentum_gas[j][1];
                propdataset[itemp].write(data,head.predtypeinfo[itemp]);
                itemp++;
                for (Int_t i=0;i<ngroups;i++) ((Double_t*)data)[i]=pdata[i+1].SO_angularmomentum_gas[j][2];
                propdataset[itemp].write(data,head.predtypeinfo[itemp]);
                itemp++;
            }
#ifdef STARON
#endif
        }
#endif
#ifdef STARON
        if (opt.iextrastaroutput) {
            for (auto j=0;j<opt.SOnum;j++) {
                for (Int_t i=0;i<ngroups;i++) ((Double_t*)data)[i]=pdata[i+1].SO_angularmomentum_star[j][0];
                propdataset[itemp].write(data,head.predtypeinfo[itemp]);
                itemp++;
                for (Int_t i=0;i<ngroups;i++) ((Double_t*)data)[i]=pdata[i+1].SO_angularmomentum_star[j][1];
                propdataset[itemp].write(data,head.predtypeinfo[itemp]);
                itemp++;
                for (Int_t i=0;i<ngroups;i++) ((Double_t*)data)[i]=pdata[i+1].SO_angularmomentum_star[j][2];
                propdataset[itemp].write(data,head.predtypeinfo[itemp]);
                itemp++;
            }
        }
#endif
        }
        //delete memory associated with void pointer
        ::operator delete(data);
        delete[] propdataspace;
        delete[] propdataset;
    }
#endif
    cout<<"Done"<<endl;
    if (opt.ibinaryout!=OUTHDF) Fout.close();
#ifdef USEHDF
    else Fhdf.close();
#endif

}

void WriteProfiles(Options &opt, const Int_t ngroups, PropData *pdata){
    fstream Fout;
    char fname[1000];
    char buf[40];
    long unsigned ngtot=0, noffset=0, ng=ngroups, nhalos=0, nhalostot;
    //void pointer to hold data
    void *data;
    int itemp=0, nbinsedges = opt.profilenbins+1;

    //if need to convert from physical back to comoving
    if (opt.icomoveunit) {
        opt.p*=opt.h/opt.a;
        for (Int_t i=1;i<=ngroups;i++) pdata[i].ConvertProfilestoComove(opt);
    }
    if (opt.iInclusiveHalo>0) for (auto i=1;i<=ng;i++) nhalos += (pdata[i].hostid == -1);
#ifdef USEHDF
    H5File Fhdf;
    H5std_string datasetname;
    DataSpace dataspace;
    DataSet dataset;
    DataSpace attrspace;
    Attribute attr;
    float attrvalue;
    hsize_t *dims, *chunk_dims;

    int rank;
    DataSpace *profiledataspace;
    DataSet *profiledataset;
    DSetCreatPropList  *hdfdatasetprofilelist;
#endif
#if defined(USEHDF)||defined(USEADIOS)
    DataGroupNames datagroupnames;
#endif
    ProfileDataHeader head(opt);

#ifdef USEMPI
    sprintf(fname,"%s.profiles.%d",opt.outname,ThisTask);
    for (int j=0;j<NProcs;j++) ngtot+=mpi_ngroups[j];
    for (int j=0;j<ThisTask;j++)noffset+=mpi_ngroups[j];
    for (int j=0;j<NProcs;j++) nhalostot+=mpi_nhalos[j];
#else
    sprintf(fname,"%s.profiles",opt.outname);
    int ThisTask=0,NProcs=1;
    ngtot=ngroups;
    nhalostot=nhalos;
#endif
    cout<<"saving profiles "<<fname<<endl;
    //allocate enough memory to store largest data type
    data= ::operator new(sizeof(long long)*(opt.profilenbins+1));
    ((Double_t*)data)[0]=0.0;for (auto i=0;i<opt.profilenbins;i++) ((Double_t*)data)[i+1]=opt.profile_bin_edges[i];
    //write header
    if (opt.ibinaryout==OUTBINARY) {
        Fout.open(fname,ios::out|ios::binary);
        Fout.write((char*)&ThisTask,sizeof(int));
        Fout.write((char*)&NProcs,sizeof(int));
        Fout.write((char*)&ng,sizeof(long unsigned));
        Fout.write((char*)&ngtot,sizeof(long unsigned));
        Fout.write((char*)&nhalos,sizeof(long unsigned));
        Fout.write((char*)&nhalostot,sizeof(long unsigned));
        int hsize=head.headerdatainfo.size();
        Fout.write((char*)&hsize,sizeof(int));
        strcpy(buf,"Radial_norm");
        Fout.write(buf,sizeof(char)*40);
        strcpy(buf,opt.profileradnormstring.c_str());
        Fout.write(buf,sizeof(char)*40);
        strcpy(buf,"Num_radial_bin_edges");
        Fout.write((char*)&nbinsedges,sizeof(int));
        strcpy(buf,"Radial_bin_edges");
        Fout.write(buf,sizeof(char)*40);
        Fout.write((char*)data,sizeof(Double_t)*(opt.profilenbins+1));

        strcpy(buf,"ID");
        Fout.write(buf,sizeof(char)*40);

    }
#ifdef USEHDF
    else if (opt.ibinaryout==OUTHDF) {
        Fhdf=H5File(fname,H5F_ACC_TRUNC);
        //set file info
        dims=new hsize_t[1];
        dims[0]=1;
        rank=1;
        itemp=0;
        dataspace=DataSpace(rank,dims);
        dataset = Fhdf.createDataSet(datagroupnames.profile[itemp], datagroupnames.profiledatatype[itemp], dataspace);
        dataset.write(&ThisTask,datagroupnames.profiledatatype[itemp]);
        itemp++;

        dataspace=DataSpace(rank,dims);
        dataset = Fhdf.createDataSet(datagroupnames.profile[itemp], datagroupnames.profiledatatype[itemp], dataspace);
        dataset.write(&NProcs,datagroupnames.profiledatatype[itemp]);
        itemp++;

        dataspace=DataSpace(rank,dims);
        dataset = Fhdf.createDataSet(datagroupnames.profile[itemp], datagroupnames.profiledatatype[itemp], dataspace);
        dataset.write(&ng,datagroupnames.profiledatatype[itemp]);
        itemp++;

        dataspace=DataSpace(rank,dims);
        dataset = Fhdf.createDataSet(datagroupnames.profile[itemp], datagroupnames.profiledatatype[itemp], dataspace);
        dataset.write(&ngtot,datagroupnames.profiledatatype[itemp]);
        itemp++;

        dataspace=DataSpace(rank,dims);
        dataset = Fhdf.createDataSet(datagroupnames.profile[itemp], datagroupnames.profiledatatype[itemp], dataspace);
        dataset.write(&nhalos,datagroupnames.profiledatatype[itemp]);
        itemp++;

        dataspace=DataSpace(rank,dims);
        dataset = Fhdf.createDataSet(datagroupnames.profile[itemp], datagroupnames.profiledatatype[itemp], dataspace);
        dataset.write(&nhalostot,datagroupnames.profiledatatype[itemp]);
        itemp++;

        //write the radial bin information
        dataspace=DataSpace(H5S_SCALAR);
        DataType stype = _datatype_string(opt.profileradnormstring);
        dataset = Fhdf.createDataSet(datagroupnames.profile[itemp], stype, dataspace);
        dataset.write(opt.profileradnormstring,stype);
        itemp++;

        dataspace=DataSpace(rank,dims);
        dataset = Fhdf.createDataSet(datagroupnames.profile[itemp], datagroupnames.profiledatatype[itemp], dataspace);
        dataset.write(&opt.iInclusiveHalo,datagroupnames.profiledatatype[itemp]);
        itemp++;

        dataspace=DataSpace(rank,dims);
        dataset = Fhdf.createDataSet(datagroupnames.profile[itemp], datagroupnames.profiledatatype[itemp], dataspace);
        dataset.write(&nbinsedges,datagroupnames.profiledatatype[itemp]);
        itemp++;
        dims[0]=nbinsedges;
        dataspace=DataSpace(rank,dims);
        dataset = Fhdf.createDataSet(datagroupnames.profile[itemp], datagroupnames.profiledatatype[itemp], dataspace);
        dataset.write((Double_t*)data,datagroupnames.profiledatatype[itemp]);
        itemp++;

        //load data spaces, first scalars then the arrays
        profiledataspace=new DataSpace[head.headerdatainfo.size()];
        profiledataset=new DataSet[head.headerdatainfo.size()];
        dims[0]=ng;
        //size of chunks in compression
        chunk_dims=new hsize_t[1];
        chunk_dims[0]=min((unsigned long)HDFOUTPUTCHUNKSIZE,ng);
        rank=1;
        // Modify dataset creation property to enable chunking
        if (ng>0) {
            hdfdatasetprofilelist = new  DSetCreatPropList;
            hdfdatasetprofilelist->setChunk(rank, chunk_dims);
            // Set ZLIB (DEFLATE) Compression using level 6.
            hdfdatasetprofilelist->setDeflate(6);
        }
        dataspace=DataSpace(rank,dims);
        for (Int_t i=0;i<head.numberscalarentries;i++) {
            datasetname=H5std_string(head.headerdatainfo[i]);
            profiledataspace[i]=DataSpace(rank,dims);
            if (ng>0) profiledataset[i] = Fhdf.createDataSet(datasetname, head.predtypeinfo[i], profiledataspace[i],*hdfdatasetprofilelist);
            else profiledataset[i] = Fhdf.createDataSet(datasetname, head.predtypeinfo[i], profiledataspace[i]);
        }
        delete[] dims;
        delete[] chunk_dims;

        dims=new hsize_t[2];
        dims[0]=ng;dims[1]=opt.profilenbins;
        rank=2;
        chunk_dims=new hsize_t[2];
        chunk_dims[0]=min((unsigned long)HDFOUTPUTCHUNKSIZE,ng);
        chunk_dims[1]=opt.profilenbins;
        // Modify dataset creation property to enable chunking
        if (ng>0) {
            hdfdatasetprofilelist = new  DSetCreatPropList;
            hdfdatasetprofilelist->setChunk(rank, chunk_dims);
            // Set ZLIB (DEFLATE) Compression using level 6.
            hdfdatasetprofilelist->setDeflate(6);
        }
        dataspace=DataSpace(rank,dims);
        for (Int_t i=head.offsetarrayallgroupentries;i<head.numberarrayallgroupentries+head.offsetarrayallgroupentries;i++) {
            datasetname=H5std_string(head.headerdatainfo[i]);
            profiledataspace[i]=DataSpace(rank,dims);
            if (ng>0) profiledataset[i] = Fhdf.createDataSet(datasetname, head.predtypeinfo[i], profiledataspace[i],*hdfdatasetprofilelist);
            else profiledataset[i] = Fhdf.createDataSet(datasetname, head.predtypeinfo[i], profiledataspace[i]);
        }

        if (opt.iInclusiveHalo > 0) {
        dims[0]=nhalos;dims[1]=opt.profilenbins;
        rank=2;
        chunk_dims=new hsize_t[2];
        chunk_dims[0]=min((unsigned long)HDFOUTPUTCHUNKSIZE,nhalos);
        chunk_dims[1]=opt.profilenbins;
        // Modify dataset creation property to enable chunking
        if (nhalos>0) {
            hdfdatasetprofilelist = new  DSetCreatPropList;
            hdfdatasetprofilelist->setChunk(rank, chunk_dims);
            // Set ZLIB (DEFLATE) Compression using level 6.
            hdfdatasetprofilelist->setDeflate(6);
        }
        dataspace=DataSpace(rank,dims);
        for (Int_t i=head.offsetarrayhaloentries;i<head.numberarrayhaloentries+head.offsetarrayhaloentries;i++) {
            datasetname=H5std_string(head.headerdatainfo[i]);
            profiledataspace[i]=DataSpace(rank,dims);
            if (nhalos>0) profiledataset[i] = Fhdf.createDataSet(datasetname, head.predtypeinfo[i], profiledataspace[i],*hdfdatasetprofilelist);
            else profiledataset[i] = Fhdf.createDataSet(datasetname, head.predtypeinfo[i], profiledataspace[i]);
        }
        }

        delete[] dims;
        delete[] chunk_dims;
    }
#endif
    else {
        Fout.open(fname,ios::out);
        Fout<<ThisTask<<" "<<NProcs<<endl;
        Fout<<ngroups<<" "<<ngtot<<endl;
        Fout<<nhalos<<" "<<nhalostot<<endl;
        Fout<<"Radial_norm="<<opt.profileradnormstring.c_str()<<endl;
        Fout<<"Inclusive_profiles_flag="<<opt.iInclusiveHalo<<endl;
        Fout<<nbinsedges<<endl;
        Fout<<"Radial_bin_edges=0 ";for (auto i=0;i<opt.profilenbins;i++) Fout<<opt.profile_bin_edges[i]<<" ";Fout<<endl;
        Fout<<"ID "<<opt.profileradnormstring<<" ";
        //for (auto i=0;i<)
        Fout<<setprecision(10);
        Fout<<endl;
    }
    ::operator delete(data);

    for (Int_t i=1;i<=ngroups;i++) {
        if (opt.ibinaryout==OUTBINARY) {
            //pdata[i].WriteProfileBinary(Fout,opt);
        }
#ifdef USEHDF
        else if (opt.ibinaryout==OUTHDF) {
            //pdata[i].WriteHDF(Fhdf);
            //for hdf may be more useful to produce an array of the appropriate size and write each data set in one go
            //requires allocating memory
        }
#endif
        else if (opt.ibinaryout==OUTASCII){
            //pdata[i].WriteProfileAscii(Fout,opt);
        }
    }
#ifdef USEHDF
    if (opt.ibinaryout==OUTHDF) {
        itemp=0;
        data= ::operator new(sizeof(long long)*(ng));
        //first is halo ids, then normalisation
        for (Int_t i=0;i<ngroups;i++) ((unsigned long*)data)[i]=pdata[i+1].haloid;
        profiledataset[itemp].write(data,head.predtypeinfo[itemp]);
        itemp++;
        if (opt.iprofilenorm == PROFILERNORMR200CRIT) {
            for (Int_t i=0;i<ngroups;i++) {
                if (opt.iInclusiveHalo >0){
                    if (pdata[i+1].hostid == -1) ((Double_t*)data)[i]=pdata[i+1].gR200c_excl;
                    else ((Double_t*)data)[i]=pdata[i+1].gR200c;
                }
                else ((Double_t*)data)[i]=pdata[i+1].gR200c;
            }
            profiledataset[itemp].write(data,head.predtypeinfo[itemp]);
            itemp++;
        }
        //otherwise no normalisation and don't need to write data block
        ::operator delete(data);
        //now move onto 2d arrays;
        data= ::operator new(sizeof(int)*(ng)*(opt.profilenbins));
        //write all the npart arrays
        for (Int_t i=0;i<ngroups;i++) for (auto j=0;j<opt.profilenbins;j++) ((unsigned int*)data)[i*opt.profilenbins+j]=pdata[i+1].profile_npart[j];
        profiledataset[itemp].write(data,head.predtypeinfo[itemp]);
        itemp++;
#ifdef GASON
        for (Int_t i=0;i<ngroups;i++) for (auto j=0;j<opt.profilenbins;j++) ((unsigned int*)data)[i*opt.profilenbins+j]=pdata[i+1].profile_npart_gas[j];
        profiledataset[itemp].write(data,head.predtypeinfo[itemp]);
        itemp++;
#ifdef STARON
        for (Int_t i=0;i<ngroups;i++) for (auto j=0;j<opt.profilenbins;j++) ((unsigned int*)data)[i*opt.profilenbins+j]=pdata[i+1].profile_npart_gas_sf[j];
        profiledataset[itemp].write(data,head.predtypeinfo[itemp]);
        itemp++;
        for (Int_t i=0;i<ngroups;i++) for (auto j=0;j<opt.profilenbins;j++) ((unsigned int*)data)[i*opt.profilenbins+j]=pdata[i+1].profile_npart_gas_nsf[j];
        profiledataset[itemp].write(data,head.predtypeinfo[itemp]);
        itemp++;
#endif
#endif
#ifdef STARON
        for (Int_t i=0;i<ngroups;i++) for (auto j=0;j<opt.profilenbins;j++) ((unsigned int*)data)[i*opt.profilenbins+j]=pdata[i+1].profile_npart_star[j];
        profiledataset[itemp].write(data,head.predtypeinfo[itemp]);
        itemp++;
#endif

        for (Int_t i=0;i<ngroups;i++) for (auto j=0;j<opt.profilenbins;j++) ((float*)data)[i*opt.profilenbins+j]=pdata[i+1].profile_mass[j];
        profiledataset[itemp].write(data,head.predtypeinfo[itemp]);
        itemp++;
#ifdef GASON
        for (Int_t i=0;i<ngroups;i++) for (auto j=0;j<opt.profilenbins;j++) ((float*)data)[i*opt.profilenbins+j]=pdata[i+1].profile_mass_gas[j];
        profiledataset[itemp].write(data,head.predtypeinfo[itemp]);
        itemp++;
#ifdef STARON
        for (Int_t i=0;i<ngroups;i++) for (auto j=0;j<opt.profilenbins;j++) ((float*)data)[i*opt.profilenbins+j]=pdata[i+1].profile_mass_gas_sf[j];
        profiledataset[itemp].write(data,head.predtypeinfo[itemp]);
        itemp++;
        for (Int_t i=0;i<ngroups;i++) for (auto j=0;j<opt.profilenbins;j++) ((float*)data)[i*opt.profilenbins+j]=pdata[i+1].profile_mass_gas_nsf[j];
        profiledataset[itemp].write(data,head.predtypeinfo[itemp]);
        itemp++;
#endif
#endif
#ifdef STARON
        for (Int_t i=0;i<ngroups;i++) for (auto j=0;j<opt.profilenbins;j++) ((float*)data)[i*opt.profilenbins+j]=pdata[i+1].profile_mass_star[j];
        profiledataset[itemp].write(data,head.predtypeinfo[itemp]);
        itemp++;
#endif
        ::operator delete(data);

        //write all the npart arrays for halos only if inclusive masses calculated
        if (opt.iInclusiveHalo >0) {
        data= ::operator new(sizeof(int)*(nhalos)*(opt.profilenbins));
        for (Int_t i=0;i<nhalos;i++) for (auto j=0;j<opt.profilenbins;j++) ((unsigned int*)data)[i*opt.profilenbins+j]=pdata[i+1].profile_npart_inclusive[j];
        profiledataset[itemp].write(data,head.predtypeinfo[itemp]);
        itemp++;
#ifdef GASON
        for (Int_t i=0;i<nhalos;i++) for (auto j=0;j<opt.profilenbins;j++) ((unsigned int*)data)[i*opt.profilenbins+j]=pdata[i+1].profile_npart_inclusive_gas[j];
        profiledataset[itemp].write(data,head.predtypeinfo[itemp]);
        itemp++;
#ifdef STARON
        for (Int_t i=0;i<nhalos;i++) for (auto j=0;j<opt.profilenbins;j++) ((unsigned int*)data)[i*opt.profilenbins+j]=pdata[i+1].profile_npart_inclusive_gas_sf[j];
        profiledataset[itemp].write(data,head.predtypeinfo[itemp]);
        itemp++;
        for (Int_t i=0;i<nhalos;i++) for (auto j=0;j<opt.profilenbins;j++) ((unsigned int*)data)[i*opt.profilenbins+j]=pdata[i+1].profile_npart_inclusive_gas_nsf[j];
        profiledataset[itemp].write(data,head.predtypeinfo[itemp]);
        itemp++;
#endif
#endif
#ifdef STARON
        for (Int_t i=0;i<nhalos;i++) for (auto j=0;j<opt.profilenbins;j++) ((unsigned int*)data)[i*opt.profilenbins+j]=pdata[i+1].profile_npart_inclusive_star[j];
        profiledataset[itemp].write(data,head.predtypeinfo[itemp]);
        itemp++;
#endif

        for (Int_t i=0;i<nhalos;i++) for (auto j=0;j<opt.profilenbins;j++) ((float*)data)[i*opt.profilenbins+j]=pdata[i+1].profile_mass_inclusive[j];
        profiledataset[itemp].write(data,head.predtypeinfo[itemp]);
        itemp++;
#ifdef GASON
        for (Int_t i=0;i<nhalos;i++) for (auto j=0;j<opt.profilenbins;j++) ((float*)data)[i*opt.profilenbins+j]=pdata[i+1].profile_mass_inclusive_gas[j];
        profiledataset[itemp].write(data,head.predtypeinfo[itemp]);
        itemp++;
#ifdef STARON
        for (Int_t i=0;i<nhalos;i++) for (auto j=0;j<opt.profilenbins;j++) ((float*)data)[i*opt.profilenbins+j]=pdata[i+1].profile_mass_inclusive_gas_sf[j];
        profiledataset[itemp].write(data,head.predtypeinfo[itemp]);
        itemp++;
        for (Int_t i=0;i<nhalos;i++) for (auto j=0;j<opt.profilenbins;j++) ((float*)data)[i*opt.profilenbins+j]=pdata[i+1].profile_mass_inclusive_gas_nsf[j];
        profiledataset[itemp].write(data,head.predtypeinfo[itemp]);
        itemp++;
#endif
#endif
#ifdef STARON
        for (Int_t i=0;i<nhalos;i++) for (auto j=0;j<opt.profilenbins;j++) ((float*)data)[i*opt.profilenbins+j]=pdata[i+1].profile_mass_inclusive_star[j];
        profiledataset[itemp].write(data,head.predtypeinfo[itemp]);
        itemp++;
#endif
        }

        ::operator delete(data);
        //delete memory associated with void pointer
        delete[] profiledataspace;
        delete[] profiledataset;
    }
#endif
    cout<<"Done"<<endl;
    if (opt.ibinaryout!=OUTHDF) Fout.close();
#ifdef USEHDF
    else Fhdf.close();
#endif

}

//@}

///\name Writes the hierarchy of structures
void WriteHierarchy(Options &opt, const Int_t &ngroups, const Int_t & nhierarchy, const Int_t &nfield, Int_t *nsub, Int_t *parentgid, Int_t *stype, int subflag){
    fstream Fout;
    fstream Fout2;
    char fname[500],fname2[500];
    unsigned long ng=ngroups,ngtot=0,noffset=0;
#ifdef USEHDF
    H5File Fhdf;
    H5std_string datasetname;
    DataSpace dataspace;
    DataSet dataset;
    DSetCreatPropList hdfdatasetproplist;
    hsize_t *dims, *chunk_dims;
    int rank;
    int itemp=0;
#endif
#if defined(USEHDF)||defined(USEADIOS)
    DataGroupNames datagroupnames;
#endif

    #ifdef USEMPI
    sprintf(fname,"%s.catalog_groups.%d",opt.outname,ThisTask);
#else
    int ThisTask=0,NProcs=1;
    sprintf(fname,"%s.catalog_groups",opt.outname);
#endif
    cout<<"saving hierarchy data to "<<fname<<endl;

    if (opt.ibinaryout==OUTBINARY) Fout.open(fname,ios::out|ios::binary|ios::app);
#ifdef USEHDF
    if (opt.ibinaryout==OUTHDF) {
        Fhdf=H5File(fname,H5F_ACC_RDWR);
    }
#endif
    else Fout.open(fname,ios::out|ios::app);

    //since the hierarchy file is appended to the catalog_groups files, no header written
#ifdef USEMPI
    for (int j=0;j<NProcs;j++) ngtot+=mpi_ngroups[j];
    for (int j=0;j<ThisTask;j++)noffset+=mpi_ngroups[j];
#else
    ngtot=ngroups;
#endif

    //if subflag==0 only write number of substructures
    if (subflag==0) {
        if (opt.ibinaryout==OUTBINARY) Fout.write((char*)&nsub[1],sizeof(Int_t)*nfield);
#ifdef USEHDF
        else if (opt.ibinaryout==OUTHDF) {
            dims=new hsize_t[1];
            chunk_dims=new hsize_t[1];
            dims[0]=nfield;
            chunk_dims[0]=min((Int_t)HDFOUTPUTCHUNKSIZE,nfield);

            rank=1;
            itemp=4;
            if (nfield>0){
            	hdfdatasetproplist.setChunk(rank, chunk_dims);
            	hdfdatasetproplist.setDeflate(6);
                dataspace=DataSpace(rank,dims);
                dataset = Fhdf.createDataSet(datagroupnames.hierarchy[itemp], datagroupnames.hierarchydatatype[itemp], dataspace,hdfdatasetproplist);
            }
            else {
                dataset = Fhdf.createDataSet(datagroupnames.hierarchy[itemp], datagroupnames.hierarchydatatype[itemp], dataspace);
            }
            unsigned int *data=new unsigned int[nfield];
            for (Int_t i=1;i<=nfield;i++) data[i-1]=nsub[i];
            dataset.write(data,datagroupnames.hierarchydatatype[itemp]);
            delete[] data;
            delete[] dims;
            delete[] chunk_dims;
        }
#endif
        else for (Int_t i=1;i<=nfield;i++)Fout<<nsub[i]<<endl;
    }
    else if (subflag==1) {
        if (opt.ibinaryout==OUTBINARY) {
            Fout.write((char*)&nsub[1+nfield],sizeof(Int_t)*(ngroups-nfield));
            Fout.write((char*)&parentgid[nfield+1],sizeof(Int_t)*(ngroups-nfield));
        }
#ifdef USEHDF
        else if (opt.ibinaryout==OUTHDF) {
            dims=new hsize_t[1];
            chunk_dims=new hsize_t[1];
            dims[0]=ngroups-nfield;
            chunk_dims[0]=min((Int_t)HDFOUTPUTCHUNKSIZE,ngroups-nfield);
            rank=1;
            itemp=4;
            if (ngroups-nfield>0) {
                hdfdatasetproplist.setChunk(rank, chunk_dims);
                hdfdatasetproplist.setDeflate(6);
                dataspace=DataSpace(rank,dims);
                dataset = Fhdf.createDataSet(datagroupnames.hierarchy[itemp], datagroupnames.hierarchydatatype[itemp], dataspace, hdfdatasetproplist);
            }
            else {
                dataset = Fhdf.createDataSet(datagroupnames.hierarchy[itemp], datagroupnames.hierarchydatatype[itemp], dataspace);
            }
            unsigned int *data=new unsigned int[ngroups-nfield];
            for (Int_t i=nfield+1;i<=ngroups;i++) data[i-nfield-1]=nsub[i];
            dataset.write(data,datagroupnames.hierarchydatatype[itemp]);
            delete[] data;
            itemp++;
            if (chunk_dims[0]>0) {
                hdfdatasetproplist.setChunk(rank, chunk_dims);
                hdfdatasetproplist.setDeflate(6);
                dataspace=DataSpace(rank,dims);
                dataset = Fhdf.createDataSet(datagroupnames.hierarchy[itemp], datagroupnames.hierarchydatatype[itemp], dataspace, hdfdatasetproplist);
            }
            else {
                dataset = Fhdf.createDataSet(datagroupnames.hierarchy[itemp], datagroupnames.hierarchydatatype[itemp], dataspace);
            }
            long long *data2=new long long[ngroups-nfield];
            for (Int_t i=nfield+1;i<=ngroups;i++) data2[i-nfield-1]=parentgid[i];
            dataset.write(data2,datagroupnames.hierarchydatatype[itemp]);
            delete[] data2;
            delete[] dims;
            delete[] chunk_dims;
        }
#endif
        else {
            for (Int_t i=nfield+1;i<=ngroups;i++)Fout<<nsub[i]<<endl;
            for (Int_t i=nfield+1;i<=ngroups;i++)Fout<<parentgid[i]<<endl;
        }
    }
    //write everything, no distinction made between field and substructure
    else if (subflag==-1) {
        if (opt.ibinaryout==OUTBINARY) {
            Fout.write((char*)&nsub[1],sizeof(Int_t)*ngroups);
            Fout.write((char*)&parentgid[1],sizeof(Int_t)*ngroups);
        }
#ifdef USEHDF
        else if (opt.ibinaryout==OUTHDF) {
            dims=new hsize_t[1];
            chunk_dims=new hsize_t[1];
            dims[0]=ngroups;
            chunk_dims[0]=min((Int_t)HDFOUTPUTCHUNKSIZE,ngroups);
            rank=1;
            itemp=4;
            if (chunk_dims[0]>0){
                hdfdatasetproplist.setChunk(rank, chunk_dims);
            	hdfdatasetproplist.setDeflate(6);
                dataspace=DataSpace(rank,dims);
                dataset = Fhdf.createDataSet(datagroupnames.hierarchy[itemp], datagroupnames.hierarchydatatype[itemp], dataspace, hdfdatasetproplist);
            }
            else {
                dataset = Fhdf.createDataSet(datagroupnames.hierarchy[itemp], datagroupnames.hierarchydatatype[itemp], dataspace);
            }
            unsigned int *data=new unsigned int[ngroups];
            for (Int_t i=1;i<=ngroups;i++) data[i-1]=nsub[i];
            dataset.write(data,datagroupnames.hierarchydatatype[itemp]);
            delete[] data;
            itemp++;
            dataspace=DataSpace(rank,dims);
            if (chunk_dims[0]>0) dataset = Fhdf.createDataSet(datagroupnames.hierarchy[itemp], datagroupnames.hierarchydatatype[itemp], dataspace, hdfdatasetproplist);
            else dataset = Fhdf.createDataSet(datagroupnames.hierarchy[itemp], datagroupnames.hierarchydatatype[itemp], dataspace);
            long long *data2=new long long[ngroups];
            for (Int_t i=1;i<=ngroups;i++) data2[i-1]=parentgid[i];
            dataset.write(data2,datagroupnames.hierarchydatatype[itemp]);
            delete[] data2;
            delete[] dims;
            delete[] chunk_dims;
        }
#endif
        else {
            for (Int_t i=1;i<=ngroups;i++)Fout<<nsub[i]<<endl;
            for (Int_t i=1;i<=ngroups;i++)Fout<<parentgid[i]<<endl;
        }
    }
    if (opt.ibinaryout!=OUTHDF) Fout.close();
#ifdef USEHDF
    else Fhdf.close();
#endif

    //now write a completely separate hierarchy file which I find more intuitive to parse
#ifdef USEMPI
    sprintf(fname,"%s.hierarchy.%d",opt.outname,ThisTask);
#else
    sprintf(fname,"%s.hierarchy",opt.outname);
#endif
    if (opt.ibinaryout==OUTBINARY) Fout.open(fname,ios::out|ios::binary);
    else Fout.open(fname,ios::out);

    cout<<"saving hierarchy data to "<<fname<<endl;
    if (opt.ibinaryout==OUTBINARY) {
        Fout.write((char*)&ThisTask,sizeof(int));
        Fout.write((char*)&NProcs,sizeof(int));
        Fout.write((char*)&ng,sizeof(unsigned long));
        Fout.write((char*)&ngtot,sizeof(unsigned long));
    }
#ifdef USEHDF
    else if (opt.ibinaryout==OUTHDF) {
        Fhdf=H5File(fname,H5F_ACC_TRUNC);
        //set file info
        dims=new hsize_t[1];
        dims[0]=1;
        rank=1;
        itemp=0;
        dataspace=DataSpace(rank,dims);
        dataset = Fhdf.createDataSet(datagroupnames.hierarchy[itemp], datagroupnames.hierarchydatatype[itemp], dataspace);
        dataset.write(&ThisTask,datagroupnames.hierarchydatatype[itemp]);
        itemp++;

        dataspace=DataSpace(rank,dims);
        dataset = Fhdf.createDataSet(datagroupnames.hierarchy[itemp], datagroupnames.hierarchydatatype[itemp], dataspace);
        dataset.write(&NProcs,datagroupnames.hierarchydatatype[itemp]);
        itemp++;

        dataspace=DataSpace(rank,dims);
        dataset = Fhdf.createDataSet(datagroupnames.hierarchy[itemp], datagroupnames.hierarchydatatype[itemp], dataspace);
        dataset.write(&ng,datagroupnames.hierarchydatatype[itemp]);
        itemp++;

        dataspace=DataSpace(rank,dims);
        dataset = Fhdf.createDataSet(datagroupnames.hierarchy[itemp], datagroupnames.hierarchydatatype[itemp], dataspace);
        dataset.write(&ngtot,datagroupnames.hierarchydatatype[itemp]);
        itemp++;
        delete[] dims;
    }
#endif
    else {
        Fout<<ThisTask<<" "<<NProcs<<endl;
        Fout<<ng<<" "<<ngtot<<endl;
        Fout<<setprecision(10);
    }

    if (subflag==0) {
        if (opt.ibinaryout==OUTBINARY) {
            Fout.write((char*)&parentgid[1],sizeof(Int_t)*nfield);
            Fout.write((char*)&nsub[1],sizeof(Int_t)*nfield);
        }
#ifdef USEHDF
        else if (opt.ibinaryout==OUTHDF) {
            dims=new hsize_t[1];
            chunk_dims=new hsize_t[1];
            dims[0]=nfield;
            chunk_dims[0]=min((Int_t)HDFOUTPUTCHUNKSIZE,nfield);
            rank=1;
            if (chunk_dims[0]>0) {
                hdfdatasetproplist.setChunk(rank, chunk_dims);
                hdfdatasetproplist.setDeflate(6);
                dataspace=DataSpace(rank,dims);
                dataset = Fhdf.createDataSet(datagroupnames.hierarchy[itemp], datagroupnames.hierarchydatatype[itemp], dataspace, hdfdatasetproplist);
            }
            else {
                dataset = Fhdf.createDataSet(datagroupnames.hierarchy[itemp], datagroupnames.hierarchydatatype[itemp], dataspace);
            }
            unsigned int *data=new unsigned int[nfield];
            for (Int_t i=1;i<=nfield;i++) data[i-1]=nsub[i];
            dataset.write(data,datagroupnames.hierarchydatatype[itemp]);
            delete[] data;
            itemp++;
            dataspace=DataSpace(rank,dims);
            if (chunk_dims[0]>0) dataset = Fhdf.createDataSet(datagroupnames.hierarchy[itemp], datagroupnames.hierarchydatatype[itemp], dataspace, hdfdatasetproplist);
            else dataset = Fhdf.createDataSet(datagroupnames.hierarchy[itemp], datagroupnames.hierarchydatatype[itemp], dataspace);
            long long *data2=new long long[nfield];
            for (Int_t i=1;i<=nfield;i++) data2[i-1]=parentgid[i];
            dataset.write(data2,datagroupnames.hierarchydatatype[itemp]);
            delete[] data2;
            delete[] dims;
            delete[] chunk_dims;
        }
#endif
        else for (Int_t i=1;i<=nfield;i++)Fout<<parentgid[i]<<" "<<nsub[i]<<endl;
    }
    else if (subflag==1) {
        if (opt.ibinaryout==OUTBINARY) {
            Fout.write((char*)&parentgid[1+nfield],sizeof(Int_t)*(ngroups-nfield));
            Fout.write((char*)&nsub[1+nfield],sizeof(Int_t)*(ngroups-nfield));
        }
#ifdef USEHDF
        else if (opt.ibinaryout==OUTHDF) {
            dims=new hsize_t[1];
            chunk_dims=new hsize_t[1];
            dims[0]=ngroups-nfield;
            chunk_dims[0]=min((Int_t)HDFOUTPUTCHUNKSIZE,ngroups-nfield);
            rank=1;
            if (chunk_dims[0]>0){
                hdfdatasetproplist.setChunk(rank, chunk_dims);
                hdfdatasetproplist.setDeflate(6);
                dataspace=DataSpace(rank,dims);
                dataset = Fhdf.createDataSet(datagroupnames.hierarchy[itemp], datagroupnames.hierarchydatatype[itemp], dataspace, hdfdatasetproplist);
            }
            else {
                dataset = Fhdf.createDataSet(datagroupnames.hierarchy[itemp], datagroupnames.hierarchydatatype[itemp], dataspace);
            }
            unsigned int *data=new unsigned int[ngroups-nfield];
            for (Int_t i=nfield+1;i<=ngroups;i++) data[i-nfield-1]=nsub[i];
            dataset.write(data,datagroupnames.hierarchydatatype[itemp]);
            delete[] data;
            itemp++;
            dataspace=DataSpace(rank,dims);
            if (chunk_dims[0]>0) dataset = Fhdf.createDataSet(datagroupnames.hierarchy[itemp], datagroupnames.hierarchydatatype[itemp], dataspace, hdfdatasetproplist);
            else dataset = Fhdf.createDataSet(datagroupnames.hierarchy[itemp], datagroupnames.hierarchydatatype[itemp], dataspace);
            long long *data2=new long long[ngroups-nfield];
            for (Int_t i=nfield+1;i<=ngroups;i++) data2[i-nfield-1]=parentgid[i];
            dataset.write(data2,datagroupnames.hierarchydatatype[itemp]);
            delete[] data2;
            delete[] dims;
            delete[] chunk_dims;
        }
#endif
        else for (Int_t i=nfield+1;i<=ngroups;i++)Fout<<parentgid[i]<<" "<<nsub[i]<<endl;
    }
    //write everything, no distinction made between field and substructure
    else if (subflag==-1) {
        if (opt.ibinaryout==OUTBINARY) {
            Fout.write((char*)&nsub[1],sizeof(Int_t)*ngroups);
            Fout.write((char*)&parentgid[1],sizeof(Int_t)*ngroups);
        }
#ifdef USEHDF
        else if (opt.ibinaryout==OUTHDF) {
            dims=new hsize_t[1];
            chunk_dims=new hsize_t[1];
            dims[0]=ngroups;
            chunk_dims[0]=min((Int_t)HDFOUTPUTCHUNKSIZE,ngroups);
            rank=1;
            if (chunk_dims[0]>0) {
                hdfdatasetproplist.setChunk(rank, chunk_dims);
                hdfdatasetproplist.setDeflate(6);
                dataspace=DataSpace(rank,dims);
                dataset = Fhdf.createDataSet(datagroupnames.hierarchy[itemp], datagroupnames.hierarchydatatype[itemp], dataspace, hdfdatasetproplist);
            }
            else {
                dataset = Fhdf.createDataSet(datagroupnames.hierarchy[itemp], datagroupnames.hierarchydatatype[itemp], dataspace);
            }
            unsigned int *data=new unsigned int[ngroups];
            for (Int_t i=1;i<=ngroups;i++) data[i-1]=nsub[i];
            dataset.write(data,datagroupnames.hierarchydatatype[itemp]);
            delete[] data;
            itemp++;
            dataspace=DataSpace(rank,dims);
            if (chunk_dims[0]>0) dataset = Fhdf.createDataSet(datagroupnames.hierarchy[itemp], datagroupnames.hierarchydatatype[itemp], dataspace, hdfdatasetproplist);
            else dataset = Fhdf.createDataSet(datagroupnames.hierarchy[itemp], datagroupnames.hierarchydatatype[itemp], dataspace);
            long long *data2=new long long[ngroups];
            for (Int_t i=1;i<=ngroups;i++) data2[i-1]=parentgid[i];
            dataset.write(data2,datagroupnames.hierarchydatatype[itemp]);
            delete[] data2;
            delete[] dims;
            delete[] chunk_dims;
        }
#endif
        else {
            for (Int_t i=1;i<=ngroups;i++)Fout<<nsub[i]<<endl;
            for (Int_t i=1;i<=ngroups;i++)Fout<<parentgid[i]<<endl;
        }
    }
    if (opt.ibinaryout!=OUTHDF) Fout.close();
#ifdef USEHDF
    else Fhdf.close();
#endif
    cout<<"Done saving hierarchy"<<endl;
}

///Write subfind style format of properties, where selection of properties
///are written for FOF objects and a larger selection of properties are written
///for each object
void WriteSUBFINDProperties(Options &opt, const Int_t ngroups, PropData *pdata){
    fstream Fout;
    char fname[1000];
    char buf[40];
    long unsigned ngtot=0, noffset=0, ng=ngroups;

    //if need to convert from physical back to comoving
    if (opt.icomoveunit) {
        opt.p*=opt.h/opt.a;
        for (Int_t i=1;i<=ngroups;i++) pdata[i].ConverttoComove(opt);
    }
#ifdef USEHDF
    H5File Fhdf;
    H5std_string datasetname;
    DataSpace dataspace;
    DataSet dataset;
    DataSpace attrspace;
    Attribute attr;
    float attrvalue;
    hsize_t *dims, *chunk_dims;

    int rank;
    DataSpace *propdataspace;
    DataSet *propdataset;
    DSetCreatPropList  *hdfdatasetproplist;
    int itemp=0;
    DataGroupNames datagroupnames;

    PropDataHeader head(opt);

#ifdef USEMPI
    sprintf(fname,"%s.subfindproperties.%d",opt.outname,ThisTask);
    for (int j=0;j<NProcs;j++) ngtot+=mpi_ngroups[j];
    for (int j=0;j<ThisTask;j++)noffset+=mpi_ngroups[j];
#else
    sprintf(fname,"%s.subproperties",opt.outname);
    int ThisTask=0,NProcs=1;
    ngtot=ngroups;
#endif
    cout<<"saving property data to "<<fname<<endl;
#endif
}
//@}

/// \name Routines that can be used to output information of a halo subvolume decomposition
//@{
///Writes cell quantites
void WriteCellValues(Options &opt, const Int_t nbodies, const Int_t ngrid, GridCell *grid, Coordinate *gvel, Matrix *gveldisp)
{
    fstream Fout;
    char fname[1000];
#ifdef USEMPI
    if(opt.gname==NULL) sprintf(fname,"%s.griddata.%d",opt.outname,ThisTask);
    else sprintf(fname,"%s.%d",opt.gname,ThisTask);
#else
    if(opt.gname==NULL) sprintf(fname,"%s.griddata",opt.outname);
    else sprintf(fname,"%s",opt.gname);
#endif
    if (opt.ibinaryout==OUTBINARY) {
    Fout.open(fname,ios::out|ios::binary);
    Fout.write((char*)&nbodies,sizeof(Int_t));
    Fout.write((char*)&ngrid,sizeof(Int_t));
    for (Int_t i=0;i<ngrid;i++){
        Fout.write((char*)&grid[i].ndim,sizeof(Int_t));
        for (int j=0;j<grid[i].ndim;j++) Fout.write((char*)&grid[i].xm[j],sizeof(Double_t));
        for (int j=0;j<grid[i].ndim;j++) Fout.write((char*)&grid[i].xbl[j],sizeof(Double_t));
        for (int j=0;j<grid[i].ndim;j++) Fout.write((char*)&grid[i].xbu[j],sizeof(Double_t));
        Fout.write((char*)&grid[i].mass,sizeof(Double_t));
        Fout.write((char*)&grid[i].rsize,sizeof(Double_t));
        Fout.write((char*)&grid[i].nparts,sizeof(Int_t));
        Fout.write((char*)grid[i].nindex,sizeof(Int_t)*grid[i].nparts);
    }
    Fout.write((char*)gvel,sizeof(Coordinate)*ngrid);
    Fout.write((char*)gveldisp,sizeof(Matrix)*ngrid);
    }
    else {
    Fout.open(fname,ios::out);
    Fout<<nbodies<<" "<<ngrid<<endl;
    Fout<<scientific<<setprecision(10);
    for (Int_t i=0;i<ngrid;i++){
        Fout<<grid[i].ndim<<" ";
        for (int j=0;j<grid[i].ndim;j++) Fout<<grid[i].xm[j]<<" ";
        for (int j=0;j<grid[i].ndim;j++) Fout<<grid[i].xbl[j]<<" ";
        for (int j=0;j<grid[i].ndim;j++) Fout<<grid[i].xbu[j]<<" ";
        Fout<<grid[i].mass<<" "<<grid[i].rsize<<" "<<grid[i].nparts<<" ";
        for (int j=0;j<grid[i].nparts;j++) Fout<<grid[i].nindex[j]<<" ";
        Fout<<endl;
    }
    for (Int_t i=0;i<ngrid;i++){
        for (int j=0;j<3;j++)Fout<<gvel[i][j]<<" ";
        for (int j=0;j<3;j++)for (int k=0;k<3;k++)Fout<<gveldisp[i](j,k)<<" ";
        Fout<<endl;
    }
    }
    Fout.close();
}
//@}


/// \name Read group ids which can be useful if {\em Halo} have already been found
//@{
Int_t ReadPFOF(Options &opt, Int_t nbodies, Int_t *pfof){
    fstream Fin;
    Int_t temp;
    char fname[400];
    Int_t ngroup=0;
    sprintf(fname,"%s.fof.grp",opt.outname);
    cout<<"reading fof data "<<fname<<endl;
    Fin.open(fname,ios::in);
    Fin>>nbodies;
    //nbodies=opt.numpart[DARKTYPE];
    //for (Int_t i=0;i<opt.numpart[GASTYPE];i++) Fin>>temp;
    for (Int_t i=0;i<nbodies;i++) {Fin>>pfof[i];if (pfof[i]>ngroup) ngroup=pfof[i];}
    Fin.close();
    cout<<"Done"<<endl;
    return ngroup;
}

//load binary group fof catalogue
Int_t ReadFOFGroupBinary(Options &opt, Int_t nbodies, Int_t *pfof, Int_t *idtoindex, Int_t minid, Particle *p)
{//old groupcat format
  char buf[1024];
  int TotNgroups,NFiles,dummy,Ngroups,Nids;
  int *pids;
  int *numingroup;
  fstream Fin;

  //group tab contains bulk info of groups
  sprintf(buf, "%s/group_tab_%03d", opt.gname, opt.snum);
  cout<<buf<<endl;
  Fin.open(buf,ios::in|ios::binary);

  //read group header info (number of groups, number of particles in all groups, total number of groups (in case split across several files)
  //and number of files
  Fin.read((char*)&Ngroups,sizeof(int));
  Fin.read((char*)&Nids,sizeof(int));
  Fin.read((char*)&TotNgroups,sizeof(int));
  Fin.read((char*)&NFiles,sizeof(int));
  cout<<Ngroups<<" fof groups in files "<<endl;
  cout<<Nids<<" particles in groups "<<endl;

  numingroup=new int[Ngroups];
//offsets are sum of lengths starting at 0
//ids of particles order according to group with first particle beloing to group 0, read n1
  Fin.read((char*)numingroup,sizeof(int)*Ngroups);
  Fin.close();

  //group ids contains actual particle ids in the group
  sprintf(buf, "%s/group_ids_%03d", opt.gname, opt.snum);
  Fin.open(buf,ios::in|ios::binary);

  //reread header info
  Fin.read((char*)&dummy,sizeof(int));
  Fin.read((char*)&dummy,sizeof(int));
  Fin.read((char*)&dummy,sizeof(int));
  Fin.read((char*)&dummy,sizeof(int));

  //read array of particle ids belong to groups
  pids=new int[Nids];
  Fin.read((char*)pids,sizeof(int)*Nids);
  int offset=0;
  for (Int_t i=0;i<Ngroups;i++) {
    for (Int_t j=0;j<numingroup[i];j++) {
        pfof[idtoindex[pids[j+offset]-minid]]=i+1;
    }
    offset+=numingroup[i];
  }
  Fin.close();
  return Ngroups;
}

//@}

///\name Write configuration/simulation info
//@{
void WriteVELOCIraptorConfig(Options &opt){
    fstream Fout;
    char fname[1000];
#ifndef USEMPI
    int ThisTask=0;
#endif

#ifdef USEHDF
    H5File Fhdf;
    H5std_string datasetname;
    DataSpace dataspace;
    DataSet dataset;
    hsize_t *dims;
    int rank;
    DataSpace *propdataspace;
    DataSet *propdataset;
    int itemp=0;
#endif
#if defined(USEHDF)||defined(USEADIOS)
    DataGroupNames datagroupnames;
#endif

    if (ThisTask==0) {
        ConfigInfo config(opt);
        sprintf(fname,"%s.configuration",opt.outname);
        Fout.open(fname,ios::out);
#ifndef OLDCCOMPILER
        for (Int_t i=0;i<config.nameinfo.size();i++) {
            Fout<<config.nameinfo[i]<<" : ";
            Fout<<config.datainfo[i]<<" ";
            Fout<<endl;
        }
#else
        Fout<<"C compiler is too old and config file output relies on std 11 implentation to write info. UPDATE YOUR COMPILER "<<endl;
#endif
        Fout.close();
    }

}

void WriteSimulationInfo(Options &opt){
    fstream Fout;
    char fname[1000];
#ifndef USEMPI
    int ThisTask=0;
#endif

#ifdef USEHDF
    H5File Fhdf;
    H5std_string datasetname;
    DataSpace dataspace;
    DataSet dataset;
    hsize_t *dims;
    int rank;
    DataSpace *propdataspace;
    DataSet *propdataset;
    int itemp=0;
#endif
#if defined(USEHDF)||defined(USEADIOS)
    DataGroupNames datagroupnames;
#endif
    if (ThisTask==0) {
        SimInfo siminfo(opt);
        sprintf(fname,"%s.siminfo",opt.outname);
        Fout.open(fname,ios::out);
#ifndef OLDCCOMPILER
        for (Int_t i=0;i<siminfo.nameinfo.size();i++) {
            Fout<<siminfo.nameinfo[i]<<" : ";
            Fout<<siminfo.datainfo[i]<<" ";
            Fout<<endl;
        }
#else
        Fout<<"C compiler is too old and config file output relies on std 11 implentation to write info. UPDATE YOUR COMPILER "<<endl;
#endif
        Fout.close();
    }

}

void WriteUnitInfo(Options &opt){
    fstream Fout;
    char fname[1000];
#ifndef USEMPI
    int ThisTask=0;
#endif

#ifdef USEHDF
    H5File Fhdf;
    H5std_string datasetname;
    DataSpace dataspace;
    DataSet dataset;
    hsize_t *dims;
    int rank;
    DataSpace *propdataspace;
    DataSet *propdataset;
    int itemp=0;
#endif
#if defined(USEHDF)||defined(USEADIOS)
    DataGroupNames datagroupnames;
#endif

    if (ThisTask==0) {
        UnitInfo unitinfo(opt);
        sprintf(fname,"%s.units",opt.outname);
        Fout.open(fname,ios::out);
#ifndef OLDCCOMPILER
        for (Int_t i=0;i<unitinfo.nameinfo.size();i++) {
            Fout<<unitinfo.nameinfo[i]<<" : ";
            Fout<<unitinfo.datainfo[i]<<" ";
            Fout<<endl;
        }
#else
        Fout<<"C compiler is too old and config file output relies on std 11 implentation to write info. UPDATE YOUR COMPILER "<<endl;
#endif
        Fout.close();
    }

}
//@}

///\name output simulation state
//@{
void PrintCosmology(Options &opt){
    if (opt.iverbose) {
        cout<<"Cosmology (h, Omega_m, Omega_cdm, Omega_b, Omega_L, Omega_r, Omega_nu, Omega_k, Omega_de, w_de) =";
        cout<<"("<<opt.h<<", ";
        cout<<opt.Omega_m<<", ";
        cout<<opt.Omega_cdm<<", ";
        cout<<opt.Omega_b<<", ";
        cout<<opt.Omega_Lambda<<", ";
        cout<<opt.Omega_r<<", ";
        cout<<opt.Omega_nu<<", ";
        cout<<opt.Omega_k<<", ";
        cout<<opt.Omega_de<<", ";
        cout<<opt.w_de<<", ";
        cout<<")"<<endl;
    }
}

void PrintSimulationState(Options &opt){
    if (opt.iverbose) {
        cout<<"Current simulation state "<<endl;
        cout<<"Scale factor :"<<opt.a<<endl;
        cout<<"Period :"<<opt.p<<endl;
        if (opt.icosmologicalin) {
            double Hubble=opt.h*opt.H*sqrt(opt.Omega_k*pow(opt.a,-2.0)+opt.Omega_m*pow(opt.a,-3.0)
            +opt.Omega_r*pow(opt.a,-4.0)+opt.Omega_Lambda+opt.Omega_de*pow(opt.a,-3.0*(1+opt.w_de)));
            cout<<"Cosmological simulation with "<<endl;
            cout<<"Hubble expansion :"<<Hubble<<endl;
            cout<<"Critical Density :"<<opt.rhobg/opt.Omega_m<<endl;
            cout<<"Matter density :"<<opt.rhobg<<endl;
        }
    }
}
//@}

#ifdef SWIFTINTERFACE
///write an HDF file that stores where particles are written.
void WriteSwiftExtendedOutput(Options &opt, const Int_t ngroups, Int_t *numingroup, Int_t **pglist, vector<Particle> &Part)
{
    return;
}
#endif

#ifdef EXTENDEDHALOOUTPUT
/// \name Routines that can be used to output information of a halo subvolume decomposition
//@{
///Writes cell quantites
void WriteExtendedOutput (Options &opt, Int_t numgroups, Int_t nbodies, PropData *pdata, Particle *p, Int_t * pfof)
{
    fstream Fout;
    char fname[1000];
    int ngtot = 0;
    int noffset = 0;

#ifdef USEMPI
    for (int j = 0; j < NProcs; j++) ngtot += mpi_ngroups[j];
    for (int j = 0; j < ThisTask; j++) noffset += mpi_ngroups[j];
#else
    int ThisTask = 0;
    int NProcs = 1;
    ngtot = numgroups;
#endif
    cout << "numgroups  " << numgroups << endl;
    numgroups++;

    Int_t *  nfilespergroup = new Int_t   [numgroups];
    Int_t ** filesofgroup   = new Int_t * [numgroups];

    Int_t *  ntaskspergroup = new Int_t   [numgroups];
    Int_t ** tasksofgroup   = new Int_t * [numgroups];

    // First send to Task 0, Groups and number of files over which the group is distributed
    // from original reading

    // Groups id have already the offset
    Int_t ** npartsofgroupinfile = new Int_t * [numgroups];
    Int_t ** npartsofgroupintask = new Int_t * [numgroups];

#ifdef USEMPI
    Int_t ntosendtotask      [NProcs];
    Int_t ntorecievefromtask [NProcs];
    for (Int_t i = 0; i < NProcs; i++)
    {
        ntosendtotask[i] = 0;
        ntorecievefromtask[i] = 0;
    }
#endif

    // Initialize arrays
    for (Int_t i = 0; i < numgroups; i++)
    {
        npartsofgroupinfile[i] = new Int_t [opt.num_files];

#ifdef USEMPI
        npartsofgroupintask[i] = new Int_t [NProcs];
        ntaskspergroup[i] = 0;
        for(Int_t j = 0; j < NProcs; j++)
            npartsofgroupintask[i][j] = 0;
#endif

        nfilespergroup[i] = 0;
        for(Int_t j = 0; j < opt.num_files; j++)
            npartsofgroupinfile[i][j] = 0;
    }

    // Set IdStruct IdTopHost and fill arrays
    for (Int_t i = 0; i < nbodies; i++)
    {
        if (pfof[i] == 0)
        {
            p[i].SetIdTopHost(0);
            p[i].SetIdHost(0);
            p[i].SetIdStruct(0);
        }
        else
        {
            p[i].SetIdStruct (pdata[pfof[i]].haloid);
            if (pdata[pfof[i]].hostfofid == 0)
                p[i].SetIdTopHost (pfof[i] + noffset);
            else
                p[i].SetIdTopHost (pdata[pfof[i]].hostfofid);
            if (pdata[pfof[i]].hostid < 0)
                p[i].SetIdHost (pfof[i] + noffset);
            else
                p[i].SetIdHost (pdata[pfof[i]].hostid);
        }

        npartsofgroupinfile[pfof[i]][p[i].GetOFile()]++;
#ifdef USEMPI
        npartsofgroupintask[pfof[i]][p[i].GetOTask()]++;
#endif
    }

    for (Int_t i = 0; i < numgroups; i++)
    {
#ifdef USEMPI
        for(Int_t j = 0; j < NProcs; j++)
            if(npartsofgroupintask[i][j] > 0)
                ntaskspergroup[i]++;
#endif
        for(Int_t j = 0; j < opt.num_files; j++)
            if(npartsofgroupinfile[i][j] > 0)
                nfilespergroup[i]++;
    }

    // Shorten arrays
    for (Int_t i = 0; i < numgroups; i++)
    {
        Int_t k = 0;
#ifdef USEMPI
        tasksofgroup[i] = new Int_t [ntaskspergroup[i]];
        for(Int_t j = 0; j < NProcs; j++)
        {
            if(npartsofgroupintask[i][j] > 0)
            {
                tasksofgroup[i][k] = j;
                ntosendtotask[j] += npartsofgroupintask[i][j];
                k++;
            }
        }
        k = 0;
#endif
        filesofgroup[i] = new Int_t [nfilespergroup[i]];
        for(Int_t j = 0; j < opt.num_files; j++)
        {
            if(npartsofgroupinfile[i][j] > 0)
            {
                filesofgroup[i][k] = j;
                k++;
            }
        }
        delete [] npartsofgroupinfile[i];
#ifdef USEMPI
        delete [] npartsofgroupintask[i];
#endif
    }
    delete [] npartsofgroupinfile;
#ifdef USEMPI
    delete [] npartsofgroupintask;
#endif
    // Now nfilespergroup has the number of files over which the group is distributed and
    // filesofgroup has the id of the files
    //
    // Write FilesOfGroup File
    int myturn = 0;

#ifdef USEMPI
    MPI_Status status;
    MPI_Request rqst;

    if (ThisTask == 0)
    {
#endif
        myturn = 1;
        char fog [1000];
        sprintf (fog, "%s.filesofgroup", opt.outname);
        Fout.open (fog, ios::out);
        for (Int_t i = 1; i < numgroups; i++)
        {
            Fout << pdata[i].haloid << "  " << nfilespergroup[i] << endl;
            for (Int_t j = 0; j < nfilespergroup[i]; j++)
            Fout << filesofgroup[i][j] << " ";
            Fout << endl;
        }
        Fout.close();

#ifdef USEMPI
        if (NProcs > 1)
            MPI_Isend (&myturn, 1, MPI_INT, ThisTask+1, ThisTask, MPI_COMM_WORLD, &rqst);
    }
    else
    {
        MPI_Recv (&myturn, 1, MPI_INT, ThisTask-1, ThisTask-1, MPI_COMM_WORLD, &status);

        ofstream fout;
        char fog[1000];
        sprintf (fog, "%s.filesofgroup", opt.outname);
        fout.open (fog, ios::app);
        for (Int_t i = 1; i < numgroups; i++)
        {
            fout << pdata[i].haloid << " " << nfilespergroup[i] << endl;
            for (Int_t j = 0; j < nfilespergroup[i]; j++)fout << filesofgroup[i][j] << " ";
            fout << endl;
        }
        fout.close();

        if (ThisTask != NProcs-1)
            MPI_Isend (&myturn, 1, MPI_INT, ThisTask+1, ThisTask, MPI_COMM_WORLD, &rqst);
    }
    delete [] filesofgroup;
    delete [] tasksofgroup;
    delete [] ntaskspergroup;
    delete [] nfilespergroup;

    if (opt.iverbose) cout << ThisTask << "filesofgroup written" << endl;
    // Send and Particles before writing Extended Files
    // Communicate to all other processors how many particles are going to be sent
    ntosendtotask[ThisTask] = 0;
    for (Int_t i = 1; i < NProcs; i++)
    {
        int src = (ThisTask + NProcs - i) % NProcs;
        int dst = (ThisTask + i) % NProcs;
        MPI_Isend (&ntosendtotask[dst], 1, MPI_INT, dst, ThisTask, MPI_COMM_WORLD, &rqst);
        MPI_Recv (&ntorecievefromtask[src], 1, MPI_INT, src, src, MPI_COMM_WORLD, &status);
    }

    // Declare and allocate Particle arrays for sending and receiving
    Particle ** PartsToSend = new Particle * [NProcs];
    Particle ** PartsToRecv = new Particle * [NProcs];

    int * count = new int [NProcs];
    for (Int_t i = 0; i < NProcs; i++)
    {
        count[i] = 0;
        PartsToSend[i] = new Particle [ntosendtotask[i]+1];
        PartsToRecv[i] = new Particle [ntorecievefromtask[i]+1];
    }

    // Copy Particles to send
    for (Int_t i = 0; i < nbodies; i++)
        if (p[i].GetOTask() != ThisTask)
            PartsToSend[p[i].GetOTask()][count[p[i].GetOTask()]++] = Particle(p[i]);

    //determine if number of particles can fit into a single send
    int bufferFlag = 1;
    long int  maxNumPart = LOCAL_MAX_MSGSIZE / (long int) sizeof(Particle);
    int localMax = 0;
    int globalMax = 0;
    //find max local send and global send
    for (Int_t i = 0; i < NProcs; i++) if (ntosendtotask[i] > localMax) localMax = ntosendtotask[i];
    MPI_Allreduce (&localMax, &globalMax, 1, MPI_INT, MPI_MAX, MPI_COMM_WORLD);

    if (globalMax >= maxNumPart) bufferFlag = 1;

    // Send and Receive Particles
    //if splitting sends into chunks
    if (bufferFlag)
    {
        int numBuffersToSend [NProcs];
        int numBuffersToRecv [NProcs];
        int numPartInBuffer = maxNumPart;

        for (int jj = 0; jj < NProcs; jj++)
        {
            numBuffersToSend[jj] = 0;
            numBuffersToRecv[jj] = 0;
            if (ntosendtotask[jj] > 0) numBuffersToSend[jj] = (ntosendtotask[jj]/numPartInBuffer) + 1;
        }
        //broadcast numbers sent
        for (int i = 1; i < NProcs; i++)
        {
            int src = (ThisTask + NProcs - i) % NProcs;
            int dst = (ThisTask + i) % NProcs;
            MPI_Isend (&numBuffersToSend[dst], 1, MPI_INT, dst, 0, MPI_COMM_WORLD, &rqst);
            MPI_Recv  (&numBuffersToRecv[src], 1, MPI_INT, src, 0, MPI_COMM_WORLD, &status);
        }
        MPI_Barrier (MPI_COMM_WORLD);

        //for each mpi thread send info as necessary
        for (int i = 1; i < NProcs; i++)
        {
            int src = (ThisTask + NProcs - i) % NProcs;
            int dst = (ThisTask + i) % NProcs;
            Int_t size = numPartInBuffer;
            int buffOffset = 0;
            //send buffers
            for (int jj = 0; jj < numBuffersToSend[dst]-1; jj++)
            {
              MPI_Isend (&size, 1, MPI_Int_t, dst, (int)(jj+1), MPI_COMM_WORLD, &rqst);
              MPI_Isend (&PartsToSend[dst][buffOffset], sizeof(Particle)*size, MPI_BYTE,
                         dst, (int)(10000+jj+1), MPI_COMM_WORLD, &rqst);
            }
            //and if anything is remaining
            size = ntosendtotask[dst] % numPartInBuffer;
            if (size > 0 && numBuffersToSend[dst] > 0)
            {
              MPI_Isend (&size, 1, MPI_Int_t, dst, (int)(numBuffersToSend[dst]), MPI_COMM_WORLD, &rqst);
              MPI_Isend (&PartsToSend[dst][buffOffset], sizeof(Particle)*size, MPI_BYTE,
                         dst, (int)(10000+numBuffersToSend[dst]), MPI_COMM_WORLD, &rqst);
            }

            // Receive Buffers
            buffOffset = 0;
            for (int jj = 0; jj < numBuffersToRecv[src]; jj++)
            {
              Int_t numInBuffer = 0;
              MPI_Recv (&numInBuffer, 1, MPI_Int_t, src, (int)(jj+1), MPI_COMM_WORLD, &status);
              MPI_Recv (&PartsToRecv[src][buffOffset], sizeof(Particle)*numInBuffer,
                        MPI_BYTE, src, (int)(10000+jj+1), MPI_COMM_WORLD, &status);
              buffOffset += numInBuffer;
            }
        }
    }
    else
    {
        for (Int_t i = 1; i < NProcs; i++)
        {
            int src = (ThisTask + NProcs - i) % NProcs;
            int dst = (ThisTask + i) % NProcs;
            MPI_Isend (PartsToSend[dst], ntosendtotask[dst]*sizeof(Particle), MPI_BYTE, dst, ThisTask, MPI_COMM_WORLD, &rqst);
            MPI_Recv (PartsToRecv[src], ntorecievefromtask[src]*sizeof(Particle), MPI_BYTE, src, src, MPI_COMM_WORLD, &status);
        }
    }
#endif

    // Organize particles in files for the ExtendedOutput
    // First determine which files ThisTask should write
    int npartthistask = 0;
    int npartperfile[opt.num_files];

    for (Int_t i = 0; i < opt.num_files; i++)
        npartperfile[i] = 0;

    // Loop over particles to get how many go to each file
    for (Int_t i = 0; i < nbodies; i++) if (p[i].GetOTask() == ThisTask)
    {
        npartthistask++;
        npartperfile[p[i].GetOFile()]++;
    }

#ifdef USEMPI
    for (Int_t i = 0; i < NProcs; i++)
        for (Int_t j = 0; j < ntorecievefromtask[i]; j++)
            if (PartsToRecv[i][j].GetOTask() == ThisTask)
            {
                npartthistask++;
                npartperfile[PartsToRecv[i][j].GetOFile()]++;
            }
#endif

    // Allocate and fill arrays of particle, halo, host, and igm ids
    // Here I am assuming that we have n particles with indexes rangin from 0 to n-1
    int ** Id, ** IdStruct, ** IdTopHost, ** IdHost;

    Id       = new int * [opt.num_files];
    IdStruct = new int * [opt.num_files];
    IdTopHost    = new int * [opt.num_files];
    IdHost   = new int * [opt.num_files];

    for (Int_t i = 0; i < opt.num_files; i++)
    if (npartperfile[i] > 0)
    {
        Id[i]       = new int [npartperfile[i]];
        IdStruct[i] = new int [npartperfile[i]];
        IdTopHost[i]    = new int [npartperfile[i]];
        IdHost[i]   = new int [npartperfile[i]];
    }

    for (Int_t i = 0; i < nbodies; i++)
    {
        if (p[i].GetOTask() == ThisTask)
        {
            Id       [p[i].GetOFile()][p[i].GetOIndex()] = p[i].GetPID();
            IdStruct [p[i].GetOFile()][p[i].GetOIndex()] = p[i].GetIdStruct();
            IdHost   [p[i].GetOFile()][p[i].GetOIndex()] = p[i].GetIdHost();
            IdTopHost    [p[i].GetOFile()][p[i].GetOIndex()] = p[i].GetIdTopHost();
        }
    }
#ifdef USEMPI
    for (Int_t i = 0; i < NProcs; i++)
        for (Int_t j = 0; j < ntorecievefromtask[i]; j++)
            if (PartsToRecv[i][j].GetOTask() == ThisTask)
            {
                Id       [PartsToRecv[i][j].GetOFile()][PartsToRecv[i][j].GetOIndex()] = PartsToRecv[i][j].GetPID();
                IdStruct [PartsToRecv[i][j].GetOFile()][PartsToRecv[i][j].GetOIndex()] = PartsToRecv[i][j].GetIdStruct();
                IdHost   [PartsToRecv[i][j].GetOFile()][PartsToRecv[i][j].GetOIndex()] = PartsToRecv[i][j].GetIdHost();
                IdTopHost    [PartsToRecv[i][j].GetOFile()][PartsToRecv[i][j].GetOIndex()] = PartsToRecv[i][j].GetIdTopHost();
            }
#endif

    // Write ExtendedFiles
    for (Int_t i = 0; i < opt.num_files; i++)
        if (npartperfile[i] > 0)
        {
            sprintf (fname,"%s.extended.%d",opt.outname,i);
            Fout.open (fname,ios::out);
            for (Int_t j = 0; j < npartperfile[i]; j++)
            {
                Fout << setw(12) << Id[i][j]       << "  ";
                Fout << setw(7)  << IdStruct[i][j] << "  ";
                Fout << setw(7)  << IdHost[i][j]   << "  ";
                Fout << setw(7)  << IdTopHost[i][j]    << "  ";
                Fout << endl;
            }
            Fout.close();
        }
#ifdef USEMPI
    MPI_Barrier (MPI_COMM_WORLD);
#endif
    cout << ThisTask << " Finished writing extended output" << endl;
}
//@}
#endif<|MERGE_RESOLUTION|>--- conflicted
+++ resolved
@@ -1538,9 +1538,6 @@
 {
        ReturnT status = function(std::forward<Ts>(args)...);
        if (status < 0) {
-<<<<<<< HEAD
-               throw std::runtime_error("blah");
-=======
            cerr<<"Error in HDF routine "<<endl;//<<function.__PRETTY_FUNCTION__
            //throw std::runtime_error("Error in HDF routine.");
            #ifdef USEMPI
@@ -1548,7 +1545,6 @@
            #else
            exit(9);
            #endif
->>>>>>> 2aaea958
        }
        return status;
 }
@@ -1557,13 +1553,6 @@
 static void write_scalar_attr(const H5::H5File &file, const DataGroupNames &dgnames, int idx, const T value)
 {
     DataSpace space(H5S_SCALAR);
-<<<<<<< HEAD
-    auto attr_id = H5Acreate2(file.getId(), dgnames.prop[idx].c_str(), dgnames.propdatatype[idx].getId(),
-                                                   space.getId(), PropList::DEFAULT.getId(), H5P_DEFAULT);
-    Attribute attr(attr_id);
-    attr.write(dgnames.propdatatype[idx], &value);
-=======
->>>>>>> 2aaea958
     auto attr_id = safe_hdf5<hid_t>(H5Acreate2, file.getId(), dgnames.prop[idx].c_str(),
                dgnames.propdatatype[idx].getId(), space.getId(),
                PropList::DEFAULT.getId(), H5P_DEFAULT);
