/*! \file proto.h
 *  \brief this file contains all function prototypes of the code

 \section TOC Function Type Table of contents
 */

#include "allvars.h"

#include "fofalgo.h"
#include "fitting.h"

#ifndef STFPROTO_H
#define STFPROTO_H

//-- Prototypes

/// \name UI subroutines
/// see \ref ui.cxx for implementation
//@{

void usage(void);
void GetArgs(const int argc, char *argv[], Options &opt);
void GetParamFile(Options &opt);
inline void ConfigCheck(Options &opt);

//@}

/// \name IO routines
/// see \ref io.cxx for implementation or for reading data see for example \ref gadgetio.cxx or \ref tipsyio.cxx
//@{

///simple check to see if file exists
bool FileExists(const char *fname);

//-- Read routines

///Reads the header information
Int_t ReadHeader(Options &opt);
///Reads particle data
void ReadData(Options &opt, vector<Particle> &Part, const Int_t nbodies, Particle *&Pbaryons, Int_t nbaryons=0);
///Read gadget file
void ReadGadget(Options &opt, vector<Particle> &Part, const Int_t nbodies,Particle *&Pbaryons, Int_t nbaryons=0);
///Read tipsy file
void ReadTipsy(Options &opt, vector<Particle> &Part, const Int_t nbodies,Particle *&Pbaryons, Int_t nbaryons=0);
#ifdef USEHDF
///Read HDF format
void ReadHDF(Options &opt, vector<Particle> &Part, const Int_t nbodies,Particle *&Pbaryons, Int_t nbaryons=0);
#endif
///Read ramses file
void ReadRamses(Options &opt, vector<Particle> &Part, const Int_t nbodies,Particle *&Pbaryons, Int_t nbaryons=0);
///Read Nchilada file
void ReadNchilada(Options &opt, vector<Particle> &Part, const Int_t nbodies,Particle *&Pbaryons, Int_t nbaryons=0);

///Read local velocity density
void ReadLocalVelocityDensity(Options &opt, const Int_t nbodies, vector<Particle> &Part);
///Writes local velocity density of each particle to a file
void WriteLocalVelocityDensity(Options &opt, const Int_t nbodies, vector<Particle> &Part);


///Writes a tipsy formatted fof.grpfile
void WriteFOF(Options &opt, const Int_t nbodies, Int_t *pfof);
///Writes a pg list file (first in effective index order of input file(s), second is particle ids
void WritePGList(Options &opt, const Int_t ngroups, const Int_t ng, Int_t *numingroup, Int_t **pglist, Int_t *ids);
///Write catalog information (number of groups, number in groups, number of particles in groups, particle pids)
void WriteGroupCatalog(Options &opt, const Int_t ngroups, Int_t *numingroup, Int_t **pglist, vector<Particle> &Part, Int_t nadditional=0);
///Write catalog information related to particle types relevant if different particle types are included in the grouping algorithm
void WriteGroupPartType(Options &opt, const Int_t ngroups, Int_t *numingroup, Int_t **pglist, vector<Particle> &Part);
///Writes the bulk properties of the substructures
void WriteProperties(Options &opt, const Int_t ngroups, PropData *pdata);
///Writes the structure hierarchy
//void WriteHierarchy(Options &opt, Int_t ngroups, int subflag=0);
void WriteHierarchy(Options &opt, const Int_t &ngroups, const Int_t &nhierarchy, const Int_t &nfield, Int_t *nsub, Int_t *parentgid, Int_t *stype,int subflag=0);

///Write Extended Output
void WriteExtendedOutput(Options &opt, Int_t numgroups, Int_t nbodies, PropData *pdata, vector<Particle> &p, Int_t * pfof);

///Write the configuartion options that the code used
void WriteVELOCIraptorConfig(Options &opt);
///Write the simulation info (which could use input files to overwrite passed configuration options)
void WriteSimulationInfo(Options &opt);
///Write the unit info
void WriteUnitInfo(Options &opt);

///Writes ROCKSTAR like output
//@{
//@}

///Writes AHF like output
//@{
///writes
void WritePGListIndex(Options &opt, const Int_t ngroups, const Int_t ng, Int_t *numingroup, Int_t **pglist);
///Writes the bulk properties of the substructures
void WriteAHFProperties(Options &opt, const Int_t ngroups, PropData *pdata);
//@}

///read a group file which can be useful if a halo search has already been run and one only wishes to
///identify substructures
//@{
Int_t ReadPFOF(Options &opt, Int_t nbodies, Int_t *pfof);
Int_t ReadFOFGroupBinary(Options &opt, Int_t nbodies, Int_t *pfof, Int_t *idtoindex, Int_t minid, Particle *p);
//@}

///Reads properties of a subvolume
void ReadCellValues(Options &opt, const Int_t nbodies, const Int_t ngrid, GridCell *grid, Coordinate *gvel, Matrix *gveldisp);
// ///Writes cell quantites
//void WriteCellValues(Options &opt, const Int_t nbodies, const Int_t ngrid, GridCell *grid, Coordinate *gvel, Matrix *gveldisp);
// ///Reads number of cells
//Int_t ReadCellNum(Options &opt);

#ifdef EXTENDEDHALOOUTPUT
//Write extended halo output for extraction of haloes from input files
void WriteExtendedOutput (Options &opt, Int_t numgroups, Int_t nbodies, PropData *pdata, Particle *p, Int_t * pfof);
#endif
//@}

/// \name Subroutines set up nonuniform grid of cells
/// see \ref bgfield.cxx for implementation
//@{

///Set up non-uniform grid structure using kd-tree
KDTree* InitializeTreeGrid(Options &opt, const Int_t nbodies, Particle *Part);
///Fill cells of grid from tree
void FillTreeGrid(Options &opt, const Int_t nbodies, const Int_t ngrid, KDTree *&tree, Particle *Part, GridCell* &grid);

//@}

/// \name Subroutines calculate mean velocity and velocity dispersion using grid
/// see \ref bgfield.cxx for implementation
//@{

///Calculate CM vel of cell
Coordinate *GetCellVel(Options &opt, const Int_t nbodies, Particle *Part, Int_t ngrid, GridCell *grid);
///Calculate velocity dispersion tensor of cell
Matrix *GetCellVelDisp(Options &opt, const Int_t nbodies, Particle *Part, Int_t ngrid, GridCell *grid, Coordinate *gvel);
//@}

/// \name Subroutines to calculate local velocity density
/// see \ref localfield.cxx for implementation
//@{

///Calculate local velocity density
void GetVelocityDensity(Options &opt, const Int_t nbodies, Particle *Part, KDTree *tree=NULL);

//@}

/// \name Suboutines that compare local velocity density to background
/// see \ref localbgcomp.cxx for implementation
//@{

///Calculate logarithmic contrast between local velocity density and background velocity density
void GetDenVRatio(Options &opt, const Int_t nbodies, Particle *Part, Int_t ngrid, GridCell *grid, Coordinate *gvel, Matrix *gveldisp);
///Characterize the ratio distribution to estimate intrinsic scatter in this estimator
void DetermineDenVRatioDistribution(Options &opt,const Int_t nbodies, Particle *Part, Double_t &meanr,Double_t &sdlow,Double_t &sdhigh, int subleve=0);
///Calculate normalized residual
Int_t GetOutliersValues(Options &opt, const Int_t nbodies, Particle *Part, int sublevel=0);

//@}

/*! \name Search routines
    \brief see \ref search.cxx for implementation

    The search routines build a kd-tree and then search the tree to find particles that meet the fof criterion. \n

    If \b MPI is used then a tree is build for the local particle set and these particles are searched. Then
    \arg Once that is done, the node structure of each thread (with node upper most boundaries) is broadcast to all other processors
    so that a local thread can determine if a local particle can be linked to particles on the other threads.
    \arg This mpi_node structure is used to create a export list of the local particles that need to be broadcast to another thread \e j
    \arg After creating an export list of particles, these particles are sent and received by and to the appropriate threads.
    \arg Now the local thread searches it local particle set using the export particle positions to see if any links can be found.
    \n
    All these above steps must be repeated till no new links are found.
*/
//@{

///Search full system without finding outliers first
Int_t *SearchFullSet(Options &opt, const Int_t nbodies, vector<Particle> &Part, Int_t &numgroups);
///Search the outliers
Int_t *SearchSubset(Options &opt, const Int_t nbodies, const Int_t nsubset, Particle *Partsubset, Int_t &numgroups, Int_t sublevel=0, Int_t *pnumcores=NULL);
///Search for subsubstructures
void SearchSubSub(Options &opt, const Int_t nsubset, vector<Particle> &Partsubset, Int_t *&pfof, Int_t &ngroup, Int_t &nhalos, PropData *pdata=NULL);
///Given a set of tagged core particles, assign surroundings
void HaloCoreGrowth(Options &opt, const Int_t nsubset, Particle *&Partsubset, Int_t *&pfof, Int_t *&pfofbg, Int_t &numgroupsbg, Double_t param[], vector<Double_t> &dispfac,
    int numactiveloops, vector<int> &corelevel, int nthreads);
///Check significance of each group
int CheckSignificance(Options &opt, const Int_t nsubset, Particle *Partsubset, Int_t &numgroups, Int_t *numingroups, Int_t *pfof, Int_t **pglist);
///Search for Baryonic structures associated with dark matter structures in phase-space
Int_t* SearchBaryons(Options &opt, Int_t &nbaryons, Particle *&Pbaryons, const Int_t ndark, vector<Particle> &Partsubset, Int_t *&pfofdark, Int_t &ngroupdark, Int_t &nhalos, int ihaloflag=0, int iinclusive=0, PropData *phalos=NULL);
///Get the hierarchy of structures found
Int_t GetHierarchy(Options &opt, Int_t ngroups, Int_t *nsub, Int_t *parentgid, Int_t *uparentgid, Int_t *stype);
///Copy hierarchy to PropData structure
void CopyHierarchy(Options &opt, PropData *pdata,Int_t ngroups, Int_t *nsub, Int_t *parentgid, Int_t *uparentgid, Int_t *stype);
///Adjust Structure search for period such that all substructure searches no longer have to run periodic searches
void AdjustStructureForPeriod(Options &opt, const Int_t nbodies, vector<Particle> &Part, Int_t numgroups, Int_t *pfof);
//@}

/// \name Extra routines used in iterative search
//@{

///for halo mergers check, get mean velocity dispersion
inline Double_t GetVelDisp(Particle *Part, Int_t numgroups, Int_t *numingroup, Int_t **pglist);
///Create array for each group listing all previously unlinked particles that should now be linked.
inline void DetermineNewLinks(Int_t nsubset, Particle *Partsubset, Int_t *pfof, Int_t numgroups, Int_t &newlinks,
    Int_t *newlinksIndex, Int_t *numgrouplinksIndex, Int_t *nnID, Int_t ***newIndex);
///Create array for each group listing all possibly intergroup links
inline void DetermineGroupLinks(Int_t nsubset, Particle *Partsubset, Int_t *pfof, Int_t numgroups, Int_t &newlinks,
    Int_t *newlinksIndex, Int_t *numgrouplinksIndex, Int_t *nnID, Int_t ***newIndex);
///once Group links are found, reduce the data so that one can determine for each group, number of other groups linked, their gids and the number of that group linked
///these are stored in numgrouplinksIndex, intergroupgidIndex, & newintergroupIndex
inline void DetermineGroupMergerConnections(Particle *Partsubset, Int_t numgroups, Int_t *pfof, int *ilflag,
    Int_t *numgrouplinksIndex, Int_t *intergrouplinksIndex, Int_t *nnID, Int_t ***newIndex, Int_t ***newintergroupIndex, Int_t ***intergroupgidIndex);
///used to search particle list using tree to tag particles based on a comparison function (here distance information is used)
inline void SearchForNewLinks(Int_t nsubset, KDTree *tree, Particle *Partsubset, Int_t *pfof, FOFcompfunc &fofcmp, Double_t *param,
    Int_t newlinks, Int_t *newlinksIndex, Int_t **nnID, Double_t **dist2, int nthreads);
///used to search particle list using tree to tag particles based on a comparison function (here distance information is NOT used)
inline void SearchForNewLinks(Int_t nsubset, KDTree *tree, Particle *Partsubset, Int_t *pfof, FOFcompfunc &fofcmp, Double_t *param,
    Int_t newlinks, Int_t *newlinksIndex, Int_t **nnID, int nthreads);
///used to link new tag particles1
inline void LinkUntagged(Particle *Partsubset, Int_t numgroups, Int_t *pfof, Int_t *numingroup, Int_t **pglist,
    Int_t newlinks, Int_t *numgrouplinksIndex, Int_t **newIndex,
    Int_tree_t *Head, Int_tree_t *Next, Int_tree_t *GroupTail, Int_t *nnID);
///used to merge candidate substructure groups for iterative search
inline Int_t MergeGroups(Options &opt, Particle *Partsubset, Int_t numgroups, Int_t *pfof, Int_t *numingroup, Int_t *oldnumingroup,
    Int_t **pglist, Int_t *numgrouplinksIndex, Int_t ***intergroupgidIndex, Int_t ***newintergroupIndex, Int_t *intergrouplinksIndex,
    Int_tree_t *Head, Int_tree_t *Next, Int_tree_t *GroupTail, int *igflag, Int_t *nnID, Int_t &newlinks, Int_t *newlinksIndex);
///used to merge groups for halo merger check
inline Int_t MergeHaloGroups(Options &opt, Particle *Partsubset, Int_t numgroups, Int_t *pfof, Int_t *numingroup, Int_t *oldnumingroup,
    Int_t **pglist, Int_t *numgrouplinksIndex, Int_t ***intergroupgidIndex, Int_t ***newintergroupIndex, Int_t *intergrouplinksIndex,
    Int_tree_t *Head, Int_tree_t *Next, Int_tree_t *GroupTail, int *igflag, Int_t *nnID, Int_t &newlinks, Int_t *newlinksIndex);
//@}
/// \name For unbinding
/// see \ref unbind.cxx for implementation
//@{

///used for tree potential calculation (which is only used for large groups)
void GetNodeList(Node *np, Int_t &ncell, Node **nodelist, const Int_t bsize);
///used for tree walk in potential calculation
inline void MarkCell(Node *np, Int_t *marktreecell, Int_t *markleafcell, Int_t &ntreecell, Int_t &nleafcell, const Int_t bsize, Double_t *cR2max, Coordinate *cm, Double_t *cmtot, Coordinate xpos, Double_t eps2);

///Interface for unbinding proceedure
int CheckUnboundGroups(Options opt, const Int_t nbodies, Particle *Part, Int_t &ngroup, Int_t *&pfof, Int_t *numingroup=NULL, Int_t **pglist=NULL,int ireorder=1, Int_t *groupflag=NULL);
///check if group self-bound
int Unbind(Options &opt, Particle **gPartList, Int_t &numgroups, Int_t *numingroup, Int_t *pfof, Int_t **pglist, int ireorder=1);
int Unbind(Options &opt, Particle *Part, Int_t &numgroups, Int_t *&numingroup, Int_t *&noffset, Int_t *&pfof);
///calculate the potential of an array of particles
void Potential(Options &opt, Int_t nbodies, Particle *Part, Double_t *potV);
void Potential(Options &opt, Int_t nbodies, Particle *Part);
//@}

/// \name Routines to determine bulk quantities of halo and adjust halo
/// see \ref haloproperties.cxx for implementation
//@{

///Scales Linking lengths
void ScaleLinkingLengths(Options &opt,const Int_t nbodies, Particle *Part,Coordinate &cm,Coordinate &cmvel,Double_t Mtot);
///Adjust to cm of halo
void AdjusttoCM(const Int_t nbodies, Particle *Part, Coordinate &cm, Coordinate &cmvel, const Double_t Mtot, Double_t *rlim, Double_t &MaxVcirc, Double_t tol=1e-2);
///Calculate virial radius and related quantities
void GetVirialQuantities(const Int_t nbodies, Particle *Part, const Double_t mtot, Double_t *rlim, const Double_t rhoc, const Double_t virlevel, Double_t &Rvir, Double_t &Mvir, Int_t nenc, Double_t *Menc, Double_t *Renc);

//@}

/// \name Routines to calculate substructure properties and sort particles in a substructure according to some property
/// see \ref substructureproperties.cxx for implementation
//@{
///Get the properties of the substructures and output the results
void GetProperties(Options &opt, const Int_t nbodies, Particle *Part, Int_t ngroup, Int_t *&pfof, Int_t *numingroup=NULL, Int_t **pglist=NULL);
///Get CM properties
void GetCMProp(Options &opt, const Int_t nbodies, Particle *Part, Int_t ngroup, Int_t *&pfof, Int_t *&numingroup, PropData *&pdata, Int_t *&noffset);
///Get inclusive masses for field objects
void GetInclusiveMasses(Options &opt, const Int_t nbodies, Particle *Part, Int_t ngroup, Int_t *&pfof, Int_t *&numingroup, PropData *&pdata, Int_t *&noffset);
///simple routine to copy over mass information (useful for storing inclusive info)
void CopyMasses(const Int_t nhalos, PropData *&pold, PropData *&pnew);
///simple routine to reorder mass information based on number of particles when new remaining number of haloes < old halos
void ReorderInclusiveMasses(const Int_t &nold, const Int_t &nnew, Int_t *&numingroup, PropData *&pdata);
///Get Binding Energy
void GetBindingEnergy(Options &opt, const Int_t nbodies, Particle *Part, Int_t ngroup, Int_t *&pfof, Int_t *&numingroup, PropData *&pdata, Int_t *&noffset);

///Get Morphology properties (since this is for a particular system just use pointer interface)
void GetGlobalSpatialMorphology(const Int_t nbodies, Particle *p, Double_t& q, Double_t& s, Double_t Error, Matrix& eigenvec, int imflag=0, int itype=-1, int iiterate=1);
///Calculate inertia tensor and eigvector
void CalcITensor(const Int_t n, Particle *p, Double_t &a, Double_t &b, Double_t &c, Matrix& eigenvec, Matrix &I, int itype);
///Calculate position dispersion tensor and eigvector
void CalcPosSigmaTensor(const Int_t n, Particle *p, Double_t &a, Double_t &b, Double_t &c, Matrix& eigenvec, Matrix &I, int itype=-1);
///Calculate velocity dispersion tensor and eigvector
void CalcVelSigmaTensor(const Int_t n, Particle *p, Double_t &a, Double_t &b, Double_t &c, Matrix& eigenvec, Matrix &I, int itype=-1);
///Calculate phase-space dispersion tensor and eigvector
void CalcPhaseSigmaTensor(const Int_t n, Particle *p, GMatrix &eigenvalues, GMatrix& eigenvec, GMatrix &I, int itype=-1);
///Calculate phase-space dispersion tensor
void CalcPhaseSigmaTensor(const Int_t n, Particle *p, GMatrix &I, int itype=-1);
///Calculate the reduced weighted inertia tensor used to determine the spatial morphology
void CalcMTensor(Matrix& M, const Double_t q, const Double_t s, const Int_t n, Particle *p, int itype);
///Same as \ref CalcMTensor but include mass
void CalcMTensorWithMass(Matrix& M, const Double_t q, const Double_t s, const Int_t n, Particle *p, int itype);
///Rotate particles to some coordinate frame
void RotParticles(const Int_t n, Particle *p, Matrix &R);
///get phase-space center-of-mass
GMatrix CalcPhaseCM(const Int_t n, Particle *p, int itype=-1);

///get concentration routines associted with finding concentrations via root finding
void GetConcentration(PropData &p);
///wrappers for root finding used to get concentration
double mycNFW(double c, void *params);
///wrappers for root finding used to get concentration
double mycNFW_deriv(double c, void *params);
///wrappers for root finding used to get concentration
double mycNFW_fdf(double c, void *params, double*y,double *dy);

///used to sort a pglist based on substructure binding energy
Int_t **SortAccordingtoBindingEnergy(Options &opt, const Int_t nbodies, Particle *Part, Int_t ngroup, Int_t *&pfof, Int_t *numingroup, PropData *pdata, Int_t ioffset=0);
///used to calculate properties and ignores keeping particle order, assumes particle PID information meaningless
void CalculateHaloProperties(Options &opt, const Int_t nbodies, Particle *Part, Int_t ngroup, Int_t *&pfof, Int_t *numingroup, PropData *pdata);
///Get number of substructures in a given structure
Int_t *GetSubstructureNum(Int_t ngroups);
///Get parent structure id of substructures
Int_t *GetParentID(Int_t ngroups);
//@}

#ifdef USEMPI
/// \name MPI Domain Decomposition routines
/// see \ref mpiroutines.cxx for implementation
/// for format specific stuff see related routines like \ref mpigadgetio.cxx or \ref mpitipsyio.cxx
//@{

///Domain decomposition of system
void MPIInitialDomainDecomposition();
///Domain extent
void MPIDomainExtent(Options &opt);
///domain decomposition
void MPIDomainDecomposition(Options &opt);

///Determine Domain Extent for tipsy input
void MPIDomainExtentTipsy(Options &opt);
///Determine Domain for tipsy input
void MPIDomainDecompositionTipsy(Options &opt);

///Determine Domain Extent for Gadget input
void MPIDomainExtentGadget(Options &opt);
///Determine Domain for Gadget input
void MPIDomainDecompositionGadget(Options &opt);

///Determine Domain Extent for Ramses input
void MPIDomainExtentRAMSES(Options &opt);
///Determine Domain for Ramses input
void MPIDomainDecompositionRAMSES(Options &opt);

#ifdef USEHDF
///Determine Domain Extent for HDF input
void MPIDomainExtentHDF(Options &opt);
///Determine Domain for Gadget input
void MPIDomainDecompositionHDF(Options &opt);
#endif

///Determine Domain Extent for Nchilada input
void MPIDomainExtentNchilada(Options &opt);
///Determine Domain for Gadget input
void MPIDomainDecompositionNchilada(Options &opt);

///determine what processor a particle is sent to based on domain decomposition
int MPIGetParticlesProcessor(const Double_t,const Double_t,const Double_t);
/// Determine number of local particles wrapper
void MPINumInDomain(Options &opt);

///determine which mpi processes read input files
void MPIDistributeReadTasks(Options&opt, int *&ireadtask, int*&readtaskID);
///set which file a given task will read
int MPISetFilesRead(Options&opt, int *&ireadfile, int *&ireadtask);

/// Determine number of local particles for tipsy
void MPINumInDomainTipsy(Options &opt);
/// Determine number of local particles for gadget
void MPINumInDomainGadget(Options &opt);
/// Determine number of local particles for ramses
void MPINumInDomainRAMSES(Options &opt);
#ifdef USEHDF
/// Determine number of local particles for HDF
void MPINumInDomainHDF(Options &opt);
#endif
/// Determine number of local particles for Nchilada
void MPINumInDomainNchilada(Options &opt);

///adjust the domain boundaries to code units
void MPIAdjustDomain(Options opt);
///determine if the search domain of a particle overlaps another mpi domain
int MPISearchForOverlap(Particle &Part, Double_t &rdist);
<<<<<<< HEAD
#ifdef SWIFTINTERFACE
///determine if the search domain of a particle overlaps another mpi domain using the SWIFT mesh
int MPISearchForOverlapUsingMesh(Options &opt, Particle &Part, Double_t &rdist);
#endif
=======
///determine if the search domain overlaps another mpi domain
int MPISearchForOverlap(Double_t xsearch[3][2]);
>>>>>>> 1295ce9d
///determine if search domain overlaps domain
int MPIInDomain(Double_t xsearch[3][2], Double_t bnd[3][2]);

///determine list of cells of a mesh within a search domain
vector<int> MPIGetCellListInSearchUsingMesh(Options &opt, Double_t xsearch[3][2], bool ignorelocalcells=true);
//@}

/// \name MPI send/recv related routines when reading input data
/// see \ref mpiroutines.cxx for implementation
//@{
///adds particles to appropriate send buffers and initiates sends if necessary.
void MPIAddParticletoAppropriateBuffer(const int &ibuf, Int_t ibufindex, int *&ireadtask, const Int_t &Bufsize, Int_t *&Nbuf, Particle *&Pbuf, Int_t &numpart, Particle *Part, Int_t *&Nreadbuf, vector<Particle>*&Preadbuf);
///recv particle data from read threads
void MPIReceiveParticlesFromReadThreads(Options &opt, Particle *&Pbuf, Particle *Part, int *&readtaskID, int *&irecv, int *&mpi_irecvflag, Int_t *&Nlocalthreadbuf, MPI_Request *&mpi_request, Particle *&Pbaryons);
///Send/recv particle data read from input files between the various read threads;
void MPISendParticlesBetweenReadThreads(Options &opt, Particle *&Pbuf, Particle *Part, Int_t *&nreadoffset, int *&ireadtask, int *&readtaskID, Particle *&Pbaryons, Int_t *&mpi_nsend_baryon);
///Send/recv particle data stored in vector using the read thread communication domain
void MPISendParticlesBetweenReadThreads(Options &opt, vector<Particle> *&Pbuf, Particle *Part, int *&ireadtask, int *&readtaskID, Particle *&Pbaryons, MPI_Comm &mpi_read_comm, Int_t *&mpi_nsend_readthread, Int_t *&mpi_nsend_readthread_baryon);
//@}

/// \name MPI search related routines
/// see \ref mpiroutines.cxx for implementation
//@{

///Set the mpi task ID of a particle to the local mpi thread or task number.
short_mpi_t *MPISetTaskID(const Int_t nbodies);
/// Adjust local group ids so that mpi threads are all offset from one another unless a particle belongs to group zero (ie: completely unlinked)
void MPIAdjustLocalGroupIDs(const Int_t nbodies, Int_t *pfof);
///Determine number of particles that need to be exported to another mpi thread from local mpi thread based on rdist
void MPIGetExportNum(const Int_t nbodies, Particle *Part, Double_t rdist);
#ifdef SWIFTINTERFACE
///Determine number of particles that need to be exported to another mpi thread from local mpi thread based on rdist using the SWIFT mesh
void MPIGetExportNumUsingMesh(Options &opt, const Int_t nbodies, Particle *Part, Double_t rdist);
#endif
///Determine and send particles that need to be exported to another mpi thread from local mpi thread based on rdist
void MPIBuildParticleExportList(const Int_t nbodies, Particle *Part, Int_t *&pfof, Int_tree_t *&Len, Double_t rdist);
///Determine and send particles that need to be exported to another mpi thread from local mpi thread based on rdist using the SWIFT mesh
void MPIBuildParticleExportListUsingMesh(Options &opt, const Int_t nbodies, Particle *Part, Int_t *&pfof, Int_tree_t *&Len, Double_t rdist);
///Link groups across MPI threads using a physical search
Int_t MPILinkAcross(const Int_t nbodies, KDTree *&tree, Particle *Part, Int_t *&pfof, Int_tree_t *&Len, Int_tree_t *&Head, Int_tree_t *&Next, Double_t rdist2);
///Link groups across MPI threads using criterion
Int_t MPILinkAcross(const Int_t nbodies, KDTree *&tree, Particle *Part, Int_t *&pfof, Int_tree_t *&Len, Int_tree_t *&Head, Int_tree_t *&Next, Double_t rdist2, FOFcompfunc &cmp, Double_t *params);
///Link groups across MPI threads checking particle types
Int_t MPILinkAcross(const Int_t nbodies, KDTree *&tree, Particle *Part, Int_t *&pfof, Int_tree_t *&Len, Int_tree_t *&Head, Int_tree_t *&Next, Double_t rdist2, FOFcheckfunc &check, Double_t *params);
///update export list after after linking across
void MPIUpdateExportList(const Int_t nbodies, Particle *Part, Int_t *&pfof, Int_tree_t *&Len);
///localize groups to a single mpi thread
Int_t MPIGroupExchange(const Int_t nbodies, Particle *Part, Int_t *&pfof);
///Determine the local number of groups and their sizes (groups must be local to an mpi thread)
Int_t MPICompileGroups(const Int_t nbodies, Particle *Part, Int_t *&pfof, Int_t minsize);
///similar to \ref MPIGroupExchange but optimised for separate baryon search, assumes only looking at baryons
Int_t MPIBaryonGroupExchange(const Int_t nbodies, Particle *Part, Int_t *&pfof);
///similar to \ref MPICompileGroups but optimised for separate baryon search, assumes only looking at baryons
Int_t MPIBaryonCompileGroups(const Int_t nbodies, Particle *Part, Int_t *&pfof, Int_t minsize, int iorder=1);
///localize baryons particle members of groups to a single mpi thread
///Collect FOF from all
void MPICollectFOF(const Int_t nbodies, Int_t *&pfof);
///comparison function to order particles for export
int fof_export_cmp(const void *a, const void *b);
///comparison function to order particles for export and fof group localization.
int fof_id_cmp(const void *a, const void *b);
///similar to \ref MPIBuildParticleExportList but specific interface for baryon search
void MPIBuildParticleExportBaryonSearchList(const Int_t nbodies, Particle *Part, Int_t *&pfof, Int_t *ids, Int_t *numingroup, Double_t rdist);
///search local baryons with exported particle list.
Int_t MPISearchBaryons(const Int_t nbaryons, Particle *&Pbaryons, Int_t *&pfofbaryons, Int_t *numingroup, Double_t *localdist, Int_t nsearch, Double_t *param, Double_t *period);
///localize the baryons to the mpi thread on which their associated DM group exists.
Int_t MPIBaryonExchange(const Int_t nbaryons, Particle *&Pbaryons, Int_t *&pfofbaryons);
//@}

/// \name MPI NN determination related routines
/// see \ref mpiroutines.cxx for implementation
//@{

///Effectively is an allgather for the grid data so that particles can find nearest cells and use appropriate nearest neighbouring cells for calculating estimated background velocity density function
void MPIBuildGridData(const Int_t ngrid, GridCell *grid, Coordinate *gvel, Matrix *gveldisp);
///Determine number of particles that need to be exported to another mpi thread from local mpi thread based on array of distances for each particle for NN search
void MPIGetNNExportNum(const Int_t nbodies, Particle *Part, Double_t *rdist);
#ifdef SWIFTINTERFACE
///Determine number of particles that need to be exported to another mpi thread from local mpi thread based on array of distances for each particle for NN search
void MPIGetNNExportNumUsingMesh(Options &opt, const Int_t nbodies, Particle *Part, Double_t *rdist);
#endif
///Determine and send particles that need to be exported to another mpi thread from local mpi thread based on array of distances for each particle for NN search
void MPIBuildParticleNNExportList(const Int_t nbodies, Particle *Part, Double_t *rdist);
#ifdef SWIFTINTERFACE
///Determine and send particles that need to be exported to another mpi thread from local mpi thread based on array of distances for each particle for NN search
void MPIBuildParticleNNExportListUsingMesh(Options &opt, const Int_t nbodies, Particle *Part, Double_t *rdist);
#endif
///Determine number of local particles that need to be exported back based on ball search.
void MPIGetNNImportNum(const Int_t nbodies, KDTree *tree, Particle *Part);
///Determine local particles that need to be exported back based on ball search.
Int_t MPIBuildParticleNNImportList(const Int_t nbodies, KDTree *tree, Particle *Part, int iallflag=true);
///comparison function to order particles for export
int nn_export_cmp(const void *a, const void *b);
///Determine number of halos whose search regions overlap other mpi domains
vector<bool> MPIGetHaloSearchExportNum(const Int_t ngroups, PropData *&pdata, vector<Double_t> &rdist);
///Build the export list of halo positions and search distances
void MPIBuildHaloSearchExportList(const Int_t ngroup, PropData *&pdata, vector<Double_t> &rdist, vector<bool> &halooverlap);
///Determine number of imported particles based on halo search regions
void MPIGetHaloSearchImportNum(const Int_t nbodies, KDTree *tree, Particle *Part);
///Builds the import list of particles based on halo positions
Int_t MPIBuildHaloSearchImportList(const Int_t nbodies, KDTree *tree, Particle *Part);
//@}
#endif

/// \name Extra routines for building arrays that access the particle data or reorder arrays
/// see \ref buildandsortarrays.cxx for implementation
//@{

///build group size array
Int_t *BuildNumInGroup(const Int_t nbodies, const Int_t numgroups, Int_t *pfof);
///build group size array of particles of a specific type
Int_t *BuildNumInGroupTyped(const Int_t nbodies, const Int_t numgroups, Int_t *pfof, Particle *Part, int type);
///build array such that array is pglist[group][]={particle list}
Int_t **BuildPGList(const Int_t nbodies, const Int_t numgroups, Int_t *numingroup, Int_t *pfof);
///build array such that array is pglist[group][]={particle list} but only for particles of a specific type
///should be matched with \ref BuildNumInGroupTyped
Int_t **BuildPGListTyped(const Int_t nbodies, const Int_t numgroups, Int_t *numingroup, Int_t *pfof, Particle *Part, int type);
///build the group particle index list (doesn't assume particles are in ID order and stores index of particle)
Int_t **BuildPGList(const Int_t nbodies, const Int_t numgroups, Int_t *numingroup, Int_t *pfof, Particle *Part);
///build pglist but doesn't assume particles are in ID order
Int_t **BuildPGList(const Int_t nbodies, const Int_t numgroups, Int_t *numingroup, Int_t *pfof, Int_t *ids);
///build the group particle arrays need for unbinding procedure
Particle **BuildPartList(const Int_t numgroups, Int_t *numingroup, Int_t **pglist, Particle* Part);
///build a particle list subset using array of indices
Particle *BuildPart(Int_t numingroup, Int_t *pglist, Particle* Part);
///build the Head array which points to the head of the group a particle belongs to
Int_tree_t *BuildHeadArray(const Int_t nbodies, const Int_t numgroups, Int_t *numingroup, Int_t **pglist);
///build the Next array which points to the next particle in the group
Int_tree_t *BuildNextArray(const Int_t nbodies, const Int_t numgroups, Int_t *numingroup, Int_t **pglist);
///build the Len array which stores the length of the group a particle belongs to
Int_tree_t *BuildLenArray(const Int_t nbodies, const Int_t numgroups, Int_t *numingroup, Int_t **pglist);
///build the GroupTail array which stores the Tail of a group
Int_tree_t *BuildGroupTailArray(const Int_t nbodies, const Int_t numgroups, Int_t *numingroup, Int_t **pglist);
///sort particles according to the group value (or technically any integer array) unique to each group and return an array of offsets to access the particle array via their group
Int_t *BuildNoffset(const Int_t nbodies, Particle *Part, Int_t numgroups,Int_t *numingroup, Int_t *sortval, Int_t ioffset=0);
///reorder groups from largest to smallest
void ReorderGroupIDs(const Int_t numgroups, const Int_t newnumgroups, Int_t *numingroup, Int_t *pfof, Int_t **pglist);
///reorder groups from largest to smallest not assuming particles are in id order
void ReorderGroupIDs(const Int_t numgroups, const Int_t newnumgroups, Int_t *numingroup, Int_t *pfof, Int_t **pglist, Particle *P);
///reorder groups by value
void ReorderGroupIDsbyValue(const Int_t numgroups, const Int_t newnumgroups, Int_t *numingroup, Int_t *pfof, Int_t **pglist, Int_t *value);
///reorder groups and associated integer group data by value
void ReorderGroupIDsAndArraybyValue(const Int_t numgroups, const Int_t newnumgroups, Int_t *numingroup, Int_t *pfof, Int_t **pglist, Int_t *value, Int_t *gdata);
///reorder groups and associated double group data by value
void ReorderGroupIDsAndArraybyValue(const Int_t numgroups, const Int_t newnumgroups, Int_t *numingroup, Int_t *pfof, Int_t **pglist, Int_t *value, Double_t *gdata);
///reorder groups and associated integer group data by value
void ReorderGroupIDsAndArraybyValue(const Int_t numgroups, const Int_t newnumgroups, Int_t *numingroup, Int_t *pfof, Int_t **pglist, Double_t *value, Int_t *gdata);
///reorder groups and associated double group data by value
void ReorderGroupIDsAndArraybyValue(const Int_t numgroups, const Int_t newnumgroups, Int_t *numingroup, Int_t *pfof, Int_t **pglist, Double_t *value, Double_t *gdata);
///reorder groups and the associated property data by value
void ReorderGroupIDsAndHaloDatabyValue(const Int_t numgroups, const Int_t newnumgroups, Int_t *numingroup, Int_t *pfof, Int_t **pglist, Int_t *value, PropData *pdata);
//@}


/// \name Extra utility routines
/// see \ref utilities.cxx for implementation
//@{

///Get current time in Milliseconds
int GetMilliCount();
///Get span in milliseconds
int GetMillSpan(int );
int CompareInt(const void *, const void *);
///get a time
double MyGetTime();
//@}

#endif<|MERGE_RESOLUTION|>--- conflicted
+++ resolved
@@ -382,15 +382,12 @@
 void MPIAdjustDomain(Options opt);
 ///determine if the search domain of a particle overlaps another mpi domain
 int MPISearchForOverlap(Particle &Part, Double_t &rdist);
-<<<<<<< HEAD
 #ifdef SWIFTINTERFACE
 ///determine if the search domain of a particle overlaps another mpi domain using the SWIFT mesh
 int MPISearchForOverlapUsingMesh(Options &opt, Particle &Part, Double_t &rdist);
 #endif
-=======
 ///determine if the search domain overlaps another mpi domain
 int MPISearchForOverlap(Double_t xsearch[3][2]);
->>>>>>> 1295ce9d
 ///determine if search domain overlaps domain
 int MPIInDomain(Double_t xsearch[3][2], Double_t bnd[3][2]);
 
