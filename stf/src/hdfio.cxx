--- conflicted
+++ resolved
@@ -435,89 +435,65 @@
         }
         catch(GroupIException &error)
         {
-<<<<<<< HEAD
-          error.printErrorStack();
-=======
-            HDF5PrintError(error);
-            cerr<<"Error in group might suggest config file has the incorrect HDF naming convention. ";
-    		cerr<<"Check HDF_name_convetion or add new naming convention updating hdfitems.h in the source code. "<<endl;
-    		Fhdf[i].close();
-    #ifdef USEMPI
-    		MPI_Abort(MPI_COMM_WORLD,8);
-    #else
-    		exit(8);
-    #endif
->>>>>>> ae1f5dc1
+          HDF5PrintError(error);
+          cerr<<"Error in group might suggest config file has the incorrect HDF naming convention. ";
+          cerr<<"Check HDF_name_convetion or add new naming convention updating hdfitems.h in the source code. "<<endl;
+          Fhdf[i].close();
+#ifdef USEMPI
+          MPI_Abort(MPI_COMM_WORLD,8);
+#else
+          exit(8);
+#endif
         }
         // catch failure caused by the H5File operations
         catch( FileIException &error )
         {
-<<<<<<< HEAD
-          error.printErrorStack();
-
-=======
-            HDF5PrintError(error);
-            cerr<<"Error reading file. Exiting "<<endl;
-    		Fhdf[i].close();
-    #ifdef USEMPI
-    		MPI_Abort(MPI_COMM_WORLD,8);
-    #else
-    		exit(8);
-    #endif
->>>>>>> ae1f5dc1
+          HDF5PrintError(error);
+          cerr<<"Error reading file. Exiting "<<endl;
+          Fhdf[i].close();
+#ifdef USEMPI
+          MPI_Abort(MPI_COMM_WORLD,8);
+#else
+          exit(8);
+#endif
         }
         // catch failure caused by the DataSet operations
         catch( DataSetIException &error )
         {
-<<<<<<< HEAD
-          error.printErrorStack();
-          ireaderror=1;
-=======
-            HDF5PrintError(error);
-            cerr<<"Error in data set might suggest config file has the incorrect HDF naming convention. ";
-    		cerr<<"Check HDF_name_convetion or update hdfio.cxx in the source code to read correct format"<<endl;
-    		Fhdf[i].close();
-    #ifdef USEMPI
-    		MPI_Abort(MPI_COMM_WORLD,8);
-    #else
-    		exit(8);
-    #endif
->>>>>>> ae1f5dc1
+          HDF5PrintError(error);
+          cerr<<"Error in data set might suggest config file has the incorrect HDF naming convention. ";
+          cerr<<"Check HDF_name_convetion or update hdfio.cxx in the source code to read correct format"<<endl;
+          Fhdf[i].close();
+#ifdef USEMPI
+          MPI_Abort(MPI_COMM_WORLD,8);
+#else
+          exit(8);
+#endif
         }
         // catch failure caused by the DataSpace operations
         catch( DataSpaceIException &error )
         {
-<<<<<<< HEAD
-          error.printErrorStack();
-          ireaderror=1;
-=======
-            HDF5PrintError(error);
-            cerr<<"Error in data space might suggest config file has the incorrect HDF naming convention. ";
-    		cerr<<"Check HDF_name_convetion or update hdfio.cxx in the source code to read correct format"<<endl;
-    		Fhdf[i].close();
-    #ifdef USEMPI
-    		MPI_Abort(MPI_COMM_WORLD,8);
-    #else
-    		exit(8);
-    #endif
->>>>>>> ae1f5dc1
+          HDF5PrintError(error);
+          cerr<<"Error in data space might suggest config file has the incorrect HDF naming convention. ";
+          cerr<<"Check HDF_name_convetion or update hdfio.cxx in the source code to read correct format"<<endl;
+          Fhdf[i].close();
+#ifdef USEMPI
+          MPI_Abort(MPI_COMM_WORLD,8);
+#else
+          exit(8);
+#endif
         }
         // catch failure caused by the DataSpace operations
         catch( DataTypeIException &error )
         {
-<<<<<<< HEAD
-          error.printErrorStack();
-          ireaderror=1;
-=======
-            HDF5PrintError(error);
-            cerr<<"Error in data type might suggest need to update hdfio.cxx in the source code to read correct format"<<endl;
-    		Fhdf[i].close();
-    #ifdef USEMPI
-    		MPI_Abort(MPI_COMM_WORLD,8);
-    #else
-    		exit(8);
-    #endif
->>>>>>> ae1f5dc1
+          HDF5PrintError(error);
+          cerr<<"Error in data type might suggest need to update hdfio.cxx in the source code to read correct format"<<endl;
+          Fhdf[i].close();
+#ifdef USEMPI
+          MPI_Abort(MPI_COMM_WORLD,8);
+#else
+          exit(8);
+#endif
         }
     }
     //after info read, initialise cosmological parameters
@@ -885,93 +861,8 @@
               }
             }
 
-<<<<<<< HEAD
-    double vscale = 0.0;
-
-    // SWIFT snapshot velocities already contain the sqrt(a) factor, 
-    // so there is no need to include it.
-    if(opt.ihdfnameconvention == HDFSWIFTEAGLENAMES) vscale = opt.V;
-    else vscale = opt.V*sqrt(opt.a);
-
-    //finally adjust to appropriate units
-    for (i=0;i<nbodies;i++)
-    {
-      Part[i].SetMass(Part[i].GetMass()*mscale);
-      for (int j=0;j<3;j++) Part[i].SetVelocity(j,Part[i].GetVelocity(j)*vscale+Hubbleflow*Part[i].GetPosition(j));
-      for (int j=0;j<3;j++) Part[i].SetPosition(j,Part[i].GetPosition(j)*lscale);
-#ifdef GASON
-      if (Part[i].GetType()==GASTYPE) Part[i].SetU(Part[i].GetU()*opt.V*opt.V);
-#endif
-    }
-    if (Pbaryons!=NULL && opt.iBaryonSearch==1) {
-      for (i=0;i<nbaryons;i++)
-      {
-        Pbaryons[i].SetMass(Pbaryons[i].GetMass()*mscale);
-        for (int j=0;j<3;j++) Pbaryons[i].SetVelocity(j,Pbaryons[i].GetVelocity(j)*vscale+Hubbleflow*Pbaryons[i].GetPosition(j));
-        for (int j=0;j<3;j++) Pbaryons[i].SetPosition(j,Pbaryons[i].GetPosition(j)*lscale);
-#ifdef GASON
-        Pbaryons[i].SetU(Pbaryons[i].GetU()*opt.V*opt.V);
-#endif
-      }
-    }
-
-#else
-    //for all mpi threads that are reading input data, open file load access to data structures and begin loading into either local buffer or temporary buffer to be send to
-    //non-read threads
-    if (ireadtask[ThisTask]>=0) {
-      inreadsend=0;
-      count2=bcount2=0;
-      for(i=0; i<opt.num_files; i++) {
-        if(ireadfile[i])
-        {
-          cout<<ThisTask<<" is reading file "<<i<<endl;
-          ///\todo should be more rigorous with try/catch stuff
-          try
-          {
-
-            //open particle group structures
-            for (j=0;j<nusetypes;j++) {k=usetypes[j]; partsgroup[i*NHDFTYPE+k]=Fhdf[i].openGroup(hdf_gnames.part_names[k]);}
-            if (opt.partsearchtype==PSTDARK && opt.iBaryonSearch) for (j=1;j<=nbusetypes;j++) {k=usetypes[j];partsgroup[i*NHDFTYPE+k]=Fhdf[i].openGroup(hdf_gnames.part_names[k]);}
-            //open data structures that exist for all data blocks
-            for (itemp=0;itemp<NHDFDATABLOCKALL;itemp++) {
-              //for everything but mass no header check needed.
-              if (itemp!=3) {
-                for (j=0;j<nusetypes;j++) {
-                  k=usetypes[j];
-                  if (ThisTask==0 && opt.iverbose>1) cout<<"Opening group "<<hdf_gnames.part_names[k]<<": Data set "<<hdf_parts[k]->names[itemp]<<endl;
-                  partsdatasetall[i*NHDFTYPE*NHDFDATABLOCK+k*NHDFDATABLOCK+itemp]=partsgroup[i*NHDFTYPE+k].openDataSet(hdf_parts[k]->names[itemp]);
-                  partsdataspaceall[i*NHDFTYPE*NHDFDATABLOCK+k*NHDFDATABLOCK+itemp]=partsdatasetall[i*NHDFTYPE*NHDFDATABLOCK+k*NHDFDATABLOCK+itemp].getSpace();
-                }
-                if (opt.partsearchtype==PSTDARK && opt.iBaryonSearch) for (j=1;j<=nbusetypes;j++) {
-                  k=usetypes[j];
-                  partsdatasetall[i*NHDFTYPE*NHDFDATABLOCK+k*NHDFDATABLOCK+itemp]=partsgroup[i*NHDFTYPE+k].openDataSet(hdf_parts[k]->names[itemp]);
-                  partsdataspaceall[i*NHDFTYPE*NHDFDATABLOCK+k*NHDFDATABLOCK+itemp]=partsdatasetall[i*NHDFTYPE*NHDFDATABLOCK+k*NHDFDATABLOCK+itemp].getSpace();
-                }
-              }
-              else {
-                for (j=0;j<nusetypes;j++) {
-                  k=usetypes[j];
-                  if (hdf_header_info[i].mass[k]==0){
-                    if (ThisTask==0 && opt.iverbose>1) cout<<"Opening group "<<hdf_gnames.part_names[k]<<": Data set "<<hdf_parts[k]->names[itemp]<<endl;
-                    partsdatasetall[i*NHDFTYPE*NHDFDATABLOCK+k*NHDFDATABLOCK+itemp]=partsgroup[i*NHDFTYPE+k].openDataSet(hdf_parts[k]->names[itemp]);
-                    partsdataspaceall[i*NHDFTYPE*NHDFDATABLOCK+k*NHDFDATABLOCK+itemp]=partsdatasetall[i*NHDFTYPE*NHDFDATABLOCK+k*NHDFDATABLOCK+itemp].getSpace();
-                  }
-                }
-                if (opt.partsearchtype==PSTDARK && opt.iBaryonSearch) for (j=1;j<=nbusetypes;j++) {
-                  k=usetypes[j];
-                  partsdatasetall[i*NHDFTYPE*NHDFDATABLOCK+k*NHDFDATABLOCK+itemp]=partsgroup[i*NHDFTYPE+k].openDataSet(hdf_parts[k]->names[itemp]);
-                  partsdataspaceall[i*NHDFTYPE*NHDFDATABLOCK+k*NHDFDATABLOCK+itemp]=partsdatasetall[i*NHDFTYPE*NHDFDATABLOCK+k*NHDFDATABLOCK+itemp].getSpace();
-                }
-              }
-            }
-            //now for extra data blocks
             //and if not just searching DM, load other parameters
             if (!(opt.partsearchtype==PSTDARK && opt.iBaryonSearch==0)) {
-              itemp=4;
-=======
-            //and if not just searching DM, load other parameters
-            if (!(opt.partsearchtype==PSTDARK && opt.iBaryonSearch==0)) {
->>>>>>> ae1f5dc1
 #ifdef GASON
               //first gas internal energy
               for (j=0;j<nusetypes;j++) {
@@ -1332,11 +1223,18 @@
         Fhdf[i].close();
     }
 
+    double vscale = 0.0;
+
+    // SWIFT snapshot velocities already contain the sqrt(a) factor, 
+    // so there is no need to include it.
+    if(opt.ihdfnameconvention == HDFSWIFTEAGLENAMES) vscale = opt.V;
+    else vscale = opt.V*sqrt(opt.a);
+
     //finally adjust to appropriate units
     for (i=0;i<nbodies;i++)
     {
       Part[i].SetMass(Part[i].GetMass()*mscale);
-      for (int j=0;j<3;j++) Part[i].SetVelocity(j,Part[i].GetVelocity(j)*opt.V*sqrt(opt.a)+Hubbleflow*Part[i].GetPosition(j));
+      for (int j=0;j<3;j++) Part[i].SetVelocity(j,Part[i].GetVelocity(j)*vscale+Hubbleflow*Part[i].GetPosition(j));
       for (int j=0;j<3;j++) Part[i].SetPosition(j,Part[i].GetPosition(j)*lscale);
 #ifdef GASON
       if (Part[i].GetType()==GASTYPE) Part[i].SetU(Part[i].GetU()*opt.V*opt.V);
@@ -1346,7 +1244,7 @@
       for (i=0;i<nbaryons;i++)
       {
         Pbaryons[i].SetMass(Pbaryons[i].GetMass()*mscale);
-        for (int j=0;j<3;j++) Pbaryons[i].SetVelocity(j,Pbaryons[i].GetVelocity(j)*opt.V*sqrt(opt.a)+Hubbleflow*Pbaryons[i].GetPosition(j));
+        for (int j=0;j<3;j++) Pbaryons[i].SetVelocity(j,Pbaryons[i].GetVelocity(j)*vscale+Hubbleflow*Pbaryons[i].GetPosition(j));
         for (int j=0;j<3;j++) Pbaryons[i].SetPosition(j,Pbaryons[i].GetPosition(j)*lscale);
 #ifdef GASON
         Pbaryons[i].SetU(Pbaryons[i].GetU()*opt.V*opt.V);
@@ -1679,44 +1577,6 @@
                       MPIAddParticletoAppropriateBuffer(ibuf, ibufindex, ireadtask, BufSize, Nbuf, Pbuf, Nlocal, Part.data(), Nreadbuf, Preadbuf);
                     }
                   }
-<<<<<<< HEAD
-                }//end of chunk
-              }//end of party type
-            }//end of baryon if
-
-          }
-          catch(GroupIException error)
-          {
-            error.printErrorStack();
-          }
-          // catch failure caused by the H5File operations
-          catch( FileIException error )
-          {
-            error.printErrorStack();
-
-          }
-          // catch failure caused by the DataSet operations
-          catch( DataSetIException error )
-          {
-            error.printErrorStack();
-            ireaderror=1;
-          }
-          // catch failure caused by the DataSpace operations
-          catch( DataSpaceIException error )
-          {
-            error.printErrorStack();
-            ireaderror=1;
-          }
-          // catch failure caused by the DataSpace operations
-          catch( DataTypeIException error )
-          {
-            error.printErrorStack();
-            ireaderror=1;
-          }
-          Fhdf[i].close();
-          //send info between read threads
-          if (opt.nsnapread>1&&inreadsend<totreadsend){
-=======
                 }
                 if (opt.partsearchtype==PSTDARK && opt.iBaryonSearch) {
                   for (j=1;j<=nbusetypes;j++) {
@@ -1975,7 +1835,6 @@
         }
         //do final send between read threads
         if (opt.nsnapread>1){
->>>>>>> ae1f5dc1
             MPI_Allgather(Nreadbuf, opt.nsnapread, MPI_Int_t, mpi_nsend_readthread, opt.nsnapread, MPI_Int_t, mpi_comm_read);
             MPISendParticlesBetweenReadThreads(opt, Preadbuf, Part.data(), ireadtask, readtaskID, Pbaryons, mpi_comm_read, mpi_nsend_readthread, mpi_nsend_readthread_baryon);
             inreadsend++;
