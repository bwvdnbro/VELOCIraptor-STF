/*! \file hdfio.cxx
 *  \brief this file contains routines for hdf snapshot file io

 Note that the code is partly based on HDF examples which have the following liscence

 * * * * * * * * * * * * * * * * * * * * * * * * * * * * * * * * * * * * * * *
 * Copyright by The HDF Group.                                               *
 * Copyright by the Board of Trustees of the University of Illinois.         *
 * All rights reserved.                                                      *
 *                                                                           *
 * This file is part of HDF5.  The full HDF5 copyright notice, including     *
 * terms governing use, modification, and redistribution, is contained in    *
 * the files COPYING and Copyright.html.  COPYING can be found at the root   *
 * of the source code distribution tree; Copyright.html can be found at the  *
 * root level of an installed copy of the electronic HDF5 document set and   *
 * is linked from the top-level documents page.  It can also be found at     *
 * hdfgroup.org/HDF5/doc/Copyright.html.  If you do not have                 *
 * access to either file, you may request a copy from help@hdfgroup.org.     *
 * * * * * * * * * * * * * * * * * * * * * * * * * * * * * * * * * * * * * * *

 */
#ifdef USEHDF

//-- HDF5 SPECIFIC IO

#include "stf.h"

#include "hdfitems.h"

extern "C" herr_t file_attrib_info(hid_t loc_id, const char *name, const H5L_info_t *linfo, void *opdata)
{
    hid_t attrib_id;
    //Open the group using its name via the c interface
    attrib_id = H5Aopen(loc_id, name, H5P_DEFAULT);
    //Display group name.
    cout<<"Attribute Name : " <<name<<" "<<attrib_id<<endl;
    //close the group via the c interface
    H5Aclose(attrib_id);
    return 0;
}

extern "C" herr_t file_data_info(hid_t loc_id, const char *name, const H5L_info_t *linfo, void *opdata)
{
    hid_t dataset_id;
    //Open the group using its name via the c interface
    dataset_id = H5Dopen2(loc_id, name, H5P_DEFAULT);
    //Display group name.
    cout<<"Data Name : " <<name<<" "<<dataset_id<<endl;
    //close the group via the c interface
    H5Dclose(dataset_id);
    return 0;
}

// operator function to interface with HDF c code and print out the Group names in the hdf file
extern "C" herr_t file_info(hid_t loc_id, const char *name, const H5L_info_t *linfo, void *opdata)
{
    hid_t group_id;
    //Open the group using its name via the c interface
    group_id = H5Gopen2(loc_id, name, H5P_DEFAULT);
    //Display group name.
    cout<<"Group Name : " <<name<<endl;
    //H5Literate(group_id, H5_INDEX_NAME, H5_ITER_INC, NULL, file_data_info, NULL);
    //close the group via the c interface
    H5Gclose(group_id);
    return 0;
}

///reads an hdf5 formatted file.
void ReadHDF(Options &opt, vector<Particle> &Part, const Int_t nbodies,Particle *&Pbaryons, Int_t nbaryons)
{
    //structure stores the names of the groups in the hdf input
    char buf[2000];
    HDF_Group_Names hdf_gnames (opt.ihdfnameconvention);
    //structures store names in groups
    HDF_Header *hdf_header_info;
    HDF_Part_Info hdf_gas_info(HDFGASTYPE,opt.ihdfnameconvention);
    HDF_Part_Info hdf_dm_info(HDFDMTYPE,opt.ihdfnameconvention);
    HDF_Part_Info hdf_tracer_info(HDFTRACERTYPE,opt.ihdfnameconvention);
    HDF_Part_Info hdf_star_info(HDFSTARTYPE,opt.ihdfnameconvention);
    HDF_Part_Info hdf_bh_info(HDFBHTYPE,opt.ihdfnameconvention);

    HDF_Part_Info *hdf_parts[NHDFTYPE];
    hdf_parts[0]=&hdf_gas_info;
    hdf_parts[1]=&hdf_dm_info;
    //hdf_parts[2]=(void*)&hdf_extra_info;
    hdf_parts[3]=&hdf_tracer_info;
    hdf_parts[4]=&hdf_star_info;
    hdf_parts[5]=&hdf_bh_info;

    H5File *Fhdf;
    //to store the groups, data sets and their associated data spaces
    Group *partsgroup;
    Attribute *headerattribs;
    DataSpace *headerdataspace;
    DataSet *partsdataset;
    DataSpace *partsdataspace;
    DataSpace chunkspace;
    int chunksize=opt.inputbufsize;
    //buffers to load data
    int *intbuff=new int[chunksize];
    long long *longbuff=new long long[chunksize];
    unsigned int *uintbuff=new unsigned int[chunksize];
    float *floatbuff=new float[chunksize*3];
    double *doublebuff=new double[chunksize*3];
    void *integerbuff,*realbuff;
    //arrays to store number of items to read and offsets when selecting hyperslabs
    hsize_t filespacecount[HDFMAXPROPDIM],filespaceoffset[HDFMAXPROPDIM];
    //to determine types
    IntType inttype;
    FloatType floattype;
    PredType HDFREALTYPE(PredType::NATIVE_FLOAT);
    PredType HDFINTEGERTYPE(PredType::NATIVE_LONG);
    int ifloat,ifloat_pos, iint;
    int datarank;
    hsize_t datadim[5];

    ///array listing number of particle types used.
    ///Since Illustris contains an unused type of particles (2) and tracer particles (3) really not useful to iterate over all particle types in loops
    int nusetypes,nbusetypes;
    int usetypes[NHDFTYPE];
    if (opt.partsearchtype==PSTALL) {
        nusetypes=0;
        //assume existance of dark matter and gas
        usetypes[nusetypes++]=HDFGASTYPE;usetypes[nusetypes++]=HDFDMTYPE;
        if (opt.iuseextradarkparticles) {
            usetypes[nusetypes++]=HDFDM1TYPE;
            usetypes[nusetypes++]=HDFDM2TYPE;
    	}
        if (opt.iusestarparticles) usetypes[nusetypes++]=HDFSTARTYPE;
        if (opt.iusesinkparticles) usetypes[nusetypes++]=HDFBHTYPE;
        if (opt.iusewindparticles) usetypes[nusetypes++]=HDFWINDTYPE;
    }
    else if (opt.partsearchtype==PSTDARK) {
        nusetypes=1;usetypes[0]=HDFDMTYPE;
        if (opt.iuseextradarkparticles) {
            usetypes[nusetypes++]=HDFDM1TYPE;
            usetypes[nusetypes++]=HDFDM2TYPE;
        }
        if (opt.iBaryonSearch) {
            nbusetypes=1;usetypes[nusetypes+nbusetypes++]=HDFGASTYPE;
            if (opt.iusestarparticles) usetypes[nusetypes+nbusetypes++]=HDFSTARTYPE;
            if (opt.iusesinkparticles) usetypes[nusetypes+nbusetypes++]=HDFBHTYPE;
        }
    }
    else if (opt.partsearchtype==PSTGAS) {nusetypes=1;usetypes[0]=HDFGASTYPE;}
    else if (opt.partsearchtype==PSTSTAR) {nusetypes=1;usetypes[0]=HDFSTARTYPE;}
    else if (opt.partsearchtype==PSTBH) {
        nusetypes=1;usetypes[0]=HDFBHTYPE;
    }

    Int_t i,j,k,n,nchunk,count,bcount,itemp,count2,bcount2;

    //store cosmology
    double z,aadjust,Hubble,Hubbleflow;

    Double_t mscale,lscale,lvscale;
    Double_t MP_DM=MAXVALUE,LN,N_DM,MP_B=0;
    int ifirstfile=0,*ireadfile,ireaderror=0;
    int *ireadtask,*readtaskID;

#ifdef USEMPI
    if (ThisTask == 0)
#endif
    opt.num_files = HDF_get_nfiles (opt.fname, opt.partsearchtype);

#ifndef USEMPI
    Int_t Ntotal;
    int ThisTask=0,NProcs=1;
    ireadfile=new int[opt.num_files];
    for (i=0;i<opt.num_files;i++) ireadfile[i]=1;
#else
    MPI_Bcast(&(opt.num_files), sizeof(opt.num_files), MPI_BYTE, 0, MPI_COMM_WORLD);
#endif

    //if verbose spit out the types of particles that are going to be searched for
    if (ThisTask==0 && opt.iverbose>1) {
        cout<<" --------------- "<<endl;
        cout<<"Expecting "<<nusetypes<<" types of particles to be read "<<endl;
        for (i=0;i<nusetypes;i++) cout<<"Particle "<<usetypes[i]<<" with name "<<hdf_gnames.part_names[usetypes[i]]<<endl;
        if (opt.partsearchtype==PSTDARK && opt.iBaryonSearch) {
            cout<<"Additionally, as full separate baryon search , expecting "<<nbusetypes<<" baryon particles"<<endl;
            for (i=1;i<=nbusetypes;i++) cout<<"Particle "<<usetypes[i]<<" with name "<<hdf_gnames.part_names[usetypes[i]]<<endl;
        }
    }

    //if MPI is used, read processors (all tasks with task numbers less than the number of snapshots) opens the file and loads the data into a particle buffer
    //this particle buffer is used to broadcast data to the appropriate processor
#ifdef USEMPI
    //since positions, velocities, masses are all at different points in the file,
    //to correctly assign particle to proccessor with correct velocities and mass must have several file pointers
    Particle *Pbuf;
    int mpi_ireaderror;

    //for parallel input
    MPI_Comm mpi_comm_read;
    vector<Particle> *Preadbuf;
    Int_t BufSize=opt.mpiparticlebufsize;
    Int_t *Nbuf, *Nreadbuf,*nreadoffset;
    int ibuf=0;
    Int_t ibufindex;
    Int_t *Nlocalthreadbuf;
    int *irecv, *mpi_irecvflag;
    MPI_Request *mpi_request;
    Int_t *mpi_nsend_baryon;
    if (opt.iBaryonSearch && opt.partsearchtype!=PSTALL) mpi_nsend_baryon=new Int_t[NProcs*NProcs];
    Int_t inreadsend,totreadsend;
    Int_t *mpi_nsend_readthread;
    Int_t *mpi_nsend_readthread_baryon;
    if (opt.iBaryonSearch) mpi_nsend_baryon=new Int_t[NProcs*NProcs];
    if (opt.nsnapread>1) {
        mpi_nsend_readthread=new Int_t[opt.nsnapread*opt.nsnapread];
        if (opt.iBaryonSearch) mpi_nsend_readthread_baryon=new Int_t[opt.nsnapread*opt.nsnapread];
    }

    //used in mpi to load access to all the data blocks of interest
    DataSet *partsdatasetall;
    DataSpace *partsdataspaceall;

    //extra blocks to store info
    float *velfloatbuff=new float[chunksize*3];
    double *veldoublebuff=new double[chunksize*3];
    float *massfloatbuff=new float[chunksize];
    double *massdoublebuff=new double[chunksize];
#ifdef GASON
    float *ufloatbuff=new float[chunksize];
    double *udoublebuff=new double[chunksize];
#endif
#if defined(GASON)&&defined(STARON)
    float *Zfloatbuff=new float[chunksize];
    double *Zdoublebuff=new double[chunksize];
    float *SFRfloatbuff=new float[chunksize];
    double *SFRdoublebuff=new double[chunksize];
#endif
#ifdef STARON
    float *Tagefloatbuff=new float[chunksize];
    double *Tagedoublebuff=new double[chunksize];
#endif
    Pbuf = NULL; /* Keep Pbuf NULL or allocated so we can check its status later */

    Nbuf=new Int_t[NProcs];
    for (int j=0;j<NProcs;j++) Nbuf[j]=0;
    nreadoffset=new Int_t[opt.nsnapread];
    ireadtask=new int[NProcs];
    readtaskID=new int[opt.nsnapread];
    MPIDistributeReadTasks(opt,ireadtask,readtaskID);
    MPI_Comm_split(MPI_COMM_WORLD, (ireadtask[ThisTask]>=0), ThisTask, &mpi_comm_read);

    if (ThisTask==0) cout<<"There are "<<opt.nsnapread<<" threads reading "<<opt.num_files<<" files "<<endl;
    if (ireadtask[ThisTask]>=0)
    {
        //to temporarily store data from gadget file
        Pbuf=new Particle[BufSize*NProcs];
        Nreadbuf=new Int_t[opt.num_files];
        for (int j=0;j<opt.num_files;j++) Nreadbuf[j]=0;
        if (opt.nsnapread>1){
	  Preadbuf=new vector<Particle>[opt.nsnapread];
	  for (int j=0;j<opt.nsnapread;j++) Preadbuf[j].reserve(BufSize);
        }
        //to determine which files the thread should read
        ireadfile=new int[opt.num_files];
        ifirstfile=MPISetFilesRead(opt,ireadfile,ireadtask);
        inreadsend=0;
        for (int j=0;j<opt.num_files;j++) inreadsend+=ireadfile[j];
        MPI_Allreduce(&inreadsend,&totreadsend,1,MPI_Int_t,MPI_MIN,mpi_comm_read);

    }
    else {
        Nlocalthreadbuf=new Int_t[opt.nsnapread];
        irecv=new int[opt.nsnapread];
        mpi_irecvflag=new int[opt.nsnapread];
        for (i=0;i<opt.nsnapread;i++) irecv[i]=1;
        mpi_request=new MPI_Request[opt.nsnapread];
    }
    Nlocal=0;
    if (opt.iBaryonSearch) Nlocalbaryon[0]=0;

    if (ireadtask[ThisTask]>=0) {
#endif
    //read the header
    Fhdf=new H5File[opt.num_files];
    hdf_header_info=new HDF_Header[opt.num_files];
    for (i=0; i<opt.num_files; i++) hdf_header_info[i] = HDF_Header(opt.ihdfnameconvention);
    headerdataspace=new DataSpace[opt.num_files];
    headerattribs=new Attribute[opt.num_files];
    partsgroup=new Group[opt.num_files*NHDFTYPE];
    partsdataset=new DataSet[opt.num_files*NHDFTYPE];
    partsdataspace=new DataSpace[opt.num_files*NHDFTYPE];
#ifdef USEMPI
    partsdatasetall=new DataSet[opt.num_files*NHDFTYPE*NHDFDATABLOCK];
    partsdataspaceall=new DataSpace[opt.num_files*NHDFTYPE*NHDFDATABLOCK];
#endif
    for(i=0; i<opt.num_files; i++) {
    if(ireadfile[i])
    {
        if(opt.num_files>1) sprintf(buf,"%s.%d.hdf5",opt.fname,(int)i);
        else sprintf(buf,"%s.hdf5",opt.fname);
        //Try block to detect exceptions raised by any of the calls inside it
        try
        {
            //turn off the auto-printing when failure occurs so that we can
            //handle the errors appropriately
            Exception::dontPrint();

            //Open the specified file and the specified dataset in the file.
            Fhdf[i].openFile(buf, H5F_ACC_RDONLY);
            if (ThisTask==0 && i==0) {
                cout<<buf<<endl;
                cout<<"HDF file contains the following group structures "<<endl;
                H5Literate(Fhdf[i].getId(), H5_INDEX_NAME, H5_ITER_INC, NULL, file_info, NULL);
                cout<<" Expecting "<<endl;
                for (j=0;j<NHDFTYPE+1;j++) cout<<hdf_gnames.names[j]<<endl;
            }

            //start reading attributes
            headerattribs[i]=get_attribute(Fhdf[i], hdf_header_info[i].names[hdf_header_info[i].IBoxSize]);
            headerdataspace[i]=headerattribs[i].getSpace();
            floattype=headerattribs[i].getFloatType();
            if (floattype.getSize()==sizeof(float)) {
                headerattribs[i].read(PredType::NATIVE_FLOAT,&floatbuff[0]);
                hdf_header_info[i].BoxSize=floatbuff[0];
            }
            if (floattype.getSize()==sizeof(double)) {
                headerattribs[i].read(PredType::NATIVE_DOUBLE,&doublebuff[0]);
                hdf_header_info[i].BoxSize=doublebuff[0];
            }

            headerattribs[i]=get_attribute(Fhdf[i], hdf_header_info[i].names[hdf_header_info[i].IMass]);
            headerdataspace[i]=headerattribs[i].getSpace();
            if (headerdataspace[i].getSimpleExtentNdims()!=1) ireaderror=1;
            floattype=headerattribs[i].getFloatType();
            if (floattype.getSize()==sizeof(float)) {
                headerattribs[i].read(PredType::NATIVE_FLOAT,&floatbuff[0]);
                for (k=0;k<NHDFTYPE;k++)hdf_header_info[i].mass[k]=floatbuff[k];
            }
            if (floattype.getSize()==sizeof(double)) {
                headerattribs[i].read(PredType::NATIVE_DOUBLE,&doublebuff[0]);
                for (k=0;k<NHDFTYPE;k++)hdf_header_info[i].mass[k]=doublebuff[k];
            }

            headerattribs[i]=get_attribute(Fhdf[i], hdf_header_info[i].names[hdf_header_info[i].INuminFile]);
            headerdataspace[i]=headerattribs[i].getSpace();
            if (headerdataspace[i].getSimpleExtentNdims()!=1) ireaderror=1;
            inttype=headerattribs[i].getIntType();
            if (inttype.getSize()==sizeof(int)) {
                headerattribs[i].read(PredType::NATIVE_INT,&intbuff[0]);
                for (k=0;k<NHDFTYPE;k++) hdf_header_info[i].npart[k]=intbuff[k];
            }
            if (inttype.getSize()==sizeof(long long)) {
                headerattribs[i].read(PredType::NATIVE_LONG,&longbuff[0]);
                for (k=0;k<NHDFTYPE;k++) hdf_header_info[i].npart[k]=longbuff[k];
            }

            headerattribs[i]=get_attribute(Fhdf[i], hdf_header_info[i].names[hdf_header_info[i].INumTot]);
            headerdataspace[i]=headerattribs[i].getSpace();
<<<<<<< HEAD
    	    headerattribs[i].read(PredType::NATIVE_UINT,&uintbuff[0]);
    	    for (k=0;k<NHDFTYPE;k++) hdf_header_info[i].npartTotal[k]=uintbuff[k];
=======
            headerattribs[i].read(PredType::NATIVE_UINT,&uintbuff[0]);
            for (k=0;k<NHDFTYPE;k++) hdf_header_info[i].npartTotal[k]=uintbuff[k];
>>>>>>> 0da6faac

            headerattribs[i]=get_attribute(Fhdf[i], hdf_header_info[i].names[hdf_header_info[i].INumTotHW]);
            headerdataspace[i]=headerattribs[i].getSpace();
<<<<<<< HEAD
    	    headerattribs[i].read(PredType::NATIVE_UINT,&uintbuff[0]);
    	    for (k=0;k<NHDFTYPE;k++) hdf_header_info[i].npartTotalHW[k]=uintbuff[k];

          headerattribs[i]=get_attribute(Fhdf[i], hdf_header_info[i].names[hdf_header_info[i].IOmega0]);
          headerdataspace[i]=headerattribs[i].getSpace();
          floattype=headerattribs[i].getFloatType();
          
          if (floattype.getSize()==sizeof(float)) {
            headerattribs[i].read(PredType::NATIVE_FLOAT,&floatbuff[0]);
            hdf_header_info[i].Omega0=floatbuff[0];
          }
          if (floattype.getSize()==sizeof(double)) {
            headerattribs[i].read(PredType::NATIVE_DOUBLE,&doublebuff[0]);
            hdf_header_info[i].Omega0=doublebuff[0];
          }

          headerattribs[i]=get_attribute(Fhdf[i], hdf_header_info[i].names[hdf_header_info[i].IOmegaL]);
          headerdataspace[i]=headerattribs[i].getSpace();
          floattype=headerattribs[i].getFloatType();
          if (floattype.getSize()==sizeof(float)) {
            headerattribs[i].read(PredType::NATIVE_FLOAT,&floatbuff[0]);
            hdf_header_info[i].OmegaLambda=floatbuff[0];
          }
          if (floattype.getSize()==sizeof(double)) {
            headerattribs[i].read(PredType::NATIVE_DOUBLE,&doublebuff[0]);
            hdf_header_info[i].OmegaLambda=doublebuff[0];
          }

          headerattribs[i]=get_attribute(Fhdf[i], hdf_header_info[i].names[hdf_header_info[i].IRedshift]);
          headerdataspace[i]=headerattribs[i].getSpace();
          floattype=headerattribs[i].getFloatType();
          if (floattype.getSize()==sizeof(float)) {
            headerattribs[i].read(PredType::NATIVE_FLOAT,&floatbuff[0]);
            hdf_header_info[i].redshift=floatbuff[0];
          }
          if (floattype.getSize()==sizeof(double)) {
            headerattribs[i].read(PredType::NATIVE_DOUBLE,&doublebuff[0]);
            hdf_header_info[i].redshift=doublebuff[0];
          }

          headerattribs[i]=get_attribute(Fhdf[i], hdf_header_info[i].names[hdf_header_info[i].ITime]);
          headerdataspace[i]=headerattribs[i].getSpace();
          floattype=headerattribs[i].getFloatType();
          
          if (floattype.getSize()==sizeof(float)) {
            headerattribs[i].read(PredType::NATIVE_FLOAT,&floatbuff[0]);
            hdf_header_info[i].time=floatbuff[0];
          }
          if (floattype.getSize()==sizeof(double)) {
            headerattribs[i].read(PredType::NATIVE_DOUBLE,&doublebuff[0]);
            hdf_header_info[i].time=doublebuff[0];
          }

          headerattribs[i]=get_attribute(Fhdf[i], hdf_header_info[i].names[hdf_header_info[i].IHubbleParam]);
          headerdataspace[i]=headerattribs[i].getSpace();
          floattype=headerattribs[i].getFloatType();
          
          if (floattype.getSize()==sizeof(float)) {
            headerattribs[i].read(PredType::NATIVE_FLOAT,&floatbuff[0]);
            hdf_header_info[i].HubbleParam=floatbuff[0];
          }
          if (floattype.getSize()==sizeof(double)) {
            headerattribs[i].read(PredType::NATIVE_DOUBLE,&doublebuff[0]);
            hdf_header_info[i].HubbleParam=doublebuff[0];
          }

          headerattribs[i]=get_attribute(Fhdf[i], hdf_header_info[i].names[hdf_header_info[i].INumFiles]);
          headerdataspace[i]=headerattribs[i].getSpace();
          inttype=headerattribs[i].getIntType();
          if (inttype.getSize()==sizeof(int)) {
            headerattribs[i].read(PredType::NATIVE_INT,&intbuff[0]);
            hdf_header_info[i].num_files=intbuff[0];
          }
          if (inttype.getSize()==sizeof(long long)) {
            headerattribs[i].read(PredType::NATIVE_LONG,&longbuff[0]);
            hdf_header_info[i].num_files=longbuff[0];
          }
=======
            headerattribs[i].read(PredType::NATIVE_UINT,&uintbuff[0]);
            for (k=0;k<NHDFTYPE;k++) hdf_header_info[i].npartTotalHW[k]=uintbuff[k];

            headerattribs[i]=headergroup[i].openAttribute(hdf_header_info[i].names[hdf_header_info[i].IOmega0]);
            headerdataspace[i]=headerattribs[i].getSpace();
            floattype=headerattribs[i].getFloatType();
            if (floattype.getSize()==sizeof(float)) {
                headerattribs[i].read(PredType::NATIVE_FLOAT,&floatbuff[0]);
                hdf_header_info[i].Omega0=floatbuff[0];
            }
            if (floattype.getSize()==sizeof(double)) {
                headerattribs[i].read(PredType::NATIVE_DOUBLE,&doublebuff[0]);
                hdf_header_info[i].Omega0=doublebuff[0];
            }

            headerattribs[i]=headergroup[i].openAttribute(hdf_header_info[i].names[hdf_header_info[i].IOmegaL]);
            headerdataspace[i]=headerattribs[i].getSpace();
            floattype=headerattribs[i].getFloatType();
            if (floattype.getSize()==sizeof(float)) {
                headerattribs[i].read(PredType::NATIVE_FLOAT,&floatbuff[0]);
                hdf_header_info[i].OmegaLambda=floatbuff[0];
            }
            if (floattype.getSize()==sizeof(double)) {
                headerattribs[i].read(PredType::NATIVE_DOUBLE,&doublebuff[0]);
                hdf_header_info[i].OmegaLambda=doublebuff[0];
            }

            headerattribs[i]=headergroup[i].openAttribute(hdf_header_info[i].names[hdf_header_info[i].IRedshift]);
            headerdataspace[i]=headerattribs[i].getSpace();
            floattype=headerattribs[i].getFloatType();
            if (floattype.getSize()==sizeof(float)) {
                headerattribs[i].read(PredType::NATIVE_FLOAT,&floatbuff[0]);
                hdf_header_info[i].redshift=floatbuff[0];
            }
            if (floattype.getSize()==sizeof(double)) {
                headerattribs[i].read(PredType::NATIVE_DOUBLE,&doublebuff[0]);
                hdf_header_info[i].redshift=doublebuff[0];
            }

            headerattribs[i]=headergroup[i].openAttribute(hdf_header_info[i].names[hdf_header_info[i].ITime]);
            headerdataspace[i]=headerattribs[i].getSpace();
            floattype=headerattribs[i].getFloatType();
            if (floattype.getSize()==sizeof(float)) {
                headerattribs[i].read(PredType::NATIVE_FLOAT,&floatbuff[0]);
                hdf_header_info[i].time=floatbuff[0];
            }
            if (floattype.getSize()==sizeof(double)) {
                headerattribs[i].read(PredType::NATIVE_DOUBLE,&doublebuff[0]);
                hdf_header_info[i].time=doublebuff[0];
            }

            headerattribs[i]=headergroup[i].openAttribute(hdf_header_info[i].names[hdf_header_info[i].IHubbleParam]);
            headerdataspace[i]=headerattribs[i].getSpace();
            floattype=headerattribs[i].getFloatType();
            if (floattype.getSize()==sizeof(float)) {
                headerattribs[i].read(PredType::NATIVE_FLOAT,&floatbuff[0]);
                hdf_header_info[i].HubbleParam=floatbuff[0];
            }
            if (floattype.getSize()==sizeof(double)) {
                headerattribs[i].read(PredType::NATIVE_DOUBLE,&doublebuff[0]);
                hdf_header_info[i].HubbleParam=doublebuff[0];
            }

            headerattribs[i]=headergroup[i].openAttribute(hdf_header_info[i].names[hdf_header_info[i].INumFiles]);
            headerdataspace[i]=headerattribs[i].getSpace();
            inttype=headerattribs[i].getIntType();
            if (inttype.getSize()==sizeof(int)) {
                headerattribs[i].read(PredType::NATIVE_INT,&intbuff[0]);
                hdf_header_info[i].num_files=intbuff[0];
            }
            if (inttype.getSize()==sizeof(long long)) {
                headerattribs[i].read(PredType::NATIVE_LONG,&longbuff[0]);
                hdf_header_info[i].num_files=longbuff[0];
            }
>>>>>>> 0da6faac
        }
        catch(GroupIException &error)
        {
          error.printError();
        }
        // catch failure caused by the H5File operations
        catch( FileIException &error )
        {
          error.printError();

        }
        // catch failure caused by the DataSet operations
        catch( DataSetIException &error )
        {
          error.printError();
          ireaderror=1;
        }
        // catch failure caused by the DataSpace operations
        catch( DataSpaceIException &error )
        {
          error.printError();
          ireaderror=1;
        }
        // catch failure caused by the DataSpace operations
        catch( DataTypeIException &error )
        {
          error.printError();
          ireaderror=1;
        }
    }
    }
    //after info read, initialise cosmological parameters
    opt.p=hdf_header_info[ifirstfile].BoxSize;
<<<<<<< HEAD
    // If it is a cosmological run use the parameters read from the snapshot
    if(opt.icosmologicalin) {

      z=hdf_header_info[ifirstfile].redshift;
      opt.a=1./(1.+z);
      opt.Omega_m=hdf_header_info[ifirstfile].Omega0;
      opt.Omega_Lambda=hdf_header_info[ifirstfile].OmegaLambda;
      opt.h=hdf_header_info[ifirstfile].HubbleParam;
      opt.Omega_cdm=opt.Omega_m-opt.Omega_b;
      //Hubble flow
      if (opt.comove) aadjust=1.0;
      else aadjust=opt.a;
      Hubble=opt.h*opt.H*sqrt((1-opt.Omega_m-opt.Omega_Lambda)*pow(aadjust,-2.0)+opt.Omega_m*pow(aadjust,-3.0)+opt.Omega_Lambda);
      opt.rhobg=3.*Hubble*Hubble/(8.0*M_PI*opt.G)*opt.Omega_m;
      //if opt.virlevel<0, then use virial overdensity based on Bryan and Norman 1998 virialization level is given by
      if (opt.virlevel<0)
      {
        Double_t bnx=-((1-opt.Omega_m-opt.Omega_Lambda)*pow(aadjust,-2.0)+opt.Omega_Lambda)/((1-opt.Omega_m-opt.Omega_Lambda)*pow(aadjust,-2.0)+opt.Omega_m*pow(aadjust,-3.0)+opt.Omega_Lambda);
        opt.virlevel=(18.0*M_PI*M_PI+82.0*bnx-39*bnx*bnx)/opt.Omega_m;
      }
    }
    else {
      opt.a=1.0;
      aadjust=opt.a;
      Hubbleflow=0.;
      cout<<"Non-cosmological input, using h = "<< opt.h<<endl;
=======
    if (opt.icosmologicalin) {
        z=hdf_header_info[ifirstfile].redshift;
        opt.a=1./(1.+z);
        opt.Omega_m=hdf_header_info[ifirstfile].Omega0;
        opt.Omega_Lambda=hdf_header_info[ifirstfile].OmegaLambda;
        opt.h=hdf_header_info[ifirstfile].HubbleParam;
        opt.Omega_cdm=opt.Omega_m-opt.Omega_b;
        //Hubble flow
        if (opt.comove) aadjust=1.0;
        else aadjust=opt.a;
        Hubble=opt.h*opt.H*sqrt((1-opt.Omega_m-opt.Omega_Lambda)*pow(aadjust,-2.0)+opt.Omega_m*pow(aadjust,-3.0)+opt.Omega_Lambda);
        opt.rhobg=3.*Hubble*Hubble/(8.0*M_PI*opt.G)*opt.Omega_m;
        Double_t bnx=-((1-opt.Omega_m-opt.Omega_Lambda)*pow(aadjust,-2.0)+opt.Omega_Lambda)/((1-opt.Omega_m-opt.Omega_Lambda)*pow(aadjust,-2.0)+opt.Omega_m*pow(aadjust,-3.0)+opt.Omega_Lambda);
        opt.virBN98=(18.0*M_PI*M_PI+82.0*bnx-39*bnx*bnx)/opt.Omega_m;
        //if opt.virlevel<0, then use virial overdensity based on Bryan and Norman 1997 virialization level is given by
        if (opt.virlevel<0) opt.virlevel=opt.virBN98;
        cout<<"Cosmology (h,Omega_m,Omega_cdm,Omega_b,Omega_L) = ("<< opt.h<<","<<opt.Omega_m<<","<<opt.Omega_cdm<<","<<opt.Omega_b<<","<<opt.Omega_Lambda<<")"<<endl;
    }
    else {
        opt.a=1.0;
        Hubbleflow=0.;
        cout<<"Non-cosmological input, using h = "<< opt.h<<endl;
>>>>>>> 0da6faac
    }

    mscale=opt.M/opt.h;lscale=opt.L/opt.h*aadjust;lvscale=opt.L/opt.h*opt.a;
    //ignore hubble flow
    Hubbleflow=0.;
    Ntotal=0;
    for (int j=0;j<NHDFTYPE;j++)
    {
      opt.numpart[j]=hdf_header_info[ifirstfile].npartTotal[j];
      Ntotal+=hdf_header_info[ifirstfile].npartTotal[j];
    }
    for (int j=0;j<NHDFTYPE;j++)
    {
      opt.numpart[j]+=((long long)hdf_header_info[ifirstfile].npartTotalHW[j]<<32);
      Ntotal+=((long long)hdf_header_info[ifirstfile].npartTotalHW[j]<<32);
    }
    if (ThisTask==0) {
      cout<<"File contains "<<Ntotal<<" particles and is at time "<<opt.a<<endl;
      cout<<"Particle system contains "<<nbodies<<" particles and is at time "<<opt.a<<" in a box of size "<<opt.p<<endl;
      cout<<"Cosmology (h,Omega_m,Omega_cdm,Omega_b,Omega_L) = ("<< opt.h<<","<<opt.Omega_m<<","<<opt.Omega_cdm<<","<<opt.Omega_b<<","<<opt.Omega_Lambda<<")"<<endl;
    }
    //by default the interparticle spacing is determined using GDMTYPE
    //which is particle of type 1
    N_DM=hdf_header_info[ifirstfile].npartTotal[HDFDMTYPE];
    N_DM+=((long long)hdf_header_info[ifirstfile].npartTotalHW[HDFDMTYPE]<<32);
    LN=(opt.p*lscale/pow(N_DM,1.0/3.0));
#ifdef USEMPI
    }
#endif
#ifdef USEMPI
    MPI_Allreduce(&ireaderror, &mpi_ireaderror, 1, MPI_INT, MPI_SUM, MPI_COMM_WORLD);
    if (mpi_ireaderror) {
      MPI_Finalize();
      exit(9);
    }
#else
    if (ireaderror) exit(9);
#endif
    //after finished reading the header, start on the actual particle information

#ifndef USEMPI
    //init counters
    count2=bcount2=0;
    //start loding particle data
    for(i=0; i<opt.num_files; i++) {
      if(ireadfile[i])
      {
        cout<<ThisTask<<" is reading file "<<i<<endl;
        ///\todo should be more rigorous with try/catch stuff

        //open particle group structures
        for (j=0;j<nusetypes;j++) {
          k=usetypes[j];
          if (ThisTask==0 && opt.iverbose>1) cout<<"Opening group "<<hdf_gnames.part_names[k]<<endl;
          partsgroup[i*NHDFTYPE+k]=Fhdf[i].openGroup(hdf_gnames.part_names[k]);
        }
        if (opt.partsearchtype==PSTDARK && opt.iBaryonSearch) for (j=1;j<=nbusetypes;j++) {
          k=usetypes[j];
          if (ThisTask==0 && opt.iverbose>1) cout<<"Opening group "<<hdf_gnames.part_names[k]<<endl;
          partsgroup[i*NHDFTYPE+k]=Fhdf[i].openGroup(hdf_gnames.part_names[k]);
        }
        itemp=0;
        //get positions
        for (j=0;j<nusetypes;j++) {
          k=usetypes[j];
          if (ThisTask==0 && opt.iverbose>1) cout<<"Opening group "<<hdf_gnames.part_names[k]<<": Data set "<<hdf_parts[k]->names[itemp]<<endl;
          partsdataset[i*NHDFTYPE+k]=partsgroup[i*NHDFTYPE+k].openDataSet(hdf_parts[k]->names[itemp]);
          partsdataspace[i*NHDFTYPE+k]=partsdataset[i*NHDFTYPE+k].getSpace();
          //assuming all particles use the same float type for shared property structures
          floattype=partsdataset[i*NHDFTYPE+k].getFloatType();
        }
        if (opt.partsearchtype==PSTDARK && opt.iBaryonSearch) for (j=1;j<=nbusetypes;j++) {
          k=usetypes[j];
          partsdataset[i*NHDFTYPE+k]=partsgroup[i*NHDFTYPE+k].openDataSet(hdf_parts[k]->names[itemp]);
          partsdataspace[i*NHDFTYPE+k]=partsdataset[i*NHDFTYPE+k].getSpace();
        }
        if (floattype.getSize()==sizeof(float)) {HDFREALTYPE=PredType::NATIVE_FLOAT;realbuff=floatbuff;ifloat=1;}
        else {HDFREALTYPE=PredType::NATIVE_DOUBLE ;realbuff=doublebuff;ifloat=0;}
        count=count2;
        bcount=bcount2;
        for (j=0;j<nusetypes;j++) {
          k=usetypes[j];
          //data loaded into memory in chunks
          if (hdf_header_info[i].npart[k]<chunksize)nchunk=hdf_header_info[i].npart[k];
          else nchunk=chunksize;
          for(n=0;n<hdf_header_info[i].npart[k];n+=nchunk)
          {
            if (hdf_header_info[i].npart[k]-n<chunksize&&hdf_header_info[i].npart[k]-n>0)nchunk=hdf_header_info[i].npart[k]-n;
            //setup hyperslab so that it is loaded into the buffer
            datarank=1;
            datadim[0]=nchunk*3;
            chunkspace=DataSpace(datarank,datadim);
            filespacecount[0]=nchunk;filespacecount[1]=3;
            filespaceoffset[0]=n;filespaceoffset[1]=0;
            partsdataspace[i*NHDFTYPE+k].selectHyperslab(H5S_SELECT_SET, filespacecount, filespaceoffset);
            partsdataset[i*NHDFTYPE+k].read(realbuff,HDFREALTYPE,chunkspace,partsdataspace[i*NHDFTYPE+k]);

            if (ifloat) for (int nn=0;nn<nchunk;nn++) Part[count++].SetPosition(floatbuff[nn*3],floatbuff[nn*3+1],floatbuff[nn*3+2]);
            else for (int nn=0;nn<nchunk;nn++) Part[count++].SetPosition(doublebuff[nn*3],doublebuff[nn*3+1],doublebuff[nn*3+2]);
          }
        }
        if (opt.partsearchtype==PSTDARK && opt.iBaryonSearch) {
          for (j=1;j<=nbusetypes;j++) {
            k=usetypes[j];
            //data loaded into memory in chunks
            if (hdf_header_info[i].npart[k]<chunksize)nchunk=hdf_header_info[i].npart[k];
            else nchunk=chunksize;
            for(n=0;n<hdf_header_info[i].npart[k];n+=nchunk)
            {
              if (hdf_header_info[i].npart[k]-n<chunksize&&hdf_header_info[i].npart[k]-n>0)nchunk=hdf_header_info[i].npart[k]-n;
              //setup hyperslab so that it is loaded into the buffer
              datarank=1;
              datadim[0]=nchunk*3;
              chunkspace=DataSpace(datarank,datadim);
              filespacecount[0]=nchunk;filespacecount[1]=3;
              filespaceoffset[0]=n;filespaceoffset[1]=0;
              partsdataspace[i*NHDFTYPE+k].selectHyperslab(H5S_SELECT_SET, filespacecount, filespaceoffset);
              partsdataset[i*NHDFTYPE+k].read(realbuff,HDFREALTYPE,chunkspace,partsdataspace[i*NHDFTYPE+k]);

              if (ifloat) for (int nn=0;nn<nchunk;nn++) Pbaryons[bcount++].SetPosition(floatbuff[nn*3],floatbuff[nn*3+1],floatbuff[nn*3+2]);
              else for (int nn=0;nn<nchunk;nn++) Pbaryons[bcount++].SetPosition(doublebuff[nn*3],doublebuff[nn*3+1],doublebuff[nn*3+2]);
            }
          }
        }
        //get velocities
        itemp++;
        for (j=0;j<nusetypes;j++) {
          k=usetypes[j];
          if (ThisTask==0 && opt.iverbose>1) cout<<"Opening group "<<hdf_gnames.part_names[k]<<": Data set "<<hdf_parts[k]->names[itemp]<<endl;
          partsdataset[i*NHDFTYPE+k]=partsgroup[i*NHDFTYPE+k].openDataSet(hdf_parts[k]->names[itemp]);
          partsdataspace[i*NHDFTYPE+k]=partsdataset[i*NHDFTYPE+k].getSpace();
          //assuming all particles use the same float type for shared property structures
          floattype=partsdataset[i*NHDFTYPE+k].getFloatType();
        }
        if (opt.partsearchtype==PSTDARK && opt.iBaryonSearch) for (j=1;j<=nbusetypes;j++) {
          k=usetypes[j];
          partsdataset[i*NHDFTYPE+k]=partsgroup[i*NHDFTYPE+k].openDataSet(hdf_parts[k]->names[itemp]);
          partsdataspace[i*NHDFTYPE+k]=partsdataset[i*NHDFTYPE+k].getSpace();
        }
        if (floattype.getSize()==sizeof(float)) {HDFREALTYPE=PredType::NATIVE_FLOAT;realbuff=floatbuff;ifloat=1;}
        else {HDFREALTYPE=PredType::NATIVE_DOUBLE ;realbuff=doublebuff;ifloat=0;}
        count=count2;
        bcount=bcount2;
        for (j=0;j<nusetypes;j++) {
          k=usetypes[j];
          //data loaded into memory in chunks
          if (hdf_header_info[i].npart[k]<chunksize)nchunk=hdf_header_info[i].npart[k];
          else nchunk=chunksize;
          for(n=0;n<hdf_header_info[i].npart[k];n+=nchunk)
          {
            if (hdf_header_info[i].npart[k]-n<chunksize&&hdf_header_info[i].npart[k]-n>0)nchunk=hdf_header_info[i].npart[k]-n;
            //setup hyperslab so that it is loaded into the buffer
            datarank=1;
            datadim[0]=nchunk*3;
            chunkspace=DataSpace(datarank,datadim);
            filespacecount[0]=nchunk;filespacecount[1]=3;
            filespaceoffset[0]=n;filespaceoffset[1]=0;
            partsdataspace[i*NHDFTYPE+k].selectHyperslab(H5S_SELECT_SET, filespacecount, filespaceoffset);
            partsdataset[i*NHDFTYPE+k].read(realbuff,HDFREALTYPE,chunkspace,partsdataspace[i*NHDFTYPE+k]);

            if (ifloat) for (int nn=0;nn<nchunk;nn++) Part[count++].SetVelocity(floatbuff[nn*3],floatbuff[nn*3+1],floatbuff[nn*3+2]);
            else for (int nn=0;nn<nchunk;nn++) Part[count++].SetVelocity(doublebuff[nn*3],doublebuff[nn*3+1],doublebuff[nn*3+2]);
          }
        }
        if (opt.partsearchtype==PSTDARK && opt.iBaryonSearch) {
          for (j=1;j<=nbusetypes;j++) {
            k=usetypes[j];
            //data loaded into memory in chunks
            if (hdf_header_info[i].npart[k]<chunksize)nchunk=hdf_header_info[i].npart[k];
            else nchunk=chunksize;
            for(n=0;n<hdf_header_info[i].npart[k];n+=nchunk)
            {
              if (hdf_header_info[i].npart[k]-n<chunksize&&hdf_header_info[i].npart[k]-n>0)nchunk=hdf_header_info[i].npart[k]-n;
              //setup hyperslab so that it is loaded into the buffer
              datarank=1;
              datadim[0]=nchunk*3;
              chunkspace=DataSpace(datarank,datadim);
              filespacecount[0]=nchunk;filespacecount[1]=3;
              filespaceoffset[0]=n;filespaceoffset[1]=0;
              partsdataspace[i*NHDFTYPE+k].selectHyperslab(H5S_SELECT_SET, filespacecount, filespaceoffset);
              partsdataset[i*NHDFTYPE+k].read(realbuff,HDFREALTYPE,chunkspace,partsdataspace[i*NHDFTYPE+k]);

              if (ifloat) for (int nn=0;nn<nchunk;nn++) Pbaryons[bcount++].SetVelocity(floatbuff[nn*3],floatbuff[nn*3+1],floatbuff[nn*3+2]);
              else for (int nn=0;nn<nchunk;nn++) Pbaryons[bcount++].SetVelocity(doublebuff[nn*3],doublebuff[nn*3+1],doublebuff[nn*3+2]);
            }
          }
        }
        //get ids
        itemp++;
        for (j=0;j<nusetypes;j++) {
          k=usetypes[j];
          if (ThisTask==0 && opt.iverbose>1) cout<<"Opening group "<<hdf_gnames.part_names[k]<<": Data set "<<hdf_parts[k]->names[itemp]<<endl;
          partsdataset[i*NHDFTYPE+k]=partsgroup[i*NHDFTYPE+k].openDataSet(hdf_parts[k]->names[itemp]);
          partsdataspace[i*NHDFTYPE+k]=partsdataset[i*NHDFTYPE+k].getSpace();
          //assuming all particles use the same float type for shared property structures
          inttype=partsdataset[i*NHDFTYPE+k].getIntType();
        }
        if (opt.partsearchtype==PSTDARK && opt.iBaryonSearch) for (j=1;j<=nbusetypes;j++) {
          k=usetypes[j];
          partsdataset[i*NHDFTYPE+k]=partsgroup[i*NHDFTYPE+k].openDataSet(hdf_parts[k]->names[itemp]);
          partsdataspace[i*NHDFTYPE+k]=partsdataset[i*NHDFTYPE+k].getSpace();
        }
        if (inttype.getSize()==sizeof(int)) {HDFINTEGERTYPE=PredType::NATIVE_INT;integerbuff=intbuff;iint=1;}
        else {HDFINTEGERTYPE=PredType::NATIVE_LONG;integerbuff=longbuff;iint=0;}
        count=count2;
        bcount=bcount2;
        for (j=0;j<nusetypes;j++) {
          k=usetypes[j];
          //data loaded into memory in chunks
          if (hdf_header_info[i].npart[k]<chunksize)nchunk=hdf_header_info[i].npart[k];
          else nchunk=chunksize;
          for(n=0;n<hdf_header_info[i].npart[k];n+=nchunk)
          {
            if (hdf_header_info[i].npart[k]-n<chunksize&&hdf_header_info[i].npart[k]-n>0)nchunk=hdf_header_info[i].npart[k]-n;
            //setup hyperslab so that it is loaded into the buffer
            datarank=1;
            datadim[0]=nchunk;
            chunkspace=DataSpace(datarank,datadim);
            filespacecount[0]=nchunk;
            filespaceoffset[0]=n;
            partsdataspace[i*NHDFTYPE+k].selectHyperslab(H5S_SELECT_SET, filespacecount, filespaceoffset);
            partsdataset[i*NHDFTYPE+k].read(integerbuff,HDFINTEGERTYPE,chunkspace,partsdataspace[i*NHDFTYPE+k]);

            for (int nn=0;nn<nchunk;nn++) {
              if (iint) Part[count].SetPID(intbuff[nn]);
              else Part[count].SetPID(longbuff[nn]);
              Part[count].SetID(count);
              if (k==HDFGASTYPE) Part[count].SetType(GASTYPE);
              else if (k==HDFDMTYPE) Part[count].SetType(DARKTYPE);
              else if (k==HDFSTARTYPE) Part[count].SetType(STARTYPE);
              else if (k==HDFBHTYPE) Part[count].SetType(BHTYPE);
              count++;
            }
          }
        }
        if (opt.partsearchtype==PSTDARK && opt.iBaryonSearch) {
          for (j=1;j<=nbusetypes;j++) {
            k=usetypes[j];
            //data loaded into memory in chunks
            if (hdf_header_info[i].npart[k]<chunksize)nchunk=hdf_header_info[i].npart[k];
            else nchunk=chunksize;
            for(n=0;n<hdf_header_info[i].npart[k];n+=nchunk)
            {
              if (hdf_header_info[i].npart[k]-n<chunksize&&hdf_header_info[i].npart[k]-n>0)nchunk=hdf_header_info[i].npart[k]-n;
              datarank=1;
              datadim[0]=nchunk;
              chunkspace=DataSpace(datarank,datadim);
              filespacecount[0]=nchunk;
              filespaceoffset[0]=n;
              partsdataspace[i*NHDFTYPE+k].selectHyperslab(H5S_SELECT_SET, filespacecount, filespaceoffset);
              partsdataset[i*NHDFTYPE+k].read(integerbuff,HDFINTEGERTYPE,chunkspace,partsdataspace[i*NHDFTYPE+k]);

              for (int nn=0;nn<nchunk;nn++) {
                if (iint) Pbaryons[bcount].SetPID(intbuff[nn]);
                else Pbaryons[bcount].SetPID(longbuff[nn]);
                Pbaryons[bcount].SetID(bcount);
                if (k==HDFGASTYPE) Pbaryons[bcount].SetType(GASTYPE);
                else if (k==HDFSTARTYPE) Pbaryons[bcount].SetType(STARTYPE);
                else if (k==HDFBHTYPE) Pbaryons[bcount].SetType(BHTYPE);
                bcount++;
              }
            }
          }
        }

        //get masses, note that DM do not contain a mass field
        itemp++;
        for (j=0;j<nusetypes;j++) {
          k=usetypes[j];
          if (ThisTask==0 && opt.iverbose>1) cout<<"Opening group "<<hdf_gnames.part_names[k]<<": Data set "<<hdf_parts[k]->names[itemp]<<endl;
          if (hdf_header_info[i].mass[k]==0){
            partsdataset[i*NHDFTYPE+k]=partsgroup[i*NHDFTYPE+k].openDataSet(hdf_parts[k]->names[itemp]);
            partsdataspace[i*NHDFTYPE+k]=partsdataset[i*NHDFTYPE+k].getSpace();
            floattype=partsdataset[i*NHDFTYPE+k].getFloatType();
          }
        }
        if (opt.partsearchtype==PSTDARK && opt.iBaryonSearch) for (j=1;j<=nbusetypes;j++) {
          k=usetypes[j];
          if (hdf_header_info[i].mass[k]==0){
            partsdataset[i*NHDFTYPE+k]=partsgroup[i*NHDFTYPE+k].openDataSet(hdf_parts[k]->names[itemp]);
            partsdataspace[i*NHDFTYPE+k]=partsdataset[i*NHDFTYPE+k].getSpace();
            floattype=partsdataset[i*NHDFTYPE+k].getFloatType();
          }
        }
        if (floattype.getSize()==sizeof(float)) {HDFREALTYPE=PredType::NATIVE_FLOAT;realbuff=floatbuff;ifloat=1;}
        else {HDFREALTYPE=PredType::NATIVE_DOUBLE ;realbuff=doublebuff;ifloat=0;}
        count=count2;
        bcount=bcount2;
        for (j=0;j<nusetypes;j++) {
          k=usetypes[j];
          if (hdf_header_info[i].mass[k]==0) {
            //data loaded into memory in chunks
            if (hdf_header_info[i].npart[k]<chunksize)nchunk=hdf_header_info[i].npart[k];
            else nchunk=chunksize;
            for(n=0;n<hdf_header_info[i].npart[k];n+=nchunk)
            {
              if (hdf_header_info[i].npart[k]-n<chunksize&&hdf_header_info[i].npart[k]-n>0)nchunk=hdf_header_info[i].npart[k]-n;
              //setup hyperslab so that it is loaded into the buffer
              datarank=1;
              datadim[0]=nchunk;
              chunkspace=DataSpace(datarank,datadim);
              filespacecount[0]=nchunk;filespacecount[1]=1;
              filespaceoffset[0]=n;filespaceoffset[1]=0;
              partsdataspace[i*NHDFTYPE+k].selectHyperslab(H5S_SELECT_SET, filespacecount, filespaceoffset);
              partsdataset[i*NHDFTYPE+k].read(realbuff,HDFREALTYPE,chunkspace,partsdataspace[i*NHDFTYPE+k]);

              if (ifloat) for (int nn=0;nn<nchunk;nn++) Part[count++].SetMass(floatbuff[nn]);
              else for (int nn=0;nn<nchunk;nn++) Part[count++].SetMass(doublebuff[nn]);
            }
          }
          else {
            for (int nn=0;nn<hdf_header_info[i].npart[k];nn++) Part[count++].SetMass(hdf_header_info[i].mass[k]);
          }
        }
        if (opt.partsearchtype==PSTDARK && opt.iBaryonSearch) {
          for (j=1;j<=nbusetypes;j++) {
            k=usetypes[j];
            if (hdf_header_info[i].mass[k]==0) {
              //data loaded into memory in chunks
              if (hdf_header_info[i].npart[k]<chunksize)nchunk=hdf_header_info[i].npart[k];
              else nchunk=chunksize;
              for(n=0;n<hdf_header_info[i].npart[k];n+=nchunk)
              {
                if (hdf_header_info[i].npart[k]-n<chunksize&&hdf_header_info[i].npart[k]-n>0)nchunk=hdf_header_info[i].npart[k]-n;
                //setup hyperslab so that it is loaded into the buffer
                datarank=1;
                datadim[0]=nchunk;
                chunkspace=DataSpace(datarank,datadim);
                filespacecount[0]=nchunk;filespacecount[1]=1;
                filespaceoffset[0]=n;filespaceoffset[1]=0;
                partsdataspace[i*NHDFTYPE+k].selectHyperslab(H5S_SELECT_SET, filespacecount, filespaceoffset);
                partsdataset[i*NHDFTYPE+k].read(realbuff,HDFREALTYPE,chunkspace,partsdataspace[i*NHDFTYPE+k]);

                if (ifloat) for (int nn=0;nn<nchunk;nn++) Pbaryons[bcount++].SetMass(floatbuff[nn]);
                else for (int nn=0;nn<nchunk;nn++) Pbaryons[bcount++].SetMass(doublebuff[nn]);
              }
            }
            else {
              for (int nn=0;nn<hdf_header_info[i].npart[k];nn++) Pbaryons[bcount++].SetMass(hdf_header_info[i].mass[k]);
            }
          }
        }

        //and if not just searching DM, load other parameters
        if (!(opt.partsearchtype==PSTDARK && opt.iBaryonSearch==0)) {
#ifdef GASON
          //first gas internal energy
          for (j=0;j<nusetypes;j++) {
            k=usetypes[j];
            if (k==HDFGASTYPE){
              if (ThisTask==0 && opt.iverbose>1) cout<<"Opening group "<<hdf_gnames.part_names[k]<<": Data set "<<hdf_parts[k]->names[5]<<endl;
              partsdataset[i*NHDFTYPE+k]=partsgroup[i*NHDFTYPE+k].openDataSet(hdf_parts[k]->names[5]);
              partsdataspace[i*NHDFTYPE+k]=partsdataset[i*NHDFTYPE+k].getSpace();
              floattype=partsdataset[i*NHDFTYPE+k].getFloatType();
            }
          }
          if (opt.partsearchtype==PSTDARK && opt.iBaryonSearch) for (j=1;j<=nbusetypes;j++) {
            k=usetypes[j];
            if (k==HDFGASTYPE){
              partsdataset[i*NHDFTYPE+k]=partsgroup[i*NHDFTYPE+k].openDataSet(hdf_parts[k]->names[5]);
              partsdataspace[i*NHDFTYPE+k]=partsdataset[i*NHDFTYPE+k].getSpace();
              floattype=partsdataset[i*NHDFTYPE+k].getFloatType();
            }
          }
          count=count2;
          bcount=bcount2;
          for (j=0;j<nusetypes;j++) {
            k=usetypes[j];
            if (k==HDFGASTYPE) {
              //data loaded into memory in chunks
              if (hdf_header_info[i].npart[k]<chunksize)nchunk=hdf_header_info[i].npart[k];
              else nchunk=chunksize;
              for(n=0;n<hdf_header_info[i].npart[k];n+=nchunk)
              {
                if (hdf_header_info[i].npart[k]-n<chunksize&&hdf_header_info[i].npart[k]-n>0)nchunk=hdf_header_info[i].npart[k]-n;
                //setup hyperslab so that it is loaded into the buffer
                datarank=1;
                datadim[0]=nchunk;
                chunkspace=DataSpace(datarank,datadim);
                filespacecount[0]=nchunk;filespacecount[1]=1;
                filespaceoffset[0]=n;filespaceoffset[1]=0;
                partsdataspace[i*NHDFTYPE+k].selectHyperslab(H5S_SELECT_SET, filespacecount, filespaceoffset);
                partsdataset[i*NHDFTYPE+k].read(realbuff,HDFREALTYPE,chunkspace,partsdataspace[i*NHDFTYPE+k]);

                if (ifloat) for (int nn=0;nn<nchunk;nn++) Part[count++].SetU(floatbuff[nn]);
                else for (int nn=0;nn<nchunk;nn++) Part[count++].SetU(doublebuff[nn]);
              }
            }
            else {
              count+=hdf_header_info[i].npart[k];
            }
          }
          if (opt.partsearchtype==PSTDARK && opt.iBaryonSearch) {
            for (j=1;j<=nbusetypes;j++) {
              k=usetypes[j];
              if (k==HDFGASTYPE) {
                //data loaded into memory in chunks
                if (hdf_header_info[i].npart[k]<chunksize)nchunk=hdf_header_info[i].npart[k];
                else nchunk=chunksize;
                for(n=0;n<hdf_header_info[i].npart[k];n+=nchunk)
                {
                  if (hdf_header_info[i].npart[k]-n<chunksize&&hdf_header_info[i].npart[k]-n>0)nchunk=hdf_header_info[i].npart[k]-n;
                  //setup hyperslab so that it is loaded into the buffer
                  datarank=1;
                  datadim[0]=nchunk;
                  chunkspace=DataSpace(datarank,datadim);
                  filespacecount[0]=nchunk;filespacecount[1]=1;
                  filespaceoffset[0]=n;filespaceoffset[1]=0;
                  partsdataspace[i*NHDFTYPE+k].selectHyperslab(H5S_SELECT_SET, filespacecount, filespaceoffset);
                  partsdataset[i*NHDFTYPE+k].read(realbuff,HDFREALTYPE,chunkspace,partsdataspace[i*NHDFTYPE+k]);

                  if (ifloat) for (int nn=0;nn<nchunk;nn++) Pbaryons[bcount++].SetU(floatbuff[nn]);
                  else for (int nn=0;nn<nchunk;nn++) Pbaryons[bcount++].SetU(doublebuff[nn]);
                }
              }
              else {
                count+=hdf_header_info[i].npart[k];
              }
            }
          }
#ifdef STARON
          //if star forming get star formation rate
          for (j=0;j<nusetypes;j++) {
            k=usetypes[j];
            if (k==HDFGASTYPE){
              if (ThisTask==0 && opt.iverbose>1) cout<<"Opening group "<<hdf_gnames.part_names[k]<<": Data set "<<hdf_parts[k]->names[6]<<endl;
              partsdataset[i*NHDFTYPE+k]=partsgroup[i*NHDFTYPE+k].openDataSet(hdf_parts[k]->names[6]);
              partsdataspace[i*NHDFTYPE+k]=partsdataset[i*NHDFTYPE+k].getSpace();
              floattype=partsdataset[i*NHDFTYPE+k].getFloatType();
            }
          }
          if (opt.partsearchtype==PSTDARK && opt.iBaryonSearch) for (j=1;j<=nbusetypes;j++) {
            k=usetypes[j];
            if (k==HDFGASTYPE){
              partsdataset[i*NHDFTYPE+k]=partsgroup[i*NHDFTYPE+k].openDataSet(hdf_parts[k]->names[6]);
              partsdataspace[i*NHDFTYPE+k]=partsdataset[i*NHDFTYPE+k].getSpace();
              floattype=partsdataset[i*NHDFTYPE+k].getFloatType();
            }
          }
          count=count2;
          bcount=bcount2;
          for (j=0;j<nusetypes;j++) {
            k=usetypes[j];
            if (k==HDFGASTYPE) {
              //data loaded into memory in chunks
              if (hdf_header_info[i].npart[k]<chunksize)nchunk=hdf_header_info[i].npart[k];
              else nchunk=chunksize;
              for(n=0;n<hdf_header_info[i].npart[k];n+=nchunk)
              {
                if (hdf_header_info[i].npart[k]-n<chunksize&&hdf_header_info[i].npart[k]-n>0)nchunk=hdf_header_info[i].npart[k]-n;
                //setup hyperslab so that it is loaded into the buffer
                datarank=1;
                datadim[0]=nchunk;
                chunkspace=DataSpace(datarank,datadim);
                filespacecount[0]=nchunk;filespacecount[1]=1;
                filespaceoffset[0]=n;filespaceoffset[1]=0;
                partsdataspace[i*NHDFTYPE+k].selectHyperslab(H5S_SELECT_SET, filespacecount, filespaceoffset);
                partsdataset[i*NHDFTYPE+k].read(realbuff,HDFREALTYPE,chunkspace,partsdataspace[i*NHDFTYPE+k]);

                if (ifloat) for (int nn=0;nn<nchunk;nn++) Part[count++].SetSFR(floatbuff[nn]);
                else for (int nn=0;nn<nchunk;nn++) Part[count++].SetSFR(doublebuff[nn]);
              }
            }
            else {
              count+=hdf_header_info[i].npart[k];
            }
          }
          if (opt.partsearchtype==PSTDARK && opt.iBaryonSearch) {
            for (j=1;j<=nbusetypes;j++) {
              k=usetypes[j];
              if (k==HDFGASTYPE) {
                //data loaded into memory in chunks
                if (hdf_header_info[i].npart[k]<chunksize)nchunk=hdf_header_info[i].npart[k];
                else nchunk=chunksize;
                for(n=0;n<hdf_header_info[i].npart[k];n+=nchunk)
                {
                  if (hdf_header_info[i].npart[k]-n<chunksize&&hdf_header_info[i].npart[k]-n>0)nchunk=hdf_header_info[i].npart[k]-n;
                  //setup hyperslab so that it is loaded into the buffer
                  datarank=1;
                  datadim[0]=nchunk;
                  chunkspace=DataSpace(datarank,datadim);
                  filespacecount[0]=nchunk;filespacecount[1]=1;
                  filespaceoffset[0]=n;filespaceoffset[1]=0;
                  partsdataspace[i*NHDFTYPE+k].selectHyperslab(H5S_SELECT_SET, filespacecount, filespaceoffset);
                  partsdataset[i*NHDFTYPE+k].read(realbuff,HDFREALTYPE,chunkspace,partsdataspace[i*NHDFTYPE+k]);

                  if (ifloat) for (int nn=0;nn<nchunk;nn++) Pbaryons[bcount++].SetSFR(floatbuff[nn]);
                  else for (int nn=0;nn<nchunk;nn++) Pbaryons[bcount++].SetSFR(doublebuff[nn]);
                }
              }
              else {
                count+=hdf_header_info[i].npart[k];
              }
            }
          }
          //then metallicity
          for (j=0;j<nusetypes;j++) {
            k=usetypes[j];
            if (k==HDFGASTYPE){
              if (ThisTask==0 && opt.iverbose>1) cout<<"Opening group "<<hdf_gnames.part_names[k]<<": Data set "<<hdf_parts[k]->names[hdf_parts[k]->propindex[HDFGASIMETAL]]<<endl;
              partsdataset[i*NHDFTYPE+k]=partsgroup[i*NHDFTYPE+k].openDataSet(hdf_parts[k]->names[hdf_parts[k]->propindex[HDFGASIMETAL]]);
              partsdataspace[i*NHDFTYPE+k]=partsdataset[i*NHDFTYPE+k].getSpace();
              floattype=partsdataset[i*NHDFTYPE+k].getFloatType();
            }
            if (k==HDFSTARTYPE){
              if (ThisTask==0 && opt.iverbose>1) cout<<"Opening group "<<hdf_gnames.part_names[k]<<": Data set "<<hdf_parts[k]->names[hdf_parts[k]->propindex[HDFSTARIMETAL]]<<endl;
              partsdataset[i*NHDFTYPE+k]=partsgroup[i*NHDFTYPE+k].openDataSet(hdf_parts[k]->names[hdf_parts[k]->propindex[HDFSTARIMETAL]]);
              partsdataspace[i*NHDFTYPE+k]=partsdataset[i*NHDFTYPE+k].getSpace();
              floattype=partsdataset[i*NHDFTYPE+k].getFloatType();
            }
          }
          if (opt.partsearchtype==PSTDARK && opt.iBaryonSearch) for (j=1;j<=nbusetypes;j++) {
            k=usetypes[j];
            if (k==HDFGASTYPE){
              partsdataset[i*NHDFTYPE+k]=partsgroup[i*NHDFTYPE+k].openDataSet(hdf_parts[k]->names[hdf_parts[k]->propindex[HDFGASIMETAL]]);
              partsdataspace[i*NHDFTYPE+k]=partsdataset[i*NHDFTYPE+k].getSpace();
              floattype=partsdataset[i*NHDFTYPE+k].getFloatType();
            }
            if (k==HDFSTARTYPE){
              partsdataset[i*NHDFTYPE+k]=partsgroup[i*NHDFTYPE+k].openDataSet(hdf_parts[k]->names[hdf_parts[k]->propindex[HDFSTARIMETAL]]);
              partsdataspace[i*NHDFTYPE+k]=partsdataset[i*NHDFTYPE+k].getSpace();
              floattype=partsdataset[i*NHDFTYPE+k].getFloatType();
            }
          }
          count=count2;
          bcount=bcount2;
          for (j=0;j<nusetypes;j++) {
            k=usetypes[j];
            if (k==HDFGASTYPE||k==HDFSTARTYPE) {
              //data loaded into memory in chunks
              if (hdf_header_info[i].npart[k]<chunksize)nchunk=hdf_header_info[i].npart[k];
              else nchunk=chunksize;
              for(n=0;n<hdf_header_info[i].npart[k];n+=nchunk)
              {
                if (hdf_header_info[i].npart[k]-n<chunksize&&hdf_header_info[i].npart[k]-n>0)nchunk=hdf_header_info[i].npart[k]-n;
                //setup hyperslab so that it is loaded into the buffer
                datarank=1;
                datadim[0]=nchunk;
                chunkspace=DataSpace(datarank,datadim);
                filespacecount[0]=nchunk;filespacecount[1]=1;
                filespaceoffset[0]=n;filespaceoffset[1]=0;
                partsdataspace[i*NHDFTYPE+k].selectHyperslab(H5S_SELECT_SET, filespacecount, filespaceoffset);
                partsdataset[i*NHDFTYPE+k].read(realbuff,HDFREALTYPE,chunkspace,partsdataspace[i*NHDFTYPE+k]);

                if (ifloat) for (int nn=0;nn<nchunk;nn++) Part[count++].SetZmet(floatbuff[nn]*ILLUSTRISZMET);
                else for (int nn=0;nn<nchunk;nn++) Part[count++].SetZmet(doublebuff[nn]*ILLUSTRISZMET);
              }
            }
            else {
              count+=hdf_header_info[i].npart[k];
            }
          }
          if (opt.partsearchtype==PSTDARK && opt.iBaryonSearch) {
            for (j=1;j<=nbusetypes;j++) {
              k=usetypes[j];
              if (k==HDFGASTYPE||k==HDFSTARTYPE) {
                //data loaded into memory in chunks
                if (hdf_header_info[i].npart[k]<chunksize)nchunk=hdf_header_info[i].npart[k];
                else nchunk=chunksize;
                for(n=0;n<hdf_header_info[i].npart[k];n+=nchunk)
                {
                  if (hdf_header_info[i].npart[k]-n<chunksize&&hdf_header_info[i].npart[k]-n>0)nchunk=hdf_header_info[i].npart[k]-n;
                  //setup hyperslab so that it is loaded into the buffer
                  datarank=1;
                  datadim[0]=nchunk;
                  chunkspace=DataSpace(datarank,datadim);
                  filespacecount[0]=nchunk;filespacecount[1]=1;
                  filespaceoffset[0]=n;filespaceoffset[1]=0;
                  partsdataspace[i*NHDFTYPE+k].selectHyperslab(H5S_SELECT_SET, filespacecount, filespaceoffset);
                  partsdataset[i*NHDFTYPE+k].read(realbuff,HDFREALTYPE,chunkspace,partsdataspace[i*NHDFTYPE+k]);

                  if (ifloat) for (int nn=0;nn<nchunk;nn++) Pbaryons[bcount++].SetZmet(floatbuff[nn]*ILLUSTRISZMET);
                  else for (int nn=0;nn<nchunk;nn++) Pbaryons[bcount++].SetZmet(doublebuff[nn]*ILLUSTRISZMET);
                }
              }
              else {
                count+=hdf_header_info[i].npart[k];
              }
            }
          }
          //then get star formation time, must also adjust so that if tage<0 this is a wind particle in Illustris so change particle type
          for (j=0;j<nusetypes;j++) {
            k=usetypes[j];
            if (k==HDFSTARTYPE){
              if (ThisTask==0 && opt.iverbose>1) cout<<"Opening group "<<hdf_gnames.part_names[k]<<": Data set "<<hdf_parts[k]->names[hdf_parts[k]->propindex[HDFSTARIAGE]]<<endl;
              partsdataset[i*NHDFTYPE+k]=partsgroup[i*NHDFTYPE+k].openDataSet(hdf_parts[k]->names[hdf_parts[k]->propindex[HDFSTARIAGE]]);
              partsdataspace[i*NHDFTYPE+k]=partsdataset[i*NHDFTYPE+k].getSpace();
              floattype=partsdataset[i*NHDFTYPE+k].getFloatType();
            }
          }
          if (opt.partsearchtype==PSTDARK && opt.iBaryonSearch) for (j=1;j<=nbusetypes;j++) {
            k=usetypes[j];
            if (k==HDFSTARTYPE){
              partsdataset[i*NHDFTYPE+k]=partsgroup[i*NHDFTYPE+k].openDataSet(hdf_parts[k]->names[hdf_parts[k]->propindex[HDFSTARIAGE]]);
              partsdataspace[i*NHDFTYPE+k]=partsdataset[i*NHDFTYPE+k].getSpace();
              floattype=partsdataset[i*NHDFTYPE+k].getFloatType();
            }
          }
          count=count2;
          bcount=bcount2;
          for (j=0;j<nusetypes;j++) {
            k=usetypes[j];
            if (k==HDFSTARTYPE) {
              //data loaded into memory in chunks
              if (hdf_header_info[i].npart[k]<chunksize)nchunk=hdf_header_info[i].npart[k];
              else nchunk=chunksize;
              for(n=0;n<hdf_header_info[i].npart[k];n+=nchunk)
              {
                if (hdf_header_info[i].npart[k]-n<chunksize&&hdf_header_info[i].npart[k]-n>0)nchunk=hdf_header_info[i].npart[k]-n;
                //setup hyperslab so that it is loaded into the buffer
                datarank=1;
                datadim[0]=nchunk;
                chunkspace=DataSpace(datarank,datadim);
                filespacecount[0]=nchunk;filespacecount[1]=1;
                filespaceoffset[0]=n;filespaceoffset[1]=0;
                partsdataspace[i*NHDFTYPE+k].selectHyperslab(H5S_SELECT_SET, filespacecount, filespaceoffset);
                partsdataset[i*NHDFTYPE+k].read(realbuff,HDFREALTYPE,chunkspace,partsdataspace[i*NHDFTYPE+k]);

                if (ifloat) for (int nn=0;nn<nchunk;nn++) {if (floatbuff[nn]<0) Part[count].SetType(WINDTYPE);Part[count++].SetTage(floatbuff[nn]);}
                else for (int nn=0;nn<nchunk;nn++) {if (doublebuff[nn]<0) Part[count].SetType(WINDTYPE);Part[count++].SetTage(doublebuff[nn]);}
              }
            }
            else {
              count+=hdf_header_info[i].npart[k];
            }
          }
          if (opt.partsearchtype==PSTDARK && opt.iBaryonSearch) {
            for (j=1;j<=nbusetypes;j++) {
              k=usetypes[j];
              if (k==HDFGASTYPE||k==HDFSTARTYPE) {
                //data loaded into memory in chunks
                if (hdf_header_info[i].npart[k]<chunksize)nchunk=hdf_header_info[i].npart[k];
                else nchunk=chunksize;
                for(n=0;n<hdf_header_info[i].npart[k];n+=nchunk)
                {
                  if (hdf_header_info[i].npart[k]-n<chunksize&&hdf_header_info[i].npart[k]-n>0)nchunk=hdf_header_info[i].npart[k]-n;
                  //setup hyperslab so that it is loaded into the buffer
                  datarank=1;
                  datadim[0]=nchunk;
                  chunkspace=DataSpace(datarank,datadim);
                  filespacecount[0]=nchunk;filespacecount[1]=1;
                  filespaceoffset[0]=n;filespaceoffset[1]=0;
                  partsdataspace[i*NHDFTYPE+k].selectHyperslab(H5S_SELECT_SET, filespacecount, filespaceoffset);
                  partsdataset[i*NHDFTYPE+k].read(realbuff,HDFREALTYPE,chunkspace,partsdataspace[i*NHDFTYPE+k]);

                  if (ifloat) for (int nn=0;nn<nchunk;nn++) {if (floatbuff[nn]<0) Pbaryons[bcount].SetType(WINDTYPE);Pbaryons[bcount++].SetTage(floatbuff[nn]);}
                  else for (int nn=0;nn<nchunk;nn++) {if (doublebuff[nn]<0) Pbaryons[bcount].SetType(WINDTYPE);Pbaryons[bcount++].SetTage(doublebuff[nn]);}
                }
              }
              else {
                count+=hdf_header_info[i].npart[k];
              }
            }
          }

#endif
#endif
        }

        count2=count;
        bcount2=bcount;
        Fhdf[i].close();
      }
    }

    //finally adjust to appropriate units
    for (i=0;i<nbodies;i++)
    {
      Part[i].SetMass(Part[i].GetMass()*mscale);
      for (int j=0;j<3;j++) Part[i].SetVelocity(j,Part[i].GetVelocity(j)*opt.V*sqrt(opt.a)+Hubbleflow*Part[i].GetPosition(j));
      for (int j=0;j<3;j++) Part[i].SetPosition(j,Part[i].GetPosition(j)*lscale);
#ifdef GASON
      if (Part[i].GetType()==GASTYPE) Part[i].SetU(Part[i].GetU()*opt.V*opt.V);
#endif
    }
    if (Pbaryons!=NULL && opt.iBaryonSearch==1) {
      for (i=0;i<nbaryons;i++)
      {
        Pbaryons[i].SetMass(Pbaryons[i].GetMass()*mscale);
        for (int j=0;j<3;j++) Pbaryons[i].SetVelocity(j,Pbaryons[i].GetVelocity(j)*opt.V*sqrt(opt.a)+Hubbleflow*Pbaryons[i].GetPosition(j));
        for (int j=0;j<3;j++) Pbaryons[i].SetPosition(j,Pbaryons[i].GetPosition(j)*lscale);
#ifdef GASON
        Pbaryons[i].SetU(Pbaryons[i].GetU()*opt.V*opt.V);
#endif
      }
    }

#else
    //for all mpi threads that are reading input data, open file load access to data structures and begin loading into either local buffer or temporary buffer to be send to
    //non-read threads
    if (ireadtask[ThisTask]>=0) {
      inreadsend=0;
      count2=bcount2=0;
      for(i=0; i<opt.num_files; i++) {
        if(ireadfile[i])
        {
          cout<<ThisTask<<" is reading file "<<i<<endl;
          ///\todo should be more rigorous with try/catch stuff
          try
          {

            //open particle group structures
            for (j=0;j<nusetypes;j++) {k=usetypes[j]; partsgroup[i*NHDFTYPE+k]=Fhdf[i].openGroup(hdf_gnames.part_names[k]);}
            if (opt.partsearchtype==PSTDARK && opt.iBaryonSearch) for (j=1;j<=nbusetypes;j++) {k=usetypes[j];partsgroup[i*NHDFTYPE+k]=Fhdf[i].openGroup(hdf_gnames.part_names[k]);}
            //open data structures that exist for all data blocks
            for (itemp=0;itemp<NHDFDATABLOCKALL;itemp++) {
              //for everything but mass no header check needed.
              if (itemp!=3) {
                for (j=0;j<nusetypes;j++) {
                  k=usetypes[j];
                  if (ThisTask==0 && opt.iverbose>1) cout<<"Opening group "<<hdf_gnames.part_names[k]<<": Data set "<<hdf_parts[k]->names[itemp]<<endl;
                  partsdatasetall[i*NHDFTYPE*NHDFDATABLOCK+k*NHDFDATABLOCK+itemp]=partsgroup[i*NHDFTYPE+k].openDataSet(hdf_parts[k]->names[itemp]);
                  partsdataspaceall[i*NHDFTYPE*NHDFDATABLOCK+k*NHDFDATABLOCK+itemp]=partsdatasetall[i*NHDFTYPE*NHDFDATABLOCK+k*NHDFDATABLOCK+itemp].getSpace();
                }
                if (opt.partsearchtype==PSTDARK && opt.iBaryonSearch) for (j=1;j<=nbusetypes;j++) {
                  k=usetypes[j];
                  partsdatasetall[i*NHDFTYPE*NHDFDATABLOCK+k*NHDFDATABLOCK+itemp]=partsgroup[i*NHDFTYPE+k].openDataSet(hdf_parts[k]->names[itemp]);
                  partsdataspaceall[i*NHDFTYPE*NHDFDATABLOCK+k*NHDFDATABLOCK+itemp]=partsdatasetall[i*NHDFTYPE*NHDFDATABLOCK+k*NHDFDATABLOCK+itemp].getSpace();
                }
              }
              else {
                for (j=0;j<nusetypes;j++) {
                  k=usetypes[j];
                  if (hdf_header_info[i].mass[k]==0){
                    if (ThisTask==0 && opt.iverbose>1) cout<<"Opening group "<<hdf_gnames.part_names[k]<<": Data set "<<hdf_parts[k]->names[itemp]<<endl;
                    partsdatasetall[i*NHDFTYPE*NHDFDATABLOCK+k*NHDFDATABLOCK+itemp]=partsgroup[i*NHDFTYPE+k].openDataSet(hdf_parts[k]->names[itemp]);
                    partsdataspaceall[i*NHDFTYPE*NHDFDATABLOCK+k*NHDFDATABLOCK+itemp]=partsdatasetall[i*NHDFTYPE*NHDFDATABLOCK+k*NHDFDATABLOCK+itemp].getSpace();
                  }
                }
                if (opt.partsearchtype==PSTDARK && opt.iBaryonSearch) for (j=1;j<=nbusetypes;j++) {
                  k=usetypes[j];
                  partsdatasetall[i*NHDFTYPE*NHDFDATABLOCK+k*NHDFDATABLOCK+itemp]=partsgroup[i*NHDFTYPE+k].openDataSet(hdf_parts[k]->names[itemp]);
                  partsdataspaceall[i*NHDFTYPE*NHDFDATABLOCK+k*NHDFDATABLOCK+itemp]=partsdatasetall[i*NHDFTYPE*NHDFDATABLOCK+k*NHDFDATABLOCK+itemp].getSpace();
                }
              }
            }
            //now for extra data blocks
            //and if not just searching DM, load other parameters
            if (!(opt.partsearchtype==PSTDARK && opt.iBaryonSearch==0)) {
              itemp=4;
#ifdef GASON
              //first gas internal energy
              for (j=0;j<nusetypes;j++) {
                k=usetypes[j];
                if (k==HDFGASTYPE){
                  if (ThisTask==0 && opt.iverbose>1) cout<<"Opening group "<<hdf_gnames.part_names[k]<<": Data set "<<hdf_parts[k]->names[5]<<endl;
                  partsdatasetall[i*NHDFTYPE*NHDFDATABLOCK+k*NHDFDATABLOCK+itemp]=partsgroup[i*NHDFTYPE+k].openDataSet(hdf_parts[k]->names[5]);
                  partsdataspaceall[i*NHDFTYPE*NHDFDATABLOCK+k*NHDFDATABLOCK+itemp]=partsdatasetall[i*NHDFTYPE*NHDFDATABLOCK+k*NHDFDATABLOCK+itemp].getSpace();
                }
              }
              if (opt.partsearchtype==PSTDARK && opt.iBaryonSearch) for (j=1;j<=nbusetypes;j++) {
                k=usetypes[j];
                if (k==HDFGASTYPE){
                  partsdatasetall[i*NHDFTYPE*NHDFDATABLOCK+k*NHDFDATABLOCK+itemp]=partsgroup[i*NHDFTYPE+k].openDataSet(hdf_parts[k]->names[5]);
                  partsdataspaceall[i*NHDFTYPE*NHDFDATABLOCK+k*NHDFDATABLOCK+itemp]=partsdatasetall[i*NHDFTYPE*NHDFDATABLOCK+k*NHDFDATABLOCK+itemp].getSpace();
                }
              }
#ifdef STARON
              //if star forming get star formation rate
              itemp++;
              for (j=0;j<nusetypes;j++) {
                k=usetypes[j];
                if (k==HDFGASTYPE){
                  if (ThisTask==0 && opt.iverbose>1) cout<<"Opening group "<<hdf_gnames.part_names[k]<<": Data set "<<hdf_parts[k]->names[6]<<endl;
                  partsdatasetall[i*NHDFTYPE*NHDFDATABLOCK+k*NHDFDATABLOCK+itemp]=partsgroup[i*NHDFTYPE+k].openDataSet(hdf_parts[k]->names[6]);
                  partsdataspaceall[i*NHDFTYPE*NHDFDATABLOCK+k*NHDFDATABLOCK+itemp]=partsdatasetall[i*NHDFTYPE*NHDFDATABLOCK+k*NHDFDATABLOCK+itemp].getSpace();
                }
              }
              if (opt.partsearchtype==PSTDARK && opt.iBaryonSearch) for (j=1;j<=nbusetypes;j++) {
                k=usetypes[j];
                if (k==HDFGASTYPE){
                  partsdatasetall[i*NHDFTYPE*NHDFDATABLOCK+k*NHDFDATABLOCK+itemp]=partsgroup[i*NHDFTYPE+k].openDataSet(hdf_parts[k]->names[6]);
                  partsdataspaceall[i*NHDFTYPE*NHDFDATABLOCK+k*NHDFDATABLOCK+itemp]=partsdatasetall[i*NHDFTYPE*NHDFDATABLOCK+k*NHDFDATABLOCK+itemp].getSpace();
                }
              }
              //then metallicity
              itemp++;
              for (j=0;j<nusetypes;j++) {
                k=usetypes[j];
                if (k==HDFGASTYPE){
                  if (ThisTask==0 && opt.iverbose>1) cout<<"Opening group "<<hdf_gnames.part_names[k]<<": Data set "<<hdf_parts[k]->names[hdf_parts[k]->propindex[HDFGASIMETAL]]<<endl;
                  partsdatasetall[i*NHDFTYPE*NHDFDATABLOCK+k*NHDFDATABLOCK+itemp]=partsgroup[i*NHDFTYPE+k].openDataSet(hdf_parts[k]->names[hdf_parts[k]->propindex[HDFGASIMETAL]]);
                  partsdataspaceall[i*NHDFTYPE*NHDFDATABLOCK+k*NHDFDATABLOCK+itemp]=partsdatasetall[i*NHDFTYPE*NHDFDATABLOCK+k*NHDFDATABLOCK+itemp].getSpace();
                }
                if (k==HDFSTARTYPE){
                  if (ThisTask==0 && opt.iverbose>1) cout<<"Opening group "<<hdf_gnames.part_names[k]<<": Data set "<<hdf_parts[k]->names[hdf_parts[k]->propindex[HDFSTARIMETAL]]<<endl;
                  partsdatasetall[i*NHDFTYPE*NHDFDATABLOCK+k*NHDFDATABLOCK+itemp]=partsgroup[i*NHDFTYPE+k].openDataSet(hdf_parts[k]->names[hdf_parts[k]->propindex[HDFSTARIMETAL]]);
                  partsdataspaceall[i*NHDFTYPE*NHDFDATABLOCK+k*NHDFDATABLOCK+itemp]=partsdatasetall[i*NHDFTYPE*NHDFDATABLOCK+k*NHDFDATABLOCK+itemp].getSpace();
                }
              }
              if (opt.partsearchtype==PSTDARK && opt.iBaryonSearch) for (j=1;j<=nbusetypes;j++) {
                k=usetypes[j];
                if (k==HDFGASTYPE){
                  partsdatasetall[i*NHDFTYPE*NHDFDATABLOCK+k*NHDFDATABLOCK+itemp]=partsgroup[i*NHDFTYPE+k].openDataSet(hdf_parts[k]->names[hdf_parts[k]->propindex[HDFGASIMETAL]]);
                  partsdataspaceall[i*NHDFTYPE*NHDFDATABLOCK+k*NHDFDATABLOCK+itemp]=partsdatasetall[i*NHDFTYPE*NHDFDATABLOCK+k*NHDFDATABLOCK+itemp].getSpace();
                }
                if (k==HDFSTARTYPE){
                  partsdatasetall[i*NHDFTYPE*NHDFDATABLOCK+k*NHDFDATABLOCK+itemp]=partsgroup[i*NHDFTYPE+k].openDataSet(hdf_parts[k]->names[hdf_parts[k]->propindex[HDFSTARIMETAL]]);
                  partsdataspaceall[i*NHDFTYPE*NHDFDATABLOCK+k*NHDFDATABLOCK+itemp]=partsdatasetall[i*NHDFTYPE*NHDFDATABLOCK+k*NHDFDATABLOCK+itemp].getSpace();
                }
              }
              //then get star formation time, must also adjust so that if tage<0 this is a wind particle in Illustris so change particle type
              itemp++;
              for (j=0;j<nusetypes;j++) {
                k=usetypes[j];
                if (k==HDFSTARTYPE){
                  if (ThisTask==0 && opt.iverbose>1) cout<<"Opening group "<<hdf_gnames.part_names[k]<<": Data set "<<hdf_parts[k]->names[hdf_parts[k]->propindex[HDFSTARIAGE]]<<endl;
                  partsdatasetall[i*NHDFTYPE*NHDFDATABLOCK+k*NHDFDATABLOCK+itemp]=partsgroup[i*NHDFTYPE+k].openDataSet(hdf_parts[k]->names[hdf_parts[k]->propindex[HDFSTARIAGE]]);
                  partsdataspaceall[i*NHDFTYPE*NHDFDATABLOCK+k*NHDFDATABLOCK+itemp]=partsdatasetall[i*NHDFTYPE*NHDFDATABLOCK+k*NHDFDATABLOCK+itemp].getSpace();
                }
              }
              if (opt.partsearchtype==PSTDARK && opt.iBaryonSearch) for (j=1;j<=nbusetypes;j++) {
                k=usetypes[j];
                if (k==HDFSTARTYPE){
                  partsdatasetall[i*NHDFTYPE*NHDFDATABLOCK+k*NHDFDATABLOCK+itemp]=partsgroup[i*NHDFTYPE+k].openDataSet(hdf_parts[k]->names[hdf_parts[k]->propindex[HDFSTARIAGE]]);
                  partsdataspaceall[i*NHDFTYPE*NHDFDATABLOCK+k*NHDFDATABLOCK+itemp]=partsdatasetall[i*NHDFTYPE*NHDFDATABLOCK+k*NHDFDATABLOCK+itemp].getSpace();
                }
              }
#endif

#endif
            }


            for (j=0;j<nusetypes;j++) {
              k=usetypes[j];
              //data loaded into memory in chunks
              if (hdf_header_info[i].npart[k]<chunksize)nchunk=hdf_header_info[i].npart[k];
              else nchunk=chunksize;
              for(n=0;n<hdf_header_info[i].npart[k];n+=nchunk)
              {
                if (hdf_header_info[i].npart[k]-n<chunksize&&hdf_header_info[i].npart[k]-n>0)nchunk=hdf_header_info[i].npart[k]-n;
                //setup hyperslab so that it is loaded into the buffer
                //load positions
                itemp=0;
                //set hyperslab
                datarank=1;
                datadim[0]=nchunk*3;
                chunkspace=DataSpace(datarank,datadim);
                filespacecount[0]=nchunk;filespacecount[1]=3;
                filespaceoffset[0]=n;filespaceoffset[1]=0;
                //set type
                floattype=partsdatasetall[i*NHDFTYPE*NHDFDATABLOCK+k*NHDFDATABLOCK+itemp].getFloatType();
                if (floattype.getSize()==sizeof(float)) {HDFREALTYPE=PredType::NATIVE_FLOAT;realbuff=floatbuff;ifloat_pos=1;}
                else {HDFREALTYPE=PredType::NATIVE_DOUBLE ;realbuff=doublebuff;ifloat_pos=0;}
                //read hyperslab into local buffer
                partsdataspaceall[i*NHDFTYPE*NHDFDATABLOCK+k*NHDFDATABLOCK+itemp].selectHyperslab(H5S_SELECT_SET, filespacecount, filespaceoffset);
                partsdatasetall[i*NHDFTYPE*NHDFDATABLOCK+k*NHDFDATABLOCK+itemp].read(realbuff,HDFREALTYPE,chunkspace,partsdataspaceall[i*NHDFTYPE*NHDFDATABLOCK+k*NHDFDATABLOCK+itemp]);
                //velocities
                itemp++;
                datarank=1;
                datadim[0]=nchunk*3;
                chunkspace=DataSpace(datarank,datadim);
                filespacecount[0]=nchunk;filespacecount[1]=3;
                filespaceoffset[0]=n;filespaceoffset[1]=0;
                floattype=partsdatasetall[i*NHDFTYPE*NHDFDATABLOCK+k*NHDFDATABLOCK+itemp].getFloatType();
                if (floattype.getSize()==sizeof(float)) {HDFREALTYPE=PredType::NATIVE_FLOAT;realbuff=velfloatbuff;ifloat=1;}
                else {HDFREALTYPE=PredType::NATIVE_DOUBLE ;realbuff=veldoublebuff;ifloat=0;}
                partsdataspaceall[i*NHDFTYPE*NHDFDATABLOCK+k*NHDFDATABLOCK+itemp].selectHyperslab(H5S_SELECT_SET, filespacecount, filespaceoffset);
                partsdatasetall[i*NHDFTYPE*NHDFDATABLOCK+k*NHDFDATABLOCK+itemp].read(realbuff,HDFREALTYPE,chunkspace,partsdataspaceall[i*NHDFTYPE*NHDFDATABLOCK+k*NHDFDATABLOCK+itemp]);
                //ids
                itemp++;
                datarank=1;
                datadim[0]=nchunk;
                chunkspace=DataSpace(datarank,datadim);
                filespacecount[0]=nchunk;filespacecount[1]=1;
                filespaceoffset[0]=n;filespaceoffset[1]=0;
                inttype=partsdatasetall[i*NHDFTYPE*NHDFDATABLOCK+k*NHDFDATABLOCK+itemp].getIntType();
                if (inttype.getSize()==sizeof(int)) {HDFINTEGERTYPE=PredType::NATIVE_INT;integerbuff=intbuff;iint=1;}
                else {HDFINTEGERTYPE=PredType::NATIVE_LONG;integerbuff=longbuff;iint=0;}
                partsdataspaceall[i*NHDFTYPE*NHDFDATABLOCK+k*NHDFDATABLOCK+itemp].selectHyperslab(H5S_SELECT_SET, filespacecount, filespaceoffset);
                partsdatasetall[i*NHDFTYPE*NHDFDATABLOCK+k*NHDFDATABLOCK+itemp].read(integerbuff,HDFINTEGERTYPE,chunkspace,partsdataspaceall[i*NHDFTYPE*NHDFDATABLOCK+k*NHDFDATABLOCK+itemp]);
                //masses
                itemp++;
                datarank=1;
                datadim[0]=nchunk;
                chunkspace=DataSpace(datarank,datadim);
                filespacecount[0]=nchunk;filespacecount[1]=1;
                filespaceoffset[0]=n;filespaceoffset[1]=0;
                if (hdf_header_info[i].mass[k]==0){
                  floattype=partsdatasetall[i*NHDFTYPE*NHDFDATABLOCK+k*NHDFDATABLOCK+itemp].getFloatType();
                  if (floattype.getSize()==sizeof(float)) {HDFREALTYPE=PredType::NATIVE_FLOAT;realbuff=massfloatbuff;ifloat=1;}
                  else {HDFREALTYPE=PredType::NATIVE_DOUBLE;realbuff=massdoublebuff;ifloat=0;}
                  partsdataspaceall[i*NHDFTYPE*NHDFDATABLOCK+k*NHDFDATABLOCK+itemp].selectHyperslab(H5S_SELECT_SET, filespacecount, filespaceoffset);
                  partsdatasetall[i*NHDFTYPE*NHDFDATABLOCK+k*NHDFDATABLOCK+itemp].read(realbuff,HDFREALTYPE,chunkspace,partsdataspaceall[i*NHDFTYPE*NHDFDATABLOCK+k*NHDFDATABLOCK+itemp]);
                }
#ifdef GASON
                //self-energy
                itemp++;
                datarank=1;
                datadim[0]=nchunk;
                chunkspace=DataSpace(datarank,datadim);
                filespacecount[0]=nchunk;filespacecount[1]=1;
                filespaceoffset[0]=n;filespaceoffset[1]=0;
                if (k == HDFGASTYPE) {
                  floattype=partsdatasetall[i*NHDFTYPE*NHDFDATABLOCK+k*NHDFDATABLOCK+itemp].getFloatType();
                  if (floattype.getSize()==sizeof(float)) {HDFREALTYPE=PredType::NATIVE_FLOAT;realbuff=ufloatbuff;ifloat=1;}
                  else {HDFREALTYPE=PredType::NATIVE_DOUBLE;realbuff=udoublebuff;ifloat=0;}
                  partsdataspaceall[i*NHDFTYPE*NHDFDATABLOCK+k*NHDFDATABLOCK+itemp].selectHyperslab(H5S_SELECT_SET, filespacecount, filespaceoffset);
                  partsdatasetall[i*NHDFTYPE*NHDFDATABLOCK+k*NHDFDATABLOCK+itemp].read(realbuff,HDFREALTYPE,chunkspace,partsdataspaceall[i*NHDFTYPE*NHDFDATABLOCK+k*NHDFDATABLOCK+itemp]);
                }
#ifdef STARON
                //star formation rate
                itemp++;
                datarank=1;
                datadim[0]=nchunk;
                chunkspace=DataSpace(datarank,datadim);
                filespacecount[0]=nchunk;filespacecount[1]=1;
                filespaceoffset[0]=n;filespaceoffset[1]=0;
                if (k == HDFGASTYPE) {
                  floattype=partsdatasetall[i*NHDFTYPE*NHDFDATABLOCK+k*NHDFDATABLOCK+itemp].getFloatType();
                  if (floattype.getSize()==sizeof(float)) {HDFREALTYPE=PredType::NATIVE_FLOAT;realbuff=SFRfloatbuff;ifloat=1;}
                  else {HDFREALTYPE=PredType::NATIVE_DOUBLE;realbuff=SFRdoublebuff;ifloat=0;}
                  partsdataspaceall[i*NHDFTYPE*NHDFDATABLOCK+k*NHDFDATABLOCK+itemp].selectHyperslab(H5S_SELECT_SET, filespacecount, filespaceoffset);
                  partsdatasetall[i*NHDFTYPE*NHDFDATABLOCK+k*NHDFDATABLOCK+itemp].read(realbuff,HDFREALTYPE,chunkspace,partsdataspaceall[i*NHDFTYPE*NHDFDATABLOCK+k*NHDFDATABLOCK+itemp]);
                }

                //metallicity
                itemp++;
                datarank=1;
                datadim[0]=nchunk;
                chunkspace=DataSpace(datarank,datadim);
                filespacecount[0]=nchunk;filespacecount[1]=1;
                filespaceoffset[0]=n;filespaceoffset[1]=0;
                if (k == HDFGASTYPE || k == HDFSTARTYPE) {
                  floattype=partsdatasetall[i*NHDFTYPE*NHDFDATABLOCK+k*NHDFDATABLOCK+itemp].getFloatType();
                  if (floattype.getSize()==sizeof(float)) {HDFREALTYPE=PredType::NATIVE_FLOAT;realbuff=Zfloatbuff;ifloat=1;}
                  else {HDFREALTYPE=PredType::NATIVE_DOUBLE;realbuff=Zdoublebuff;ifloat=0;}
                  partsdataspaceall[i*NHDFTYPE*NHDFDATABLOCK+k*NHDFDATABLOCK+itemp].selectHyperslab(H5S_SELECT_SET, filespacecount, filespaceoffset);
                  partsdatasetall[i*NHDFTYPE*NHDFDATABLOCK+k*NHDFDATABLOCK+itemp].read(realbuff,HDFREALTYPE,chunkspace,partsdataspaceall[i*NHDFTYPE*NHDFDATABLOCK+k*NHDFDATABLOCK+itemp]);
                }

                //stellar age
                itemp++;
                datarank=1;
                datadim[0]=nchunk;
                chunkspace=DataSpace(datarank,datadim);
                filespacecount[0]=nchunk;filespacecount[1]=1;
                filespaceoffset[0]=n;filespaceoffset[1]=0;
                if (k == HDFSTARTYPE) {
                  floattype=partsdatasetall[i*NHDFTYPE*NHDFDATABLOCK+k*NHDFDATABLOCK+itemp].getFloatType();
                  if (floattype.getSize()==sizeof(float)) {HDFREALTYPE=PredType::NATIVE_FLOAT;realbuff=Tagefloatbuff;ifloat=1;}
                  else {HDFREALTYPE=PredType::NATIVE_DOUBLE;realbuff=Tagedoublebuff;ifloat=0;}
                  partsdataspaceall[i*NHDFTYPE*NHDFDATABLOCK+k*NHDFDATABLOCK+itemp].selectHyperslab(H5S_SELECT_SET, filespacecount, filespaceoffset);
                  partsdatasetall[i*NHDFTYPE*NHDFDATABLOCK+k*NHDFDATABLOCK+itemp].read(realbuff,HDFREALTYPE,chunkspace,partsdataspaceall[i*NHDFTYPE*NHDFDATABLOCK+k*NHDFDATABLOCK+itemp]);
                }
#endif
#endif

                for (int nn=0;nn<nchunk;nn++) {
<<<<<<< HEAD
                  if (ifloat_pos) ibuf=MPIGetParticlesProcessor(floatbuff[nn*3],floatbuff[nn*3+1],floatbuff[nn*3+2]);
                  else ibuf=MPIGetParticlesProcessor(doublebuff[nn*3],doublebuff[nn*3+1],doublebuff[nn*3+2]);
                  ibufindex=ibuf*BufSize+Nbuf[ibuf];
                  //store particle info in Ptemp;
                  if (ifloat_pos)
                    Pbuf[ibufindex].SetPosition(floatbuff[nn*3],floatbuff[nn*3+1],floatbuff[nn*3+2]);
                  else
                    Pbuf[ibufindex].SetPosition(doublebuff[nn*3],doublebuff[nn*3+1],doublebuff[nn*3+2]);
                  if (ifloat) {
                    Pbuf[ibufindex].SetVelocity(velfloatbuff[nn*3],velfloatbuff[nn*3+1],velfloatbuff[nn*3+2]);
                    if (hdf_header_info[i].mass[k]==0)Pbuf[ibufindex].SetMass(massfloatbuff[nn]);
                    else Pbuf[ibufindex].SetMass(hdf_header_info[i].mass[k]);
                  }
                  else {
                    Pbuf[ibufindex].SetVelocity(veldoublebuff[nn*3],veldoublebuff[nn*3+1],veldoublebuff[nn*3+2]);
                    if (hdf_header_info[i].mass[k]==0)Pbuf[ibufindex].SetMass(massdoublebuff[nn]);
                    else Pbuf[ibufindex].SetMass(hdf_header_info[i].mass[k]);
                  }
                  if (iint) Pbuf[ibufindex].SetPID(intbuff[nn]);
                  else Pbuf[ibufindex].SetPID(longbuff[nn]);
                  Pbuf[ibufindex].SetID(nn);
                  if (k==HDFGASTYPE) Pbuf[ibufindex].SetType(GASTYPE);
                  else if (k==HDFDMTYPE) Pbuf[ibufindex].SetType(DARKTYPE);
                  else if (k==HDFSTARTYPE) Pbuf[ibufindex].SetType(STARTYPE);
                  else if (k==HDFBHTYPE) Pbuf[ibufindex].SetType(BHTYPE);
=======
                    if (ifloat_pos) ibuf=MPIGetParticlesProcessor(floatbuff[nn*3],floatbuff[nn*3+1],floatbuff[nn*3+2]);
                    else ibuf=MPIGetParticlesProcessor(doublebuff[nn*3],doublebuff[nn*3+1],doublebuff[nn*3+2]);
                    ibufindex=ibuf*BufSize+Nbuf[ibuf];
                    //reset hydro quantities of buffer
#ifdef GASON
                    Pbuf[ibufindex].SetU(0);
#ifdef STARON
                    Pbuf[ibufindex].SetSFR(0);
                    Pbuf[ibufindex].SetZmet(0);
#endif
#endif
#ifdef STARON
                    Pbuf[ibufindex].SetZmet(0);
                    Pbuf[ibufindex].SetTage(0);
#endif
#ifdef BHON
#endif
                    //store particle info in Ptemp;
                    if (ifloat_pos)
                        Pbuf[ibufindex].SetPosition(floatbuff[nn*3],floatbuff[nn*3+1],floatbuff[nn*3+2]);
                    else
                        Pbuf[ibufindex].SetPosition(doublebuff[nn*3],doublebuff[nn*3+1],doublebuff[nn*3+2]);
                    if (ifloat) {
                        Pbuf[ibufindex].SetVelocity(velfloatbuff[nn*3],velfloatbuff[nn*3+1],velfloatbuff[nn*3+2]);
                        if (hdf_header_info[i].mass[k]==0)Pbuf[ibufindex].SetMass(massfloatbuff[nn]);
                        else Pbuf[ibufindex].SetMass(hdf_header_info[i].mass[k]);
                    }
                    else {
                        Pbuf[ibufindex].SetVelocity(veldoublebuff[nn*3],veldoublebuff[nn*3+1],veldoublebuff[nn*3+2]);
                        if (hdf_header_info[i].mass[k]==0)Pbuf[ibufindex].SetMass(massdoublebuff[nn]);
                        else Pbuf[ibufindex].SetMass(hdf_header_info[i].mass[k]);
                    }
                    if (iint) Pbuf[ibufindex].SetPID(intbuff[nn]);
                    else Pbuf[ibufindex].SetPID(longbuff[nn]);
                    Pbuf[ibufindex].SetID(nn);
                    if (k==HDFGASTYPE) Pbuf[ibufindex].SetType(GASTYPE);
                    else if (k==HDFDMTYPE) Pbuf[ibufindex].SetType(DARKTYPE);
                    else if (k==HDFSTARTYPE) Pbuf[ibufindex].SetType(STARTYPE);
                    else if (k==HDFBHTYPE) Pbuf[ibufindex].SetType(BHTYPE);

>>>>>>> 0da6faac
#ifdef GASON
                  if (k==HDFGASTYPE) {
                    if (ifloat) Pbuf[ibufindex].SetU(ufloatbuff[nn]);
                    else Pbuf[ibufindex].SetU(udoublebuff[nn]);
#ifdef STARON
                    if (ifloat) Pbuf[ibufindex].SetSFR(SFRfloatbuff[nn]);
                    else Pbuf[ibufindex].SetSFR(SFRdoublebuff[nn]);
                    if (ifloat) Pbuf[ibufindex].SetZmet(Zfloatbuff[nn]);
                    else Pbuf[ibufindex].SetZmet(Zdoublebuff[nn]);
#endif

                  }
#endif
#ifdef STARON
                  if (k==HDFSTARTYPE) {
                    if (ifloat) Pbuf[ibufindex].SetZmet(Zfloatbuff[nn]);
                    else Pbuf[ibufindex].SetZmet(Zdoublebuff[nn]);
                    if (ifloat) {if (Tagefloatbuff[nn]<0) Pbuf[ibufindex].SetType(WINDTYPE); Pbuf[ibufindex].SetTage(Tagefloatbuff[nn]);}
                    else {if (Tagedoublebuff[nn]<0) Pbuf[ibufindex].SetType(WINDTYPE);Pbuf[ibufindex].SetTage(Tagedoublebuff[nn]);}
                  }
#endif
                  Nbuf[ibuf]++;
                  MPIAddParticletoAppropriateBuffer(ibuf, ibufindex, ireadtask, BufSize, Nbuf, Pbuf, Nlocal, Part.data(), Nreadbuf, Preadbuf);
                }
              }
            }
            if (opt.partsearchtype==PSTDARK && opt.iBaryonSearch) {
              for (j=1;j<=nbusetypes;j++) {
                k=usetypes[j];
                if (hdf_header_info[i].npart[k]<chunksize)nchunk=hdf_header_info[i].npart[k];
                else nchunk=chunksize;
                for(n=0;n<hdf_header_info[i].npart[k];n+=nchunk)
                {
                  if (hdf_header_info[i].npart[k]-n<chunksize&&hdf_header_info[i].npart[k]-n>0)nchunk=hdf_header_info[i].npart[k]-n;
                  //setup hyperslab so that it is loaded into the buffer
                  //load positions
                  itemp=0;
                  //set hyperslab
                  datarank=1;
                  datadim[0]=nchunk*3;
                  chunkspace=DataSpace(datarank,datadim);
                  filespacecount[0]=nchunk;filespacecount[1]=3;
                  filespaceoffset[0]=n;filespaceoffset[1]=0;
                  //set type
                  floattype=partsdatasetall[i*NHDFTYPE*NHDFDATABLOCK+k*NHDFDATABLOCK+itemp].getFloatType();
                  if (floattype.getSize()==sizeof(float)) {HDFREALTYPE=PredType::NATIVE_FLOAT;realbuff=floatbuff;ifloat_pos=1;}
                  else {HDFREALTYPE=PredType::NATIVE_DOUBLE ;realbuff=doublebuff;ifloat_pos=0;}
                  //read hyperslab into local buffer
                  partsdataspaceall[i*NHDFTYPE*NHDFDATABLOCK+k*NHDFDATABLOCK+itemp].selectHyperslab(H5S_SELECT_SET, filespacecount, filespaceoffset);
                  partsdatasetall[i*NHDFTYPE*NHDFDATABLOCK+k*NHDFDATABLOCK+itemp].read(realbuff,HDFREALTYPE,chunkspace,partsdataspaceall[i*NHDFTYPE*NHDFDATABLOCK+k*NHDFDATABLOCK+itemp]);
                  //velocities
                  itemp++;
                  datarank=1;
                  datadim[0]=nchunk*3;
                  chunkspace=DataSpace(datarank,datadim);
                  filespacecount[0]=nchunk;filespacecount[1]=3;
                  filespaceoffset[0]=n;filespaceoffset[1]=0;
                  floattype=partsdatasetall[i*NHDFTYPE*NHDFDATABLOCK+k*NHDFDATABLOCK+itemp].getFloatType();
                  if (floattype.getSize()==sizeof(float)) {HDFREALTYPE=PredType::NATIVE_FLOAT;realbuff=velfloatbuff;ifloat=1;}
                  else {HDFREALTYPE=PredType::NATIVE_DOUBLE ;realbuff=veldoublebuff;ifloat=0;}
                  partsdataspaceall[i*NHDFTYPE*NHDFDATABLOCK+k*NHDFDATABLOCK+itemp].selectHyperslab(H5S_SELECT_SET, filespacecount, filespaceoffset);
                  partsdatasetall[i*NHDFTYPE*NHDFDATABLOCK+k*NHDFDATABLOCK+itemp].read(realbuff,HDFREALTYPE,chunkspace,partsdataspaceall[i*NHDFTYPE*NHDFDATABLOCK+k*NHDFDATABLOCK+itemp]);
                  //ids
                  itemp++;
                  datarank=1;
                  datadim[0]=nchunk;
                  chunkspace=DataSpace(datarank,datadim);
                  filespacecount[0]=nchunk;filespacecount[1]=1;
                  filespaceoffset[0]=n;filespaceoffset[1]=0;
                  inttype=partsdatasetall[i*NHDFTYPE*NHDFDATABLOCK+k*NHDFDATABLOCK+itemp].getIntType();
                  if (inttype.getSize()==sizeof(int)) {HDFINTEGERTYPE=PredType::NATIVE_INT;integerbuff=intbuff;iint=1;}
                  else {HDFINTEGERTYPE=PredType::NATIVE_LONG;integerbuff=longbuff;iint=0;}
                  partsdataspaceall[i*NHDFTYPE*NHDFDATABLOCK+k*NHDFDATABLOCK+itemp].selectHyperslab(H5S_SELECT_SET, filespacecount, filespaceoffset);
                  partsdatasetall[i*NHDFTYPE*NHDFDATABLOCK+k*NHDFDATABLOCK+itemp].read(integerbuff,HDFINTEGERTYPE,chunkspace,partsdataspaceall[i*NHDFTYPE*NHDFDATABLOCK+k*NHDFDATABLOCK+itemp]);
                  //masses
                  itemp++;
                  datarank=1;
                  datadim[0]=nchunk;
                  chunkspace=DataSpace(datarank,datadim);
                  filespacecount[0]=nchunk;filespacecount[1]=1;
                  filespaceoffset[0]=n;filespaceoffset[1]=0;
                  if (hdf_header_info[i].mass[k]==0){
                    floattype=partsdatasetall[i*NHDFTYPE*NHDFDATABLOCK+k*NHDFDATABLOCK+itemp].getFloatType();
                    if (floattype.getSize()==sizeof(float)) {HDFREALTYPE=PredType::NATIVE_FLOAT;realbuff=massfloatbuff;ifloat=1;}
                    else {HDFREALTYPE=PredType::NATIVE_DOUBLE;realbuff=massdoublebuff;ifloat=0;}
                    partsdataspaceall[i*NHDFTYPE*NHDFDATABLOCK+k*NHDFDATABLOCK+itemp].selectHyperslab(H5S_SELECT_SET, filespacecount, filespaceoffset);
                    partsdatasetall[i*NHDFTYPE*NHDFDATABLOCK+k*NHDFDATABLOCK+itemp].read(realbuff,HDFREALTYPE,chunkspace,partsdataspaceall[i*NHDFTYPE*NHDFDATABLOCK+k*NHDFDATABLOCK+itemp]);
                  }
#ifdef GASON
                  //self-energy
                  itemp++;
                  datarank=1;
                  datadim[0]=nchunk;
                  chunkspace=DataSpace(datarank,datadim);
                  filespacecount[0]=nchunk;filespacecount[1]=1;
                  filespaceoffset[0]=n;filespaceoffset[1]=0;
                  if (k==HDFGASTYPE) {
                    floattype=partsdatasetall[i*NHDFTYPE*NHDFDATABLOCK+k*NHDFDATABLOCK+itemp].getFloatType();
                    if (floattype.getSize()==sizeof(float)) {HDFREALTYPE=PredType::NATIVE_FLOAT;realbuff=ufloatbuff;ifloat=1;}
                    else {HDFREALTYPE=PredType::NATIVE_DOUBLE;realbuff=udoublebuff;ifloat=0;}
                    partsdataspaceall[i*NHDFTYPE*NHDFDATABLOCK+k*NHDFDATABLOCK+itemp].selectHyperslab(H5S_SELECT_SET, filespacecount, filespaceoffset);
                    partsdatasetall[i*NHDFTYPE*NHDFDATABLOCK+k*NHDFDATABLOCK+itemp].read(realbuff,HDFREALTYPE,chunkspace,partsdataspaceall[i*NHDFTYPE*NHDFDATABLOCK+k*NHDFDATABLOCK+itemp]);
                  }
#ifdef STARON
                  //star formation rate
                  itemp++;
                  datarank=1;
                  datadim[0]=nchunk;
                  chunkspace=DataSpace(datarank,datadim);
                  filespacecount[0]=nchunk;filespacecount[1]=1;
                  filespaceoffset[0]=n;filespaceoffset[1]=0;
                  if (k==HDFGASTYPE) {
                    floattype=partsdatasetall[i*NHDFTYPE*NHDFDATABLOCK+k*NHDFDATABLOCK+itemp].getFloatType();
                    if (floattype.getSize()==sizeof(float)) {HDFREALTYPE=PredType::NATIVE_FLOAT;realbuff=SFRfloatbuff;ifloat=1;}
                    else {HDFREALTYPE=PredType::NATIVE_DOUBLE;realbuff=SFRdoublebuff;ifloat=0;}
                    partsdataspaceall[i*NHDFTYPE*NHDFDATABLOCK+k*NHDFDATABLOCK+itemp].selectHyperslab(H5S_SELECT_SET, filespacecount, filespaceoffset);
                    partsdatasetall[i*NHDFTYPE*NHDFDATABLOCK+k*NHDFDATABLOCK+itemp].read(realbuff,HDFREALTYPE,chunkspace,partsdataspaceall[i*NHDFTYPE*NHDFDATABLOCK+k*NHDFDATABLOCK+itemp]);
                  }

                  //metallicity
                  itemp++;
                  datarank=1;
                  datadim[0]=nchunk;
                  chunkspace=DataSpace(datarank,datadim);
                  filespacecount[0]=nchunk;filespacecount[1]=1;
                  filespaceoffset[0]=n;filespaceoffset[1]=0;
                  if (k==HDFGASTYPE || k==HDFSTARTYPE) {
                    floattype=partsdatasetall[i*NHDFTYPE*NHDFDATABLOCK+k*NHDFDATABLOCK+itemp].getFloatType();
                    if (floattype.getSize()==sizeof(float)) {HDFREALTYPE=PredType::NATIVE_FLOAT;realbuff=Zfloatbuff;ifloat=1;}
                    else {HDFREALTYPE=PredType::NATIVE_DOUBLE;realbuff=Zdoublebuff;ifloat=0;}
                    partsdataspaceall[i*NHDFTYPE*NHDFDATABLOCK+k*NHDFDATABLOCK+itemp].selectHyperslab(H5S_SELECT_SET, filespacecount, filespaceoffset);
                    partsdatasetall[i*NHDFTYPE*NHDFDATABLOCK+k*NHDFDATABLOCK+itemp].read(realbuff,HDFREALTYPE,chunkspace,partsdataspaceall[i*NHDFTYPE*NHDFDATABLOCK+k*NHDFDATABLOCK+itemp]);
                  }

                  //stellar age
                  itemp++;
                  datarank=1;
                  datadim[0]=nchunk;
                  chunkspace=DataSpace(datarank,datadim);
                  filespacecount[0]=nchunk;filespacecount[1]=1;
                  filespaceoffset[0]=n;filespaceoffset[1]=0;
                  if (k==HDFSTARTYPE) {
                    floattype=partsdatasetall[i*NHDFTYPE*NHDFDATABLOCK+k*NHDFDATABLOCK+itemp].getFloatType();
                    if (floattype.getSize()==sizeof(float)) {HDFREALTYPE=PredType::NATIVE_FLOAT;realbuff=Tagefloatbuff;ifloat=1;}
                    else {HDFREALTYPE=PredType::NATIVE_DOUBLE;realbuff=Tagedoublebuff;ifloat=0;}
                    partsdataspaceall[i*NHDFTYPE*NHDFDATABLOCK+k*NHDFDATABLOCK+itemp].selectHyperslab(H5S_SELECT_SET, filespacecount, filespaceoffset);
                    partsdatasetall[i*NHDFTYPE*NHDFDATABLOCK+k*NHDFDATABLOCK+itemp].read(realbuff,HDFREALTYPE,chunkspace,partsdataspaceall[i*NHDFTYPE*NHDFDATABLOCK+k*NHDFDATABLOCK+itemp]);
                  }
#endif
#endif

                  for (int nn=0;nn<nchunk;nn++) {
                    if (ifloat_pos) ibuf=MPIGetParticlesProcessor(floatbuff[nn*3],floatbuff[nn*3+1],floatbuff[nn*3+2]);
                    else ibuf=MPIGetParticlesProcessor(doublebuff[nn*3],doublebuff[nn*3+1],doublebuff[nn*3+2]);
                    ibufindex=ibuf*BufSize+Nbuf[ibuf];
                    //reset hydro quantities of buffer
#ifdef GASON
                    Pbuf[ibufindex].SetU(0);
#ifdef STARON
                    Pbuf[ibufindex].SetSFR(0);
                    Pbuf[ibufindex].SetZmet(0);
#endif
#endif
#ifdef STARON
                    Pbuf[ibufindex].SetZmet(0);
                    Pbuf[ibufindex].SetTage(0);
#endif
#ifdef BHON
#endif
                    //store particle info in Ptemp;
                    if(ifloat_pos) {
                      Pbuf[ibufindex].SetPosition(floatbuff[nn*3],floatbuff[nn*3+1],floatbuff[nn*3+2]);
                    }
                    else {
                      Pbuf[ibufindex].SetPosition(doublebuff[nn*3],doublebuff[nn*3+1],doublebuff[nn*3+2]);
                    }
                    if (ifloat) {
                      Pbuf[ibufindex].SetVelocity(velfloatbuff[nn*3],velfloatbuff[nn*3+1],velfloatbuff[nn*3+2]);
                      if (hdf_header_info[i].mass[k]==0)Pbuf[ibufindex].SetMass(massfloatbuff[nn]);
                      else Pbuf[ibufindex].SetMass(hdf_header_info[i].mass[k]);
                    }
                    else {
                      Pbuf[ibufindex].SetVelocity(veldoublebuff[nn*3],veldoublebuff[nn*3+1],veldoublebuff[nn*3+2]);
                      if (hdf_header_info[i].mass[k]==0)Pbuf[ibufindex].SetMass(massdoublebuff[nn]);
                      else Pbuf[ibufindex].SetMass(hdf_header_info[i].mass[k]);
                    }
                    if (iint) Pbuf[ibufindex].SetPID(intbuff[nn]);
                    else Pbuf[ibufindex].SetPID(longbuff[nn]);
                    Pbuf[ibufindex].SetID(nn);
                    if (k==HDFGASTYPE) Pbuf[ibufindex].SetType(GASTYPE);
                    else if (k==HDFDMTYPE) Pbuf[ibufindex].SetType(DARKTYPE);
                    else if (k==HDFSTARTYPE) Pbuf[ibufindex].SetType(STARTYPE);
                    else if (k==HDFBHTYPE) Pbuf[ibufindex].SetType(BHTYPE);
#ifdef GASON
                    if (k==HDFGASTYPE) {
                      if (ifloat) Pbuf[ibufindex].SetU(ufloatbuff[nn]);
                      else Pbuf[ibufindex].SetU(udoublebuff[nn]);
#ifdef STARON
                      if (ifloat) Pbuf[ibufindex].SetSFR(SFRfloatbuff[nn]);
                      else Pbuf[ibufindex].SetSFR(SFRdoublebuff[nn]);
                      if (ifloat) Pbuf[ibufindex].SetZmet(Zfloatbuff[nn]);
                      else Pbuf[ibufindex].SetZmet(Zdoublebuff[nn]);
#endif

                    }
#endif
#ifdef STARON
                    if (k==HDFSTARTYPE) {
                      if (ifloat) Pbuf[ibufindex].SetZmet(Zfloatbuff[nn]);
                      else Pbuf[ibufindex].SetZmet(Zdoublebuff[nn]);
                      if (ifloat) {if (Tagefloatbuff[nn]<0) Pbuf[ibufindex].SetType(WINDTYPE); Pbuf[ibufindex].SetTage(Tagefloatbuff[nn]);}
                      else {if (Tagedoublebuff[nn]<0) Pbuf[ibufindex].SetType(WINDTYPE);Pbuf[ibufindex].SetTage(Tagedoublebuff[nn]);}
                    }
#endif
                    Nbuf[ibuf]++;
                    MPIAddParticletoAppropriateBuffer(ibuf, ibufindex, ireadtask, BufSize, Nbuf, Pbuf, Nlocalbaryon[0], Pbaryons, Nreadbuf, Preadbuf);
                  }
                }//end of chunk
              }//end of party type
            }//end of baryon if

          }
          catch(GroupIException error)
          {
            error.printError();
          }
          // catch failure caused by the H5File operations
          catch( FileIException error )
          {
            error.printError();

          }
          // catch failure caused by the DataSet operations
          catch( DataSetIException error )
          {
            error.printError();
            ireaderror=1;
          }
          // catch failure caused by the DataSpace operations
          catch( DataSpaceIException error )
          {
            error.printError();
            ireaderror=1;
          }
          // catch failure caused by the DataSpace operations
          catch( DataTypeIException error )
          {
            error.printError();
            ireaderror=1;
          }
          Fhdf[i].close();
          //send info between read threads
          if (opt.nsnapread>1&&inreadsend<totreadsend){
            MPI_Allgather(Nreadbuf, opt.nsnapread, MPI_Int_t, mpi_nsend_readthread, opt.nsnapread, MPI_Int_t, mpi_comm_read);
            MPISendParticlesBetweenReadThreads(opt, Preadbuf, Part.data(), ireadtask, readtaskID, Pbaryons, mpi_comm_read, mpi_nsend_readthread, mpi_nsend_readthread_baryon);
            inreadsend++;
            for(ibuf = 0; ibuf < opt.nsnapread; ibuf++) Nreadbuf[ibuf]=0;
          }

        }//end of read file if
      }//end of file
      //once finished reading the file if there are any particles left in the buffer broadcast them
      for(ibuf = 0; ibuf < NProcs; ibuf++) if (ireadtask[ibuf]<0)
      {
        MPI_Ssend(&Nbuf[ibuf],1,MPI_Int_t, ibuf, ibuf+NProcs, MPI_COMM_WORLD);
        if (Nbuf[ibuf]>0) {
          MPI_Ssend(&Pbuf[ibuf*BufSize], sizeof(Particle)*Nbuf[ibuf], MPI_BYTE, ibuf, ibuf, MPI_COMM_WORLD);
          Nbuf[ibuf]=0;
          //last broadcast with Nbuf[ibuf]=0 so that receiver knows no more particles are to be broadcast
          MPI_Ssend(&Nbuf[ibuf],1,MPI_Int_t,ibuf,ibuf+NProcs,MPI_COMM_WORLD);
        }
      }
      //do final send between read threads
      if (opt.nsnapread>1){
        MPI_Allgather(Nreadbuf, opt.nsnapread, MPI_Int_t, mpi_nsend_readthread, opt.nsnapread, MPI_Int_t, mpi_comm_read);
        MPISendParticlesBetweenReadThreads(opt, Preadbuf, Part.data(), ireadtask, readtaskID, Pbaryons, mpi_comm_read, mpi_nsend_readthread, mpi_nsend_readthread_baryon);
        inreadsend++;
        for(ibuf = 0; ibuf < opt.nsnapread; ibuf++) Nreadbuf[ibuf]=0;
      }
    }
    //if not reading information than waiting to receive information
    else {
      MPIReceiveParticlesFromReadThreads(opt,Pbuf,Part.data(),readtaskID, irecv, mpi_irecvflag, Nlocalthreadbuf, mpi_request,Pbaryons);
    }
#endif


#ifdef USEMPI
    if (ThisTask==0) {
#endif
      ///if gas found and Omega_b not set correctly (ie: ==0), assumes that
      ///lowest mass gas particle found corresponds to Omega_b
      ///Note that if there is mass evolution this WILL NOT WORK!
      if (opt.Omega_b==0 && MP_B==MAXVALUE){
        opt.Omega_b=MP_B/(MP_DM+MP_B)*opt.Omega_m;
        opt.Omega_cdm=opt.Omega_m-opt.Omega_b;
      }
      //adjust period
      if (opt.comove) opt.p*=opt.L/opt.h;
      else opt.p*=opt.L/opt.h*opt.a;
#ifdef USEMPI
    }
#endif
#ifdef USEMPI
    MPI_Barrier(MPI_COMM_WORLD);
    //update cosmological data and boundary in code units
    MPI_Bcast(&(opt.p),sizeof(opt.p),MPI_BYTE,0,MPI_COMM_WORLD);
    MPI_Bcast(&(opt.a),sizeof(opt.a),MPI_BYTE,0,MPI_COMM_WORLD);
    MPI_Bcast(&(opt.Omega_cdm),sizeof(opt.Omega_cdm),MPI_BYTE,0,MPI_COMM_WORLD);
    MPI_Bcast(&(opt.Omega_b),sizeof(opt.Omega_b),MPI_BYTE,0,MPI_COMM_WORLD);
    MPI_Bcast(&(opt.Omega_m),sizeof(opt.Omega_m),MPI_BYTE,0,MPI_COMM_WORLD);
    MPI_Bcast(&(opt.Omega_Lambda),sizeof(opt.Omega_Lambda),MPI_BYTE,0,MPI_COMM_WORLD);
    MPI_Bcast(&(opt.h),sizeof(opt.h),MPI_BYTE,0,MPI_COMM_WORLD);
    MPI_Bcast(&(opt.rhobg),sizeof(opt.rhobg),MPI_BYTE,0,MPI_COMM_WORLD);
    MPI_Bcast(&(opt.virlevel),sizeof(opt.virlevel),MPI_BYTE,0,MPI_COMM_WORLD);
#ifdef NOMASS
    MPI_Bcast(&(opt.MassValue),sizeof(opt.MassValue),MPI_BYTE,0,MPI_COMM_WORLD);
#endif
    MPI_Bcast(&(Ntotal),sizeof(Ntotal),MPI_BYTE,0,MPI_COMM_WORLD);

    MPI_Bcast(&(lscale),sizeof(lscale),MPI_BYTE,0,MPI_COMM_WORLD);
    MPI_Bcast(&(lvscale),sizeof(lvscale),MPI_BYTE,0,MPI_COMM_WORLD);
    MPI_Bcast(&(mscale),sizeof(mscale),MPI_BYTE,0,MPI_COMM_WORLD);
    MPI_Bcast(&(Hubbleflow),sizeof(Hubbleflow),MPI_BYTE,0,MPI_COMM_WORLD);
#endif
    ///If compiled with HIGHRES, the code assumes that the gadget data is a multi-resolution simulation
    ///with the lowest mass dark matter particle corresponding to the highest resolution and
    ///thus the physical linking length is assumed to be in fraction of interparticle spacing
    ///and is adjusted to a physical distance. Note that if high res and neff is not passed
    ///code assumes that lowest mass gas particle can be used to determine Omega_b and thus can be used
    ///to calculate the mean interparticle spacing.
    ///but one can also pass opt.Neff to adjust what the code thinks is the average inter particle spacing
#ifdef HIGHRES
    if (opt.Neff==-1) {
      //Once smallest mass particle is found (which should correspond to highest resolution area,
      if (opt.Omega_b==0) MP_B=0;
      LN=pow(((MP_DM+MP_B)*opt.M/opt.h)/(opt.Omega_m*3.0*opt.H*opt.h*opt.H*opt.h/(8.0*M_PI*opt.G)),1./3.)*opt.a;
    }
    else {
      LN=opt.p/(Double_t)opt.Neff;
    }
#endif
#ifdef USEMPI
    MPI_Bcast(&LN, 1, MPI_Real_t, 0, MPI_COMM_WORLD);
#endif
    ///if not an individual halo and cosmological and store scale of the highest resolution interparticle spacing to scale the physical FOF linking length
    //if (opt.iSingleHalo==0 && opt.icosmologicalin==1)
    // Set linking length when using a SWIFT snapshot
    if (opt.iSingleHalo==0)
    {
      opt.ellxscale=LN;
      opt.uinfo.eps*=LN;
    }
    //a bit of clean up
#ifdef USEMPI
    MPI_Comm_free(&mpi_comm_read);
    if (opt.iBaryonSearch) delete[] mpi_nsend_baryon;
    if (opt.nsnapread>1) {
      delete[] mpi_nsend_readthread;
      if (opt.iBaryonSearch) delete[] mpi_nsend_readthread_baryon;
      if (ireadtask[ThisTask]>=0) delete[] Preadbuf;
    }
    delete[] Nbuf;
    if (ireadtask[ThisTask]>=0) {
      delete[] Nreadbuf;
      delete[] Pbuf;
      delete[] ireadfile;
    }
    delete[] ireadtask;
    delete[] readtaskID;
#endif

#ifdef USEMPI
    //finally adjust to appropriate units
    for (i=0;i<Nlocal;i++)
    {
      Part[i].SetMass(Part[i].GetMass()*mscale);
      for (int j=0;j<3;j++) Part[i].SetVelocity(j,Part[i].GetVelocity(j)*opt.V*sqrt(opt.a)+Hubbleflow*Part[i].GetPosition(j));
      for (int j=0;j<3;j++) Part[i].SetPosition(j,Part[i].GetPosition(j)*lscale);
#ifdef GASON
      if (Part[i].GetType()==GASTYPE) Part[i].SetU(Part[i].GetU()*opt.V*opt.V);
#endif
    }
    if (Pbaryons!=NULL && opt.iBaryonSearch==1) {
      for (i=0;i<Nlocalbaryon[0];i++)
      {
        Pbaryons[i].SetMass(Pbaryons[i].GetMass()*mscale);
        for (int j=0;j<3;j++) Pbaryons[i].SetVelocity(j,Pbaryons[i].GetVelocity(j)*opt.V*sqrt(opt.a)+Hubbleflow*Pbaryons[i].GetPosition(j));
        for (int j=0;j<3;j++) Pbaryons[i].SetPosition(j,Pbaryons[i].GetPosition(j)*lscale);
#ifdef GASON
        Pbaryons[i].SetU(Pbaryons[i].GetU()*opt.V*opt.V);
#endif
    }
    }
#endif

}

#endif<|MERGE_RESOLUTION|>--- conflicted
+++ resolved
@@ -352,19 +352,13 @@
 
             headerattribs[i]=get_attribute(Fhdf[i], hdf_header_info[i].names[hdf_header_info[i].INumTot]);
             headerdataspace[i]=headerattribs[i].getSpace();
-<<<<<<< HEAD
-    	    headerattribs[i].read(PredType::NATIVE_UINT,&uintbuff[0]);
-    	    for (k=0;k<NHDFTYPE;k++) hdf_header_info[i].npartTotal[k]=uintbuff[k];
-=======
             headerattribs[i].read(PredType::NATIVE_UINT,&uintbuff[0]);
             for (k=0;k<NHDFTYPE;k++) hdf_header_info[i].npartTotal[k]=uintbuff[k];
->>>>>>> 0da6faac
 
             headerattribs[i]=get_attribute(Fhdf[i], hdf_header_info[i].names[hdf_header_info[i].INumTotHW]);
             headerdataspace[i]=headerattribs[i].getSpace();
-<<<<<<< HEAD
-    	    headerattribs[i].read(PredType::NATIVE_UINT,&uintbuff[0]);
-    	    for (k=0;k<NHDFTYPE;k++) hdf_header_info[i].npartTotalHW[k]=uintbuff[k];
+            headerattribs[i].read(PredType::NATIVE_UINT,&uintbuff[0]);
+            for (k=0;k<NHDFTYPE;k++) hdf_header_info[i].npartTotalHW[k]=uintbuff[k];
 
           headerattribs[i]=get_attribute(Fhdf[i], hdf_header_info[i].names[hdf_header_info[i].IOmega0]);
           headerdataspace[i]=headerattribs[i].getSpace();
@@ -440,82 +434,6 @@
             headerattribs[i].read(PredType::NATIVE_LONG,&longbuff[0]);
             hdf_header_info[i].num_files=longbuff[0];
           }
-=======
-            headerattribs[i].read(PredType::NATIVE_UINT,&uintbuff[0]);
-            for (k=0;k<NHDFTYPE;k++) hdf_header_info[i].npartTotalHW[k]=uintbuff[k];
-
-            headerattribs[i]=headergroup[i].openAttribute(hdf_header_info[i].names[hdf_header_info[i].IOmega0]);
-            headerdataspace[i]=headerattribs[i].getSpace();
-            floattype=headerattribs[i].getFloatType();
-            if (floattype.getSize()==sizeof(float)) {
-                headerattribs[i].read(PredType::NATIVE_FLOAT,&floatbuff[0]);
-                hdf_header_info[i].Omega0=floatbuff[0];
-            }
-            if (floattype.getSize()==sizeof(double)) {
-                headerattribs[i].read(PredType::NATIVE_DOUBLE,&doublebuff[0]);
-                hdf_header_info[i].Omega0=doublebuff[0];
-            }
-
-            headerattribs[i]=headergroup[i].openAttribute(hdf_header_info[i].names[hdf_header_info[i].IOmegaL]);
-            headerdataspace[i]=headerattribs[i].getSpace();
-            floattype=headerattribs[i].getFloatType();
-            if (floattype.getSize()==sizeof(float)) {
-                headerattribs[i].read(PredType::NATIVE_FLOAT,&floatbuff[0]);
-                hdf_header_info[i].OmegaLambda=floatbuff[0];
-            }
-            if (floattype.getSize()==sizeof(double)) {
-                headerattribs[i].read(PredType::NATIVE_DOUBLE,&doublebuff[0]);
-                hdf_header_info[i].OmegaLambda=doublebuff[0];
-            }
-
-            headerattribs[i]=headergroup[i].openAttribute(hdf_header_info[i].names[hdf_header_info[i].IRedshift]);
-            headerdataspace[i]=headerattribs[i].getSpace();
-            floattype=headerattribs[i].getFloatType();
-            if (floattype.getSize()==sizeof(float)) {
-                headerattribs[i].read(PredType::NATIVE_FLOAT,&floatbuff[0]);
-                hdf_header_info[i].redshift=floatbuff[0];
-            }
-            if (floattype.getSize()==sizeof(double)) {
-                headerattribs[i].read(PredType::NATIVE_DOUBLE,&doublebuff[0]);
-                hdf_header_info[i].redshift=doublebuff[0];
-            }
-
-            headerattribs[i]=headergroup[i].openAttribute(hdf_header_info[i].names[hdf_header_info[i].ITime]);
-            headerdataspace[i]=headerattribs[i].getSpace();
-            floattype=headerattribs[i].getFloatType();
-            if (floattype.getSize()==sizeof(float)) {
-                headerattribs[i].read(PredType::NATIVE_FLOAT,&floatbuff[0]);
-                hdf_header_info[i].time=floatbuff[0];
-            }
-            if (floattype.getSize()==sizeof(double)) {
-                headerattribs[i].read(PredType::NATIVE_DOUBLE,&doublebuff[0]);
-                hdf_header_info[i].time=doublebuff[0];
-            }
-
-            headerattribs[i]=headergroup[i].openAttribute(hdf_header_info[i].names[hdf_header_info[i].IHubbleParam]);
-            headerdataspace[i]=headerattribs[i].getSpace();
-            floattype=headerattribs[i].getFloatType();
-            if (floattype.getSize()==sizeof(float)) {
-                headerattribs[i].read(PredType::NATIVE_FLOAT,&floatbuff[0]);
-                hdf_header_info[i].HubbleParam=floatbuff[0];
-            }
-            if (floattype.getSize()==sizeof(double)) {
-                headerattribs[i].read(PredType::NATIVE_DOUBLE,&doublebuff[0]);
-                hdf_header_info[i].HubbleParam=doublebuff[0];
-            }
-
-            headerattribs[i]=headergroup[i].openAttribute(hdf_header_info[i].names[hdf_header_info[i].INumFiles]);
-            headerdataspace[i]=headerattribs[i].getSpace();
-            inttype=headerattribs[i].getIntType();
-            if (inttype.getSize()==sizeof(int)) {
-                headerattribs[i].read(PredType::NATIVE_INT,&intbuff[0]);
-                hdf_header_info[i].num_files=intbuff[0];
-            }
-            if (inttype.getSize()==sizeof(long long)) {
-                headerattribs[i].read(PredType::NATIVE_LONG,&longbuff[0]);
-                hdf_header_info[i].num_files=longbuff[0];
-            }
->>>>>>> 0da6faac
         }
         catch(GroupIException &error)
         {
@@ -549,34 +467,6 @@
     }
     //after info read, initialise cosmological parameters
     opt.p=hdf_header_info[ifirstfile].BoxSize;
-<<<<<<< HEAD
-    // If it is a cosmological run use the parameters read from the snapshot
-    if(opt.icosmologicalin) {
-
-      z=hdf_header_info[ifirstfile].redshift;
-      opt.a=1./(1.+z);
-      opt.Omega_m=hdf_header_info[ifirstfile].Omega0;
-      opt.Omega_Lambda=hdf_header_info[ifirstfile].OmegaLambda;
-      opt.h=hdf_header_info[ifirstfile].HubbleParam;
-      opt.Omega_cdm=opt.Omega_m-opt.Omega_b;
-      //Hubble flow
-      if (opt.comove) aadjust=1.0;
-      else aadjust=opt.a;
-      Hubble=opt.h*opt.H*sqrt((1-opt.Omega_m-opt.Omega_Lambda)*pow(aadjust,-2.0)+opt.Omega_m*pow(aadjust,-3.0)+opt.Omega_Lambda);
-      opt.rhobg=3.*Hubble*Hubble/(8.0*M_PI*opt.G)*opt.Omega_m;
-      //if opt.virlevel<0, then use virial overdensity based on Bryan and Norman 1998 virialization level is given by
-      if (opt.virlevel<0)
-      {
-        Double_t bnx=-((1-opt.Omega_m-opt.Omega_Lambda)*pow(aadjust,-2.0)+opt.Omega_Lambda)/((1-opt.Omega_m-opt.Omega_Lambda)*pow(aadjust,-2.0)+opt.Omega_m*pow(aadjust,-3.0)+opt.Omega_Lambda);
-        opt.virlevel=(18.0*M_PI*M_PI+82.0*bnx-39*bnx*bnx)/opt.Omega_m;
-      }
-    }
-    else {
-      opt.a=1.0;
-      aadjust=opt.a;
-      Hubbleflow=0.;
-      cout<<"Non-cosmological input, using h = "<< opt.h<<endl;
-=======
     if (opt.icosmologicalin) {
         z=hdf_header_info[ifirstfile].redshift;
         opt.a=1./(1.+z);
@@ -596,10 +486,10 @@
         cout<<"Cosmology (h,Omega_m,Omega_cdm,Omega_b,Omega_L) = ("<< opt.h<<","<<opt.Omega_m<<","<<opt.Omega_cdm<<","<<opt.Omega_b<<","<<opt.Omega_Lambda<<")"<<endl;
     }
     else {
-        opt.a=1.0;
-        Hubbleflow=0.;
-        cout<<"Non-cosmological input, using h = "<< opt.h<<endl;
->>>>>>> 0da6faac
+      opt.a=1.0;
+      aadjust=opt.a;
+      Hubbleflow=0.;
+      cout<<"Non-cosmological input, using h = "<< opt.h<<endl;
     }
 
     mscale=opt.M/opt.h;lscale=opt.L/opt.h*aadjust;lvscale=opt.L/opt.h*opt.a;
@@ -1550,33 +1440,6 @@
 #endif
 
                 for (int nn=0;nn<nchunk;nn++) {
-<<<<<<< HEAD
-                  if (ifloat_pos) ibuf=MPIGetParticlesProcessor(floatbuff[nn*3],floatbuff[nn*3+1],floatbuff[nn*3+2]);
-                  else ibuf=MPIGetParticlesProcessor(doublebuff[nn*3],doublebuff[nn*3+1],doublebuff[nn*3+2]);
-                  ibufindex=ibuf*BufSize+Nbuf[ibuf];
-                  //store particle info in Ptemp;
-                  if (ifloat_pos)
-                    Pbuf[ibufindex].SetPosition(floatbuff[nn*3],floatbuff[nn*3+1],floatbuff[nn*3+2]);
-                  else
-                    Pbuf[ibufindex].SetPosition(doublebuff[nn*3],doublebuff[nn*3+1],doublebuff[nn*3+2]);
-                  if (ifloat) {
-                    Pbuf[ibufindex].SetVelocity(velfloatbuff[nn*3],velfloatbuff[nn*3+1],velfloatbuff[nn*3+2]);
-                    if (hdf_header_info[i].mass[k]==0)Pbuf[ibufindex].SetMass(massfloatbuff[nn]);
-                    else Pbuf[ibufindex].SetMass(hdf_header_info[i].mass[k]);
-                  }
-                  else {
-                    Pbuf[ibufindex].SetVelocity(veldoublebuff[nn*3],veldoublebuff[nn*3+1],veldoublebuff[nn*3+2]);
-                    if (hdf_header_info[i].mass[k]==0)Pbuf[ibufindex].SetMass(massdoublebuff[nn]);
-                    else Pbuf[ibufindex].SetMass(hdf_header_info[i].mass[k]);
-                  }
-                  if (iint) Pbuf[ibufindex].SetPID(intbuff[nn]);
-                  else Pbuf[ibufindex].SetPID(longbuff[nn]);
-                  Pbuf[ibufindex].SetID(nn);
-                  if (k==HDFGASTYPE) Pbuf[ibufindex].SetType(GASTYPE);
-                  else if (k==HDFDMTYPE) Pbuf[ibufindex].SetType(DARKTYPE);
-                  else if (k==HDFSTARTYPE) Pbuf[ibufindex].SetType(STARTYPE);
-                  else if (k==HDFBHTYPE) Pbuf[ibufindex].SetType(BHTYPE);
-=======
                     if (ifloat_pos) ibuf=MPIGetParticlesProcessor(floatbuff[nn*3],floatbuff[nn*3+1],floatbuff[nn*3+2]);
                     else ibuf=MPIGetParticlesProcessor(doublebuff[nn*3],doublebuff[nn*3+1],doublebuff[nn*3+2]);
                     ibufindex=ibuf*BufSize+Nbuf[ibuf];
@@ -1617,7 +1480,6 @@
                     else if (k==HDFSTARTYPE) Pbuf[ibufindex].SetType(STARTYPE);
                     else if (k==HDFBHTYPE) Pbuf[ibufindex].SetType(BHTYPE);
 
->>>>>>> 0da6faac
 #ifdef GASON
                   if (k==HDFGASTYPE) {
                     if (ifloat) Pbuf[ibufindex].SetU(ufloatbuff[nn]);
