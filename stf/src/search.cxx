/*! \file search.cxx
 *  \brief this file contains routines that search particle list using FOF routines
 */

//--  Suboutines that search particle list

#include "stf.h"

#include "swiftinterface.h"

/// \name Searches full system
//@{

/*!
    Search full system without finding outliers first
    Here search simulation for FOF haloes (either 3d or 6d). Note for 6D search, first 3d FOF halos are found, then velocity scale is set by largest 3DFOF
    halo, and 6DFOF search is done.
    If all particles searched but also want to treat baryons differently, then a FOF search is run linking DM particles and DM+baryons but not the other way
    around (no baryon+DM). That is DM particles are basis for generating links but NOT gas/star/bh particles
    Also start of implementation to keep the 3DFOF envelopes as separate structures.
    \todo 3DFOF envelop kept as separate structures is NOT fully tested nor truly implemented just yet.
*/
Int_t* SearchFullSet(Options &opt, const Int_t nbodies, vector<Particle> &Part, Int_t &numgroups)
{
    Int_t i, *pfof,*pfoftemp, minsize;
    FOFcompfunc fofcmp;
    FOFcheckfunc fofcheck;
    fstream Fout;
    char fname[2000];
    Double_t param[20];
    Double_t *period=NULL;
    Double_t vscale2,mtotregion,vx,vy,vz;
    Double_t *vscale2array;
    Coordinate vmean(0,0,0);
    int maxnthreads,nthreads=1,tid;
    Int_tree_t *Len,*Head,*Next,*Tail;
    Int_t *storetype;
    Int_t *ids, *numingroup=NULL, *noffset;
    Int_t *id_3dfof_of_6dfof;
    Int_t ng,npartingroups;
    Int_t totalgroups;
    Double_t time1,time2;
    KDTree *tree;
#ifndef USEMPI
    int ThisTask=0,NProcs=1;
    Int_t Nlocal=nbodies;
#endif
#ifdef USEOPENMP
#pragma omp parallel
    {
    if (omp_get_thread_num()==0) maxnthreads=omp_get_num_threads();
    if (omp_get_thread_num()==0) nthreads=omp_get_num_threads();
    }
#endif

    if (opt.p>0) {
        period=new Double_t[3];
        for (int j=0;j<3;j++) period[j]=opt.p;
    }
    psldata=new StrucLevelData;

    minsize=opt.HaloMinSize;
#ifdef USEMPI
    //if using MPI, lower minimum number
    minsize=MinNumMPI;
#endif

    time1=MyGetTime();
    time2=MyGetTime();
    cout<<"Begin FOF search  of entire particle data set ... "<<endl;
    param[0]=tree->TPHYS;
    param[1]=(opt.ellxscale*opt.ellxscale)*(opt.ellphys*opt.ellphys)*(opt.ellhalophysfac*opt.ellhalophysfac);
    param[6]=param[1];
    cout<<"First build tree ... "<<endl;
    tree=new KDTree(Part.data(),nbodies,opt.Bsize,tree->TPHYS,tree->KEPAN,1000,0,0,0,period);
    cout<<"Done"<<endl;
<<<<<<< HEAD
    cout<<ThisTask<<" Search particles using 3DFOF in physical space"<<endl;
    cout<<ThisTask<<" Parameters used are : ellphys="<<sqrt(param[6])<<" Lunits (ell^2="<<param[6]<<" and likely "<<sqrt(param[6])/opt.ellxscale<<" in interparticle spacing"<<endl;
=======
    cout<<"Search particles using 3DFOF in physical space"<<endl;
    cout<<"Parameters used are : ellphys="<<sqrt(param[6])<<" Lunits (and likely "<<sqrt(param[6])/opt.ellxscale<<" in interparticle spacing"<<endl;
>>>>>>> 93ed21e2
    if (opt.partsearchtype==PSTALL && opt.iBaryonSearch>1) {fofcmp=&FOF3dDM;param[7]=DARKTYPE;fofcheck=FOFchecktype;}
    else fofcmp=&FOF3d;
    //if using mpi no need to locally sort just yet and might as well return the Head, Len, Next arrays
#ifdef USEMPI
    Head=new Int_tree_t[nbodies];Next=new Int_tree_t[nbodies];
    //posible alteration for all particle search
    if (opt.partsearchtype==PSTALL && opt.iBaryonSearch>1) pfof=tree->FOFCriterionSetBasisForLinks(fofcmp,param,numgroups,minsize,0,0,FOFchecktype,Head,Next);
    else pfof=tree->FOF(sqrt(param[1]),numgroups,minsize,0,Head,Next);
#else
    if (opt.partsearchtype==PSTALL && opt.iBaryonSearch>1) pfof=tree->FOFCriterionSetBasisForLinks(fofcmp,param,numgroups,minsize,1,0,FOFchecktype);
    else pfof=tree->FOF(sqrt(param[1]),numgroups,minsize,1);
#endif

#ifndef USEMPI
    totalgroups=numgroups;
    //if this flag is set, calculate localfield value here for particles possibly resident in a field structure
#ifdef STRUCDEN
    if (numgroups>0 && (opt.iSubSearch==1&&opt.foftype!=FOF6DCORE)) {
    numingroup=BuildNumInGroup(nbodies, numgroups, pfof);
    storetype=new Int_t[nbodies];
    for (i=0;i<nbodies;i++) storetype[i]=Part[i].GetType();
    Int_t numinstrucs=0;
    //if not searching all particle then searching for baryons associated with substructures, then set type to group value
    //so that velocity density just calculated for particles in groups (type>0)
    if (!(opt.iBaryonSearch>=1 && opt.partsearchtype==PSTALL)) for (i=0;i<nbodies;i++) Part[i].SetType(numingroup[pfof[Part[i].GetID()]]>=MINSUBSIZE);
    //otherwise set type to group value for dark matter
    else {
        for (i=0;i<nbodies;i++) {
            if (Part[i].GetType()==DARKTYPE) Part[i].SetType(numingroup[pfof[Part[i].GetID()]]>=MINSUBSIZE);
            else Part[i].SetType(-1);
        }
    }
    for (i=0;i<nbodies;i++) if (Part[i].GetType()>0) numinstrucs++;
    if (opt.iverbose) cout<<"Number of particles in large subhalo searchable structures "<<numinstrucs<<endl;
    if (numinstrucs>0) GetVelocityDensity(opt, nbodies, Part.data(), tree);
    for (i=0;i<nbodies;i++) Part[i].SetType(storetype[i]);
    delete[] storetype;
    if (opt.fofbgtype>FOF6D) delete[] numingroup;
    }
#endif
    delete tree;
#endif

#ifdef USEMPI
    mpi_foftask=MPISetTaskID(Nlocal);

    Len=new Int_tree_t[nbodies];
    if (opt.iverbose>=2) {
        Int_t sum=0;
        for (i=0;i<nbodies;i++) sum+=(pfof[i]>0);
        cout<<ThisTask<<" has found locally "<<numgroups<<" with lower min size of "<<minsize<<", with  "<<sum<<" particles in all groups"<<endl;
    }
    if (numgroups) {
        numingroup=BuildNumInGroup(nbodies, numgroups, pfof);
        for (i=0;i<nbodies;i++) Len[i]=numingroup[pfof[Part[i].GetID()]];
        delete[] numingroup;
        numingroup=NULL;
    }
    time2=MyGetTime();

    //Also must ensure that group ids do not overlap between mpi threads so adjust group ids
    MPI_Allgather(&numgroups, 1, MPI_Int_t, mpi_ngroups, 1, MPI_Int_t, MPI_COMM_WORLD);
    MPIAdjustLocalGroupIDs(nbodies, pfof);
    //then determine export particles, declare arrays used to export data
#ifdef MPIREDUCEMEM
<<<<<<< HEAD
#ifdef SWIFTINTERFACE
    MPIGetExportNumUsingMesh(libvelociraptorOpt, nbodies, Part, sqrt(param[1]));
#else
    MPIGetExportNum(nbodies, Part, sqrt(param[1]));
=======
    MPIGetExportNum(nbodies, Part.data(), sqrt(param[1]));
>>>>>>> 93ed21e2
#endif
#endif
    //allocate memory to store info
    cout<<ThisTask<<": Finished local search, nexport/nimport = "<<NExport<<" "<<NImport<<" in "<<MyGetTime()-time2<<endl;

    PartDataIn = new Particle[NExport];
    PartDataGet = new Particle[NImport];
    FoFDataIn = new fofdata_in[NExport];
    FoFDataGet = new fofdata_in[NImport];
    //if using MPI must determine which local particles need to be exported to other threads and used to search
    //that threads particles. This is done by seeing if the any particles have a search radius that overlaps with
    //the boundaries of another threads domain. Then once have exported particles must search local particles
    //relative to these exported particles. Iterate over search till no new links are found.

    //I have adjusted FOF data structure to have local group length and also seperated the export particles from export fof data
    //the reason is that will have to update fof data in iterative section but don't need to update particle information.
<<<<<<< HEAD
#ifdef SWIFTINTERFACE
    MPIBuildParticleExportListUsingMesh(libvelociraptorOpt, nbodies, Part, pfof, Len, sqrt(param[1]));
#else
    MPIBuildParticleExportList(nbodies, Part, pfof, Len, sqrt(param[1]));
#endif
=======
    MPIBuildParticleExportList(nbodies, Part.data(), pfof, Len, sqrt(param[1]));
>>>>>>> 93ed21e2
    MPI_Barrier(MPI_COMM_WORLD);
    //Now that have FoFDataGet (the exported particles) must search local volume using said particles
    //This is done by finding all particles in the search volume and then checking if those particles meet the FoF criterion
    //One must keep iterating till there are no new links.
    //Wonder if i don't need another loop and a final check
    Int_t links_across,links_across_total;
    cout<<ThisTask<<": Starting to linking across MPI domains"<<endl;
    do {
        if (opt.partsearchtype==PSTALL && opt.iBaryonSearch>1) {
<<<<<<< HEAD
            links_across=MPILinkAcross(nbodies, tree, Part, pfof, Len, Head, Next, param[1], fofcheck, param);
        }
        else {
            links_across=MPILinkAcross(nbodies, tree, Part, pfof, Len, Head, Next, param[1]);
        }
        if (opt.iverbose>=2) {
            cout<<ThisTask<<" has found "<<links_across<<" links to particles on other mpi domains "<<endl;
        }
=======
            links_across=MPILinkAcross(nbodies, tree, Part.data(), pfof, Len, Head, Next, param[1], fofcheck, param);
        }
        else {
            links_across=MPILinkAcross(nbodies, tree, Part.data(), pfof, Len, Head, Next, param[1]);
        }
        cout<<ThisTask<<" number of links "<<links_across<<endl;
>>>>>>> 93ed21e2
        MPI_Allreduce(&links_across, &links_across_total, 1, MPI_Int_t, MPI_SUM, MPI_COMM_WORLD);
        MPIUpdateExportList(nbodies,Part.data(),pfof,Len);
    }while(links_across_total>0);
    if (ThisTask==0) cout<<ThisTask<<": finished linking across MPI domains in "<<MyGetTime()-time2<<endl;

    delete[] FoFDataIn;
    delete[] FoFDataGet;
    delete[] PartDataIn;
    delete[] PartDataGet;

    //reorder local particle array and delete memory associated with Head arrays, only need to keep Particles, pfof and some id and idexing information
    delete tree;
    delete[] Head;
    delete[] Next;
    delete[] Len;
    //Now redistribute groups so that they are local to a processor (also orders the group ids according to size
    opt.HaloMinSize=MinNumOld;//reset minimum size
    Int_t newnbodies=MPIGroupExchange(nbodies,Part.data(),pfof);
    //once groups are local, can free up memory. Might need to increase size
    //of vector
    if (Nmemlocal<Nlocal) {
        Part.resize(Nlocal);
        Nmemlocal=Nlocal;
    }
    delete[] mpi_foftask;
    delete[] pfof;
    pfof=new Int_t[newnbodies];
    //And compile the information and remove groups smaller than minsize
    numgroups=MPICompileGroups(newnbodies,Part.data(),pfof,opt.HaloMinSize);
    //and free up some memory if vector doesn't need to be as big
    if (Nmemlocal>Nlocal) {Part.resize(Nlocal);Nmemlocal=Nlocal;}
    cout<<"MPI thread "<<ThisTask<<" has found "<<numgroups<<endl;
    //free up memory now that only need to store pfof and global ids
    totalgroups=0;
    for (int j=0;j<NProcs;j++) totalgroups+=mpi_ngroups[j];
    if (ThisTask==0) cout<<"Total number of groups found is "<<totalgroups<<endl;
    Nlocal=newnbodies;
#endif
    if (opt.iverbose>=2) {
        Int_t sum=0;
        for (i=0;i<nbodies;i++) sum+=(pfof[i]>0);
        cout<<ThisTask<<" has found after full search "<<numgroups<<" with lower min size of "<<minsize<<", with  "<<sum<<" particles in all groups"<<endl;
    }
    if (ThisTask==0) cout<<ThisTask<<": finished FOF search in total time of "<<MyGetTime()-time1<<endl;

    //if calculating velocity density only of particles resident in field structures large enough for substructure search
#if defined(STRUCDEN) && defined(USEMPI)
    if (totalgroups>0&&(opt.iSubSearch==1&&opt.foftype!=FOF6DCORE))
    {
        storetype=new Int_t[Nlocal];
        numingroup=BuildNumInGroup(Nlocal, numgroups, pfof);
        for (i=0;i<Nlocal;i++) storetype[i]=Part[i].GetType();
        if (!(opt.iBaryonSearch>=1 && opt.partsearchtype==PSTALL)) for (i=0;i<Nlocal;i++) Part[i].SetType((numingroup[pfof[i]]>=MINSUBSIZE));
        //otherwise set type to group value for dark matter
        else {
            for (i=0;i<Nlocal;i++) {
                if (Part[i].GetType()==DARKTYPE) Part[i].SetType(numingroup[pfof[Part[i].GetID()]]>=MINSUBSIZE);
                else Part[i].SetType(-1);
            }
        }
        cout<<ThisTask<<" Going to build tree "<<endl;
        tree=new KDTree(Part.data(),Nlocal,opt.Bsize,tree->TPHYS,tree->KEPAN,100,0,0,0,period);
        GetVelocityDensity(opt, Nlocal, Part.data(),tree);
        delete tree;
        for (i=0;i<Nlocal;i++) Part[i].SetType(storetype[i]);
        delete[] storetype;
    }
#endif

    //if search was periodic, alter particle positions in structures so substructure search no longer has to be
    //periodic
    if (opt.p>0&&numgroups>0) {
        if (numgroups>0)AdjustStructureForPeriod(opt,Nlocal,Part,numgroups,pfof);
        delete[] period;
    }

    //have now 3dfof groups local to a MPI thread and particles are back in index order that will be used from now on
    //note that from on, use Nlocal, which is altered in mpi but set to nbodies in non-mpi
    if (opt.fofbgtype<=FOF6D && totalgroups>0) {
    ///\todo In the 6DFOF, particles are sorted into group order but then resorted back into input index order
    ///this is not necessary if the tipsy still .grp array does not need to be constructed.
    ///we would removing storing the old ids alter how the local group lists are stiched together into the larger array
    ///and remove a slow sort back into original ID order
    time1=MyGetTime();
    time2=MyGetTime();

    //now if 6dfof search to overcome issues with 3DFOF by searching only particles that have been previously linked by the 3dfof
    //adjust physical linking length
    param[1]*=opt.ellhalo6dxfac*opt.ellhalo6dxfac;
    param[6]=param[1];
    //set min size and fof criterion
    minsize=opt.HaloMinSize;
    if (opt.fofbgtype!=FOFSTNOSUBSET) fofcmp=&FOF6d;
    else fofcmp=&FOFStream;

    cout<<ThisTask<<": Sorting particles for 6dfof/phase-space search "<<endl;
    npartingroups=0;
    //sort particles so that largest group is first, 2nd next, etc with untagged at end.
    Int_t iend=0;

    storetype=new Int_t[Nlocal];
    if (numingroup==NULL) numingroup=new Int_t[numgroups+1];
    noffset=new Int_t[numgroups+1];
    for (i=0;i<=numgroups;i++) numingroup[i]=noffset[i]=0;
    for (i=0;i<Nlocal;i++) {
        storetype[i]=Part[i].GetPID();
        Part[i].SetPID((pfof[i]==0)*Nlocal+(pfof[i]>0)*pfof[i]);
        npartingroups+=(Int_t)(pfof[i]>0);
        iend+=(pfof[i]==1);
        numingroup[pfof[i]]++;
    }
    for (i=2;i<=numgroups;i++) noffset[i]=noffset[i-1]+numingroup[i-1];
    qsort(Part.data(), Nlocal, sizeof(Particle), PIDCompare);
    //sort(Part.begin(),Part.end(),PIDCompareVec);
    for (i=0;i<Nlocal;i++) Part[i].SetPID(storetype[Part[i].GetID()]);
    delete[] storetype;
    //store index order
    ids=new Int_t[Nlocal];
    for (i=0;i<Nlocal;i++) ids[i]=Part[i].GetID();

    //if only using single velocity scale, use the largest "halo" to determine an appropriate velocity scale
    if (opt.fofbgtype==FOF6D && opt.iKeepFOF==0) {
        vscale2=mtotregion=vx=vy=vz=0;
        for (i=0;i<iend;i++) {
            vx+=Part[i].GetVelocity(0)*Part[i].GetMass();
            vy+=Part[i].GetVelocity(1)*Part[i].GetMass();
            vz+=Part[i].GetVelocity(2)*Part[i].GetMass();
            mtotregion+=Part[i].GetMass();
        }
        vmean[0]=vx/mtotregion;vmean[1]=vy/mtotregion;vmean[2]=vz/mtotregion;
        for (i=0;i<iend;i++) {
            for (int j=0;j<3;j++) vscale2+=pow(Part[i].GetVelocity(j)-vmean[j],2.0)*Part[i].GetMass();
        }
        if (mtotregion>0) vscale2/=mtotregion;

#ifdef USEMPI
        Double_t mpi_vscale2;
        MPI_Allreduce(&vscale2,&mpi_vscale2,1,MPI_Real_t,MPI_MAX,MPI_COMM_WORLD);
        vscale2=mpi_vscale2;
#endif
        //to account for fact that dispersion may not be high enough to link all outlying regions
        //scale by 6d velocity factor
        vscale2*=opt.ellhalo6dvfac*opt.ellhalo6dvfac;
        //set the velocity scale
        param[2]=(vscale2);
        param[7]=param[2];
        cout<<"Search "<<npartingroups<<" particles using 6DFOF with uniform velocity scale"<<endl;
        cout<<"Parameters used are : ellphys="<<sqrt(param[6])<<" Lunits, ellvel="<<sqrt(param[7])<<" Vunits."<<endl;
    }
    //otherwise each object has its own velocity scale
    else if(opt.fofbgtype==FOF6DADAPTIVE || opt.iKeepFOF){
        vscale2array=new Double_t[numgroups+1];
#ifdef USEOPENMP
#pragma omp parallel default(shared) \
private(i,vscale2,mtotregion,vx,vy,vz,vmean)
{
#pragma omp for schedule(dynamic,1) nowait
#endif
        for (i=1;i<=numgroups;i++) {
            vscale2=mtotregion=vx=vy=vz=0;
            for (Int_t j=0;j<numingroup[i];j++) {
                vx+=Part[j+noffset[i]].GetVelocity(0)*Part[j+noffset[i]].GetMass();
                vy+=Part[j+noffset[i]].GetVelocity(1)*Part[j+noffset[i]].GetMass();
                vz+=Part[j+noffset[i]].GetVelocity(2)*Part[j+noffset[i]].GetMass();
                mtotregion+=Part[j+noffset[i]].GetMass();
            }
            vmean[0]=vx/mtotregion;vmean[1]=vy/mtotregion;vmean[2]=vz/mtotregion;
            for (Int_t j=0;j<numingroup[i];j++) {
                for (int k=0;k<3;k++) vscale2+=pow(Part[j+noffset[i]].GetVelocity(k)-vmean[k],2.0)*Part[j+noffset[i]].GetMass();
            }
            vscale2array[i]=vscale2/mtotregion*opt.ellhalo6dvfac*opt.ellhalo6dvfac;;
        }
#ifdef USEOPENMP
}
#endif
        cout<<"Search "<<npartingroups<<" particles using 6DFOF with adaptive velocity scale"<<endl;
        cout<<"Static parameters used are : ellphys="<<sqrt(param[6])<<" Lunits"<<endl;
    }
    //use the phase-space stream finding parameters
    else if (opt.fofbgtype==FOFSTNOSUBSET) {
        ///\todo not implemented yet so quit and spit error message
        if (ThisTask==0) cerr<<" THIS TYPE OF PHASE-SPACE HALO SEARCH not implemented yet, quiting. Please use halo search of 3,4, or 5 (adaptive 6d, 6d with single v scale, and 3d only)"<<endl;
#ifdef USEMPI
        MPI_Abort(MPI_COMM_WORLD,8);
#else
        exit(8);
#endif
    }
    //error, so write message and quit
    else {
        if (ThisTask==0) cerr<<" THIS TYPE OF PHASE-SPACE HALO SEARCH not implemented yet, quiting. Please use halo search of 3,4, or 5 (adaptive 6d, 6d with single v scale, and 3d only)"<<endl;
#ifdef USEMPI
        MPI_Abort(MPI_COMM_WORLD,8);
#else
        exit(8);
#endif
    }

    Head=new Int_tree_t[Nlocal];Next=new Int_tree_t[Nlocal];Tail=new Int_tree_t[Nlocal];Len=new Int_tree_t[Nlocal];
    KDTree *treeomp[nthreads];
    Double_t *paramomp=new Double_t[nthreads*20];
    Int_t **pfofomp;
    Int_t *ngomp;
    //now split search by group. If doing fixed velocity dispersion search can group together all small
    //3DFOF groups into a single search
    //otherwise don't group together all small groups
    iend=numgroups;
    if (opt.fofbgtype==FOF6D || opt.fofbgtype==FOFSTNOSUBSET) {
        //determine chunks to search, where groups are split down to objects that are small and can be grouped
        for (i=1;i<=numgroups;i++) if (numingroup[i]<=ompunbindnum) {iend=i;break;}
        numingroup[0]=0;
        for (i=iend;i<=numgroups;i++) numingroup[0]+=numingroup[i];
        numingroup[iend]=numingroup[0];
    }
    //copy the parameters appropriately to the paramsomp array which can be used by openmp
    for (i=0;i<nthreads;i++)
        for (int j=0;j<20;j++) paramomp[j+i*20]=param[j];

    ///\todo need to improve kdtree 6dfof construction to make use of scaling dimensions and running in 6d.
    ///before ran FOF criterion on physical tree but try scaling particles according to linking lengths, run
    ///6d phase tree and simple FOF ball search
    pfofomp=new Int_t*[iend+1];
    ngomp=new Int_t[iend+1];
    Double_t xscaling, vscaling;
#ifdef USEOPENMP
#pragma omp parallel default(shared) \
private(i,tid,xscaling,vscaling)
{
#pragma omp for schedule(dynamic,1) nowait
#endif
    for (i=1;i<=iend;i++) {
#ifdef USEOPENMP
        tid=omp_get_thread_num();
#else
        tid=0;
#endif
        //if adaptive 6dfof, set params
        if (opt.fofbgtype==FOF6DADAPTIVE) paramomp[2+tid*20]=paramomp[7+tid*20]=vscale2array[i];
        /*
        treeomp[tid]=new KDTree(&Part[noffset[i]],numingroup[i],opt.Bsize,treeomp[tid]->TPHYS,tree->KEPAN,100);
        pfofomp[i]=treeomp[tid]->FOFCriterion(fofcmp,&paramomp[tid*20],ngomp[i],minsize,1,0,Pnocheck,&Head[noffset[i]],&Next[noffset[i]],&Tail[noffset[i]],&Len[noffset[i]]);
        */
        //scale particle positions
        xscaling=1.0/sqrt(paramomp[1+tid*20]);vscaling=1.0/sqrt(paramomp[2+tid*20]);
        for (Int_t j=0;j<numingroup[i];j++) {
            Part[noffset[i]+j].ScalePhase(xscaling,vscaling);
        }
        xscaling=1.0/xscaling;vscaling=1.0/vscaling;
        treeomp[tid]=new KDTree(&(Part.data()[noffset[i]]),numingroup[i],opt.Bsize,treeomp[tid]->TPHS,tree->KEPAN,100);
        pfofomp[i]=treeomp[tid]->FOF(1.0,ngomp[i],minsize,1,&Head[noffset[i]],&Next[noffset[i]],&Tail[noffset[i]],&Len[noffset[i]]);
        delete treeomp[tid];
        for (Int_t j=0;j<numingroup[i];j++) {
            Part[noffset[i]+j].ScalePhase(xscaling,vscaling);
        }
    }
#ifdef USEOPENMP
}
#endif

    //now if keeping original 3DFOF structures (useful for stellar haloes search) then store original number of 3d fof haloes
    if (opt.iKeepFOF)
    {
        if (opt.iverbose>=2 && ThisTask==0) cout<<"Storing the 3D fof envelopes of the 6d fof structures found"<<endl;
        //store current number of 6dfof groups
        for (i=1;i<=iend;i++) ng+=ngomp[i];
        Int_t *pfof6dfof=new Int_t[Nlocal];
        for (i=0;i<Nlocal;i++) pfof6dfof[i]=0;
        ng=0;
        ///\todo restructure how data is stored in the pfof6dfof since will no longer necessarily keep stuff in index order
        for (i=1;i<=iend;i++) {
            for (int j=0;j<numingroup[i];j++) {
                pfof6dfof[ids[Part[noffset[i]+j].GetID()+noffset[i]]]=pfofomp[i][j]+(pfofomp[i][j]>0)*ng;
            }
            ng+=ngomp[i];
            delete[] pfofomp[i];
        }

        //now that all groups have been processed, need to adjust the number of 3DFOF groups as a 6dFOF group can span a entire 3DFOF group
        opt.num3dfof = numgroups;

        // store whether the 3dfof group remains
        int *i3dfofleft = new int[numgroups+1];
        //store 3dfof id of a 6dfof group
        Int_t *id3dfof = new Int_t[ng+1];

        // used to quickly access myigmid
        Int_t *n3dfofoffset = new Int_t[numgroups+1];
        n3dfofoffset[0] = n3dfofoffset[1] = 0;
        for (i=2;i<=numgroups;i++) n3dfofoffset[i] = n3dfofoffset[i-1] + ngomp[i-1];

        if (opt.iverbose) cout <<ThisTask<<" Before 6dfof search had "<< numgroups <<" 3dfof groups "<<endl;
        Int_t numin3dfof;
        for (i=1;i<=numgroups;i++)
        {
            numin3dfof=0;
            for (int j = 0; j < numingroup[i]; j++) numin3dfof += (pfof6dfof[ids[Part[noffset[i]+j].GetID()+noffset[i]]]==0);
            if (numin3dfof==0)
            {
                opt.num3dfof--;
                i3dfofleft[i]=0;
            }
            else i3dfofleft[i]=1;
        }
        if (opt.iverbose) cout<<ThisTask<<" now have" << opt.num3dfof << endl;

        // now have corrected the number of opt.num3dfof.
        // allocate the array storing the id of the 3dfof to which the 6dfof belongs
        id_3dfof_of_6dfof = new Int_t [opt.num3dfof + ng + 1];
        for (i = 1; i <= opt.num3dfof; i++)  id_3dfof_of_6dfof[i]=0;

        // now have corrected the number of opt.num3dfof. Adjust original pfof
        opt.num3dfof = 0;
        for (i=1;i<=numgroups;i++)
        {
            // if 3dfof remains
            if (i3dfofleft[i] == 1)
            {
                opt.num3dfof++;
                for (int j = 0; j < numingroup[i]; j++) pfof[ids[Part[noffset[i]+j].GetID()+noffset[i]]]=opt.num3dfof;

                for (int j=0;j<ngomp[i];j++) id3dfof[j+n3dfofoffset[i]]=opt.num3dfof;
            }
            // if no igm then all groups are not associated with an 3dfof
            else
                for (int j=0;j<ngomp[i];j++)  id3dfof[j+n3dfofoffset[i]]=0;
        }
        delete[] i3dfofleft;
        delete[] n3dfofoffset;
        for (i = 0; i < ng; i++) id_3dfof_of_6dfof[i + opt.num3dfof+1] = id3dfof[i];
        delete[] id3dfof;
        //now adjust 6dfof ids
        for (i = 0; i < Nlocal; i++) if (pfof6dfof[i] != 0) pfof[i] = pfof6dfof[i] + opt.num3dfof;
        //increase number of groups
        ng+=opt.num3dfof;
        delete[] pfof6dfof;
    }
    //if not keeping 3dfof just overwrite the pfof array
    else {
        ng=0;
        for (i=0;i<Nlocal;i++) pfof[i]=0;
        for (i=1;i<=iend;i++) {
            for (int j=0;j<numingroup[i];j++) {
                pfof[ids[Part[noffset[i]+j].GetID()+noffset[i]]]=pfofomp[i][j]+(pfofomp[i][j]>0)*ng;
            }
            ng+=ngomp[i];
            delete[] pfofomp[i];
        }
    }
    delete[] ngomp;
    delete[] paramomp;
    delete[] pfofomp;
    delete[] noffset;
    delete[] numingroup;
    delete[] Head;
    delete[] Tail;
    delete[] Next;
    delete[] Len;

    //reorder ids in descending group size order only if not keeping FOF
    if (ng>0 && opt.iKeepFOF==0) {
        if (opt.iverbose) cout<<" reordering "<<ng<<" groups "<<endl;
        numingroup=BuildNumInGroup(Nlocal, ng, pfof);
        Int_t **pglist=BuildPGList(Nlocal, ng, numingroup, pfof);
        ReorderGroupIDs(ng, ng, numingroup, pfof, pglist);
        for (i=1;i<=ng;i++) delete[] pglist[i];
        delete[] pglist;
        delete[] numingroup;
    }

    ///\todo only run this sort if necessary to keep id order
    for (i=0;i<npartingroups;i++) Part[i].SetID(ids[i]);
    gsl_heapsort(Part.data(), Nlocal, sizeof(Particle), IDCompare);
    //sort(Part.begin(), Part.end(), IDCompareVec);
    delete[] ids;
    numgroups=ng;

    }
    //end of extra 6dfof/phase-space search of 3D FOF envelops

    //now if not search for substructure but want bound halos need to check binding
    if (opt.iBoundHalos>=1) {
        CheckUnboundGroups(opt,Nlocal,Part.data(),numgroups,pfof);
#ifdef USEMPI
        if (ThisTask==0) cout<<ThisTask<<" After unnbinding halos"<<endl;
        //update number of groups if extra secondary search done
        if (opt.fofbgtype>FOF6D) {
            cout<<"MPI thread "<<ThisTask<<" has found "<<numgroups<<endl;
            MPI_Allgather(&numgroups, 1, MPI_Int_t, mpi_ngroups, 1, MPI_Int_t, MPI_COMM_WORLD);
            //free up memory now that only need to store pfof and global ids
            if (ThisTask==0) {
                int totalgroups=0;
                for (int j=0;j<NProcs;j++) totalgroups+=mpi_ngroups[j];
                cout<<"Total number of groups found is "<<totalgroups<<endl;
            }
        }
#endif
    }

#ifdef USEMPI
    //update number of groups if extra secondary search done
    if (opt.fofbgtype<=FOF6D) {
    cout<<"MPI thread "<<ThisTask<<" has found "<<numgroups<<endl;
    MPI_Allgather(&numgroups, 1, MPI_Int_t, mpi_ngroups, 1, MPI_Int_t, MPI_COMM_WORLD);
    //free up memory now that only need to store pfof and global ids
    if (ThisTask==0) {
        int totalgroups=0;
        for (int j=0;j<NProcs;j++) totalgroups+=mpi_ngroups[j];
        cout<<"Total number of groups found is "<<totalgroups<<endl;
    }
    if (ThisTask==0) cout<<ThisTask<<" finished 6d/phase-space fof search in "<<MyGetTime()-time2<<endl;
    }
#endif

    //now that field structures have been identified, allocate enough memory for the psldata pointer,
    //allocate memory for lowest level in the substructure hierarchy, corresponding to field objects
    if (opt.iverbose) cout<<ThisTask<<" Now store hierarchy information "<<endl;
    //standard operation is to not keep the 3DFOF envelopes once 6dfof run
    if (!(opt.iKeepFOF && opt.fofbgtype<=FOF6D))
    {
        psldata->Allocate(numgroups);
        psldata->Initialize();
        for (i=0;i<Nlocal;i++) {
            if (pfof[i]>0) {
            if (psldata->gidhead[pfof[i]]==NULL) {
                //set the group id head pointer to the address within the pfof array
                psldata->gidhead[pfof[i]]=&pfof[i];
                //set particle pointer to particle address
                psldata->Phead[pfof[i]]=&Part[i];
                //set the parent pointers to appropriate addresss such that the parent and uber parent are the same as the groups head
                psldata->gidparenthead[pfof[i]]=&pfof[i];
                psldata->giduberparenthead[pfof[i]]=&pfof[i];
                //set structure type
                psldata->stypeinlevel[pfof[i]]=HALOSTYPE;
            }
            }
        }
        psldata->stype=HALOSTYPE;
    }
    else
    {
        // initialize the 3dfof level of the hierarchy
        psldata->Allocate(opt.num3dfof);
        psldata->Initialize();
        psldata->stype = FOF3DTYPE;

        for (i = 0; i < Nlocal; i++)
        {
            if ((pfof[i] <= opt.num3dfof) && (pfof[i] > 0)) {
            if (psldata->gidhead[pfof[i]] == NULL)
            {
                psldata->gidhead[pfof[i]] = &pfof[i];
                psldata->Phead[pfof[i]] = &Part[i];
                psldata->gidparenthead[pfof[i]] = &pfof[i];
                psldata->giduberparenthead[pfof[i]] = &pfof[i];
                psldata->stypeinlevel[pfof[i]] = FOF3DTYPE;
            }
            }
        }
        //adjust ng to 6dfof number
        ng=numgroups-opt.num3dfof;
        if (ng>0) {

            //reorder in descending 6dfof group size order only if keeping FOF
            numingroup=BuildNumInGroup(Nlocal, numgroups, pfof);
            Int_t **pglist=BuildPGList(Nlocal, numgroups, numingroup, pfof);
            Int_t *value6d3d=new Int_t[numgroups+1];
            //store size of largest 6dfof group to offset 3dfof when ordering 6d, leaving 3d order unchanged
            Int_t maxval=0;
            for (i=opt.num3dfof+1;i<=numgroups;i++) if (maxval<numingroup[i]) maxval=numingroup[i];
            for (i=1;i<=opt.num3dfof;i++) value6d3d[i]=(opt.num3dfof-i)+maxval+1;
            for (i=opt.num3dfof+1;i<=numgroups;i++) value6d3d[i]=numingroup[i];
            //need to adjust id_3dfof_of_6dfof mapping as well when reordering groups
            ReorderGroupIDsAndArraybyValue(numgroups, numgroups, numingroup, pfof, pglist,value6d3d,id_3dfof_of_6dfof);
            for (i=1;i<=numgroups;i++) delete[] pglist[i];
            delete[] pglist;
            delete[] numingroup;
            delete[] value6d3d;

            //initialize next level which stores halos
            psldata->nextlevel = new StrucLevelData();
            psldata->nextlevel->Phead = new Particle*[ng+1];
            psldata->nextlevel->gidhead = new Int_t*[ng+1];
            psldata->nextlevel->Pparenthead = new Particle*[ng+1];
            psldata->nextlevel->gidparenthead = new Int_t*[ng+1];
            psldata->nextlevel->giduberparenthead = new Int_t*[ng+1];
            psldata->nextlevel->stypeinlevel = new Int_t[ng+1];
            psldata->nextlevel->stype = HALOSTYPE;
            psldata->nextlevel->nsinlevel = ng;
            psldata->nextlevel->nextlevel = NULL;

            for (i = 0; i <= ng; i++)
            {
                psldata->nextlevel->Phead[i] = NULL;
                psldata->nextlevel->gidhead[i] = NULL;
                psldata->nextlevel->gidparenthead[i] = NULL;
                psldata->nextlevel->Pparenthead[i] = NULL;
                psldata->nextlevel->giduberparenthead[i] = NULL;
                psldata->nextlevel->stypeinlevel[i] = 0;
            }

            for (i = 0; i < Nlocal; i++)
            {
                if (pfof[i] > opt.num3dfof) {
                if (psldata->nextlevel->gidhead[pfof[i]-opt.num3dfof] == NULL)
                {
                    psldata->nextlevel->gidhead[pfof[i]-opt.num3dfof] = &pfof[i];
                    psldata->nextlevel->Phead[pfof[i]-opt.num3dfof] = &Part[i];

                    ///for 6dfof groups that are contained in a 3dfof group make sure to point to head
                    if (id_3dfof_of_6dfof[pfof[i]] > 0)
                    {
                        psldata->nextlevel->gidparenthead[pfof[i]-opt.num3dfof] = psldata->gidhead[id_3dfof_of_6dfof[pfof[i]]];
                        psldata->nextlevel->Pparenthead[pfof[i]-opt.num3dfof] = psldata->Phead[id_3dfof_of_6dfof[pfof[i]]];
                        psldata->nextlevel->giduberparenthead[pfof[i]-opt.num3dfof] = psldata->gidhead[id_3dfof_of_6dfof[pfof[i]]];
                    }
                    //if not in 3dfof then halo is its own uberparent (don't need to set particle head as NULL is fine)
                    else
                    {
                        psldata->nextlevel->gidparenthead[pfof[i]-opt.num3dfof] = &pfof[i];
                        psldata->nextlevel->giduberparenthead[pfof[i]-opt.num3dfof] = &pfof[i];
                        psldata->nextlevel->Pparenthead[pfof[i]-opt.num3dfof] = &Part[i];
                    }
                    psldata->nextlevel->stypeinlevel[pfof[i]-opt.num3dfof] = HALOSTYPE;
                }
                }
            }
        }//end of ng>0 check
    }

    if (opt.iverbose) cout<<ThisTask<<" Done storing halo substructre level data"<<endl;
    return pfof;
}

void AdjustStructureForPeriod(Options &opt, const Int_t nbodies, vector<Particle> &Part, Int_t numgroups, Int_t *pfof)
{
    Int_t i,j;
    Int_t *numingroup, **pglist;
    Coordinate c;
    double diff;
#ifndef USEMPI
    int ThisTask=0,NProcs=1;
#endif
    numingroup=BuildNumInGroup(nbodies, numgroups, pfof);
    pglist=BuildPGList(nbodies, numgroups, numingroup, pfof,Part.data());
    if (opt.iverbose) cout<<ThisTask<<" Adjusting for period "<<opt.p<<endl;
    for (i=1;i<=numgroups;i++) if (numingroup[i]>ompperiodnum) {
        c=Coordinate(Part[pglist[i][0]].GetPosition());
        Int_t j;
#ifdef USEOPENMP
#pragma omp parallel default(shared) \
private(j,diff)
{
#pragma omp for
#endif
        for (j=1;j<numingroup[i];j++) {
            for (int k=0;k<3;k++) {
                diff=c[k]-Part[pglist[i][j]].GetPosition(k);
                if (diff<-0.5*opt.p) Part[pglist[i][j]].SetPosition(k,Part[pglist[i][j]].GetPosition(k)-opt.p);
                else if (diff>0.5*opt.p) Part[pglist[i][j]].SetPosition(k,Part[pglist[i][j]].GetPosition(k)+opt.p);
            }
        }
#ifdef USEOPENMP
}
#endif
    }
#ifdef USEOPENMP

#pragma omp parallel default(shared) \
private(i,c,diff)
{
#pragma omp for schedule(dynamic)
#endif
    for (i=1;i<=numgroups;i++) if (numingroup[i]<=ompperiodnum) {
        c=Coordinate(Part[pglist[i][0]].GetPosition());
        for (Int_t j=1;j<numingroup[i];j++) {
            for (int k=0;k<3;k++) {
                diff=c[k]-Part[pglist[i][j]].GetPosition(k);
                if (diff<-0.5*opt.p) Part[pglist[i][j]].SetPosition(k,Part[pglist[i][j]].GetPosition(k)-opt.p);
                else if (diff>0.5*opt.p) Part[pglist[i][j]].SetPosition(k,Part[pglist[i][j]].GetPosition(k)+opt.p);
            }
        }
    }
#ifdef USEOPENMP
}
#endif
}

//@}

///\name Search using outliers from background velocity distribution.
//@{

///Search subset
/*!
    \todo there are issues with locality for iterative search, significance check, regarding MPI threads. Currently these processes assume all necessary particles
    are locally accessible to the threads domain. For iSingleHalo==0, that is a full search of all fof halos has been done, that is the case as halos are localized
    to a MPI domain before the subsearch is made. However, in the case a of a single halo which has been broken up into several mpi domains, I must think carefully
    how the search should be localized. It should definitely be localized prior to CheckSignificance and the search window across mpi domains should use the larger
    physical search window used by the iterative search if that has been called.
 */
Int_t* SearchSubset(Options &opt, const Int_t nbodies, const Int_t nsubset, Particle *Partsubset, Int_t &numgroups, Int_t sublevel, Int_t *pnumcores)
{
    KDTree *tree;
    Int_t *pfof, i, ii;
    FOFcompfunc fofcmp;
    fstream Fout;
    char fname[200];
    Double_t param[20];
    int nsearch=opt.Nvel;
    Int_t **nnID;
    Double_t **dist2;
    int nthreads=1,maxnthreads,tid;
    Int_t *numingroup, **pglist;
    Int_tree_t *GroupTail, *Head, *Next;
    Int_t bgoffset, *pfofbg, numgroupsbg;
    int maxhalocoresublevel;
    //initialize
    if (pnumcores!=NULL) *pnumcores=0;
#ifndef USEMPI
    int ThisTask=0,NProcs=1;
#endif

#ifdef USEMPI
    //if using MPI on a single halo, lower minimum number
    if (opt.iSingleHalo) opt.MinSize=MinNumMPI;
#endif

    //set the maximum sublevel for halo core search. Unless star particles really should only be doing this at first sublevel
    maxhalocoresublevel=opt.maxnlevelcoresearch;
    if (opt.partsearchtype==PSTSTAR) maxhalocoresublevel=100;

    int minsize=opt.MinSize;

    //for parallel environment store maximum number of threads
#ifdef USEOPENMP
#pragma omp parallel
    {
    if (omp_get_thread_num()==0) maxnthreads=omp_get_num_threads();
    if (omp_get_thread_num()==0) nthreads=omp_get_num_threads();
    }
#endif
    //set parameters
    param[1]=(opt.ellxscale*opt.ellxscale)*(opt.ellphys*opt.ellphys);
    param[2]=(opt.ellvscale*opt.ellvscale)*(opt.ellvel*opt.ellvel);
    param[6]=(opt.ellxscale*opt.ellxscale)*(opt.ellphys*opt.ellphys);
    param[7]=(opt.Vratio);
    if (opt.foftype==FOF6DSUBSET) {
        param[2] = opt.HaloSigmaV*(opt.halocorevfac * opt.halocorevfac);
        param[7] = param[2];
    }
    param[8]=cos(opt.thetaopen*M_PI);
    param[9]=opt.ellthreshold;
    //if iterating slightly increase constraints and decrease minimum number
    if (opt.iiterflag) {
        if (opt.iverbose) cout<<"Increasing thresholds to search for initial list.\n";
        param[1]*=opt.ellxfac*opt.ellxfac/4.0;
        param[6]*=opt.ellxfac*opt.ellxfac/4.0;
        if (opt.foftype==FOF6DSUBSET) param[7]*=opt.vfac*opt.vfac;
        else param[7]*=opt.vfac;
        param[8]=cos(opt.thetaopen*M_PI*opt.thetafac);
        param[9]=opt.ellthreshold*opt.ellfac;
        minsize*=opt.nminfac;
    }

    //Set fof type
    //@{
    if (opt.foftype==FOFSTPROB) {
        if (opt.iverbose) {
        cout<<"FOFSTPROB which uses: ellphys, vratio, thetaopen, and ellthreshold.\n";
        cout<<"Parameters used are : ellphys="<<sqrt(param[6])<<" Lunits, vratio="<<param[7]<<", cos(thetaopen)="<<param[8]<<", ";
        cout<<param[9]<<" is outlier threshold.\n";
        }
        fofcmp=&FOFStreamwithprob;
    }
    else if (opt.foftype==FOF6DSUBSET) {
        if (opt.iverbose) {
        cout<<"FOF6D uses ellphys and ellvel.\n";
        cout<<"Parameters used are : ellphys="<<sqrt(param[6])<<" Lunits, ellvel="<<sqrt(param[7])<<" Vunits.\n";
        }
        fofcmp=&FOF6d;
    }
    else if (opt.foftype==FOFSTPROBNN) {
        if (opt.iverbose) {
        cout<<"FOFSTPROBNN which uses: ellphys, vratio, thetaopen, and ellthreshold.\n";
        cout<<"Parameters used are : ellphys="<<sqrt(param[6])<<" Lunits, vratio="<<param[7]<<", cos(thetaopen)="<<param[8]<<", ";
        cout<<param[9]<<" is outlier threshold.\n";
        cout<<"Search is limited to nearest neighbours."<<endl;
        }
        fofcmp=&FOFStreamwithprobNN;
    }
    else if (opt.foftype==FOFSTPROBNNLX) {
        if (opt.iverbose) {
        cout<<"FOFSTPROBNNLX which uses: ellphys, vratio, thetaopen, and ellthreshold.\n";
        cout<<"Parameters used are : ellphys="<<sqrt(param[6])<<" Lunits, vratio="<<param[7]<<", cos(thetaopen)="<<param[8]<<", ";
        cout<<param[9]<<" is outlier threshold.\n";
        cout<<"Search is limited to nearest neighbours."<<endl;
        }
        fofcmp=&FOFStreamwithprobNNLX;
    }
    else if (opt.foftype==FOFSTPROBNNNODIST) {
        if (opt.iverbose) {
        cout<<"FOFSTPROBNN which uses: vratio, thetaopen, and ellthreshold.\n";
        cout<<"Parameters used are : vratio="<<param[7]<<", cos(thetaopen)="<<param[8]<<", ";
        cout<<param[9]<<" is outlier threshold.\n";
        cout<<"Search is limited to nearest neighbours."<<endl;
        }
        fofcmp=&FOFStreamwithprobNNNODIST;
    }
    else if (opt.foftype==FOF6DCORE) {
        if (opt.iverbose) {
        cout<<"FOF6DCORE which identifies phase-space dense regions and assigns particles, ie core identification and growth\n";
        }
        //just build tree and initialize the pfof array
        tree=new KDTree(Partsubset,nsubset,opt.Bsize,tree->TPHYS);
        numgroups=0;
        pfof=new Int_t[nsubset];
        for (i=0;i<nsubset;i++) pfof[i]=0;
    }
    //@}
    //now actually search for dynamically distinct substructures
    //@{
    if (!(opt.foftype==FOFSTPROBNN||opt.foftype==FOFSTPROBNNLX||opt.foftype==FOFSTPROBNNNODIST||opt.foftype==FOF6DCORE)) {
        if (opt.iverbose) cout<<"Building tree ... "<<endl;
        tree=new KDTree(Partsubset,nsubset,opt.Bsize,tree->TPHYS);
        param[0]=tree->GetTreeType();
        //if large enough for statistically significant structures to be found then search. This is a robust search
        if (nsubset>=MINSUBSIZE) {
            if (opt.iverbose) cout<<"Now search ... "<<endl;
            pfof=tree->FOFCriterion(fofcmp,param,numgroups,minsize,1,1,FOFchecksub);
        }
        else {
            numgroups=0;
            pfof=new Int_t[nsubset];
            for (i=0;i<nsubset;i++) pfof[i]=0;
        }
        if (opt.iverbose) cout<<"Done"<<endl;
    }
    else if (opt.foftype==FOFSTPROBNN||opt.foftype==FOFSTPROBNNLX||opt.foftype==FOFSTPROBNNNODIST) {
        //here idea is to use subset but only search NN neighbours in phase-space once that is built for each particle, look at first particle's NN and see if any meet stffof criteria for velocity
        //then examine first tagged particle that meets critera by examining its NN and so on till reach particle where all NN are either already tagged or do not meet criteria
        //delete tree;
        if (opt.iverbose) cout<<"Building tree ... "<<endl;
        tree=new KDTree(Partsubset,nsubset,opt.Bsize,tree->TPHYS,tree->KEPAN,1000,1);
        if (opt.iverbose) cout<<"Finding nearest neighbours"<<endl;
        nnID=new Int_t*[nsubset];
        for (i=0;i<nsubset;i++) nnID[i]=new Int_t[nsearch];
        dist2=new Double_t*[nthreads];
        for (int j=0;j<nthreads;j++)dist2[j]=new Double_t[nsearch];
#ifdef USEOPENMP
#pragma omp parallel default(shared) \
private(i,tid)
{
#pragma omp for
#endif
        for (i=0;i<nsubset;i++) {
#ifdef USEOPENMP
            tid=omp_get_thread_num();
#else
            tid=0;
#endif
            tree->FindNearest(i,nnID[i],dist2[tid],nsearch);
        }
#ifdef USEOPENMP
}
#endif
        if (opt.iverbose) cout<<"Done"<<endl;
        if (opt.iverbose) cout<<"search nearest neighbours"<<endl;
        pfof=tree->FOFNNCriterion(fofcmp,param,nsearch,nnID,numgroups,minsize);
        for (i=0;i<nsubset;i++) delete[] nnID[i];
        delete[] nnID;
        for (i=0;i<nthreads;i++) delete[] dist2[i];
        delete[] dist2;
        if (opt.iverbose) cout<<"Done"<<endl;
    }
    //@}

    //iteration to search region around streams using lower thresholds
    //determine number of groups
    if (opt.iiterflag&&numgroups>0 && opt.foftype!=FOF6DCORE) {
        Int_t ng=numgroups;
        int mergers;
        int *igflag,*ilflag;
        Int_t newlinks, intergrouplinks,*newlinksIndex,*intergrouplinksIndex;
        Int_t pid,ppid, ss,tail,startpoint;
        Int_t numgrouplinks,*numgrouplinksIndex,**newIndex,*oldnumingroup,**newintergroupIndex,**intergroupgidIndex;

        //to slowly expand search, must declare several arrays making it easier to move along a group.
        numingroup=BuildNumInGroup(nsubset, numgroups, pfof);
        //here the lists are index order, not id order
        pglist=BuildPGList(nsubset, numgroups, numingroup, pfof, Partsubset);
        Head=BuildHeadArray(nsubset,numgroups,numingroup,pglist);
        Next=BuildNextArray(nsubset,numgroups,numingroup,pglist);
        GroupTail=BuildGroupTailArray(nsubset,numgroups,numingroup,pglist);
        newlinksIndex=new Int_t[nsubset];
        intergrouplinksIndex=new Int_t[numgroups+1];
        igflag=new int[numgroups+1];
        ilflag=new int[numgroups+1];
        for (i=1;i<=numgroups;i++) igflag[i]=0;
        // NOTE for openmp, only significantly faster if nnID is 1 D array for reduction purposes
        // However, this means that in this MPI domain, only nthreads < 2^32 / nsubset can be used since larger numbers require 64 bit array addressing
        // This should not be an issue but a check is placed anyway
#ifdef USEOPENMP
#pragma omp parallel
        {
            if (omp_get_thread_num()==0) maxnthreads=omp_get_num_threads();
            if (omp_get_thread_num()==0) nthreads=omp_get_num_threads();
        }
        if (log((double)nthreads*nsubset)/log(2.0)>32.0) nthreads=(max(1,(int)(pow((double)2,32)/(double)nsubset)));
        omp_set_num_threads(nthreads);
#endif
        nnID=new Int_t*[1];
        nnID[0]=new Int_t[nsubset*nthreads];

        numgrouplinksIndex=new Int_t[numgroups+1];
        oldnumingroup=new Int_t[numgroups+1];
        newIndex=new Int_t*[numgroups+1];

        //first search groups near cell size as subhaloes near this scale may have central regions defining background and as such these particles will not appear to be
        //distinct outliers (will probably have ell~1-2) thus resulting in an underestimate in the mass and maximum circular velocity for compact massive (sub)halos
        //this linking uses a smaller physical linking length and searchs already tagged particles for any untagged particles included in the larger subset made with the lower ellthreshold
        //so long as one particle lies about the high ell threshold, the particles can be check to see if they lie in the same phase-space.
        param[1]=(opt.ellxscale*opt.ellxscale)*(opt.ellphys*opt.ellphys);
        param[2]=(opt.ellvscale*opt.ellvscale)*(opt.ellvel*opt.ellvel);
        param[6]=(opt.ellxscale*opt.ellxscale)*(opt.ellphys*opt.ellphys);
        param[7]=(opt.Vratio);
        param[8]=cos(opt.thetaopen*M_PI);
        param[9]=opt.ellthreshold*opt.ellfac;
        //if (opt.foftype==FOF6DSUBSET) param[7]/=opt.vfac*opt.vfac;

        fofcmp=&FOFStreamwithprobIterative;
        if (opt.iverbose) {
        cout<<ThisTask<<" "<<"Begin expanded search for groups near cell size"<<endl;
        cout<<ThisTask<<" "<<"Parameters used are : ellphys="<<sqrt(param[6])<<" Lunits, vratio="<<param[7]<<", cos(thetaopen)="<<param[8]<<", ";
        cout<<ThisTask<<" "<<param[9]<<" is outlier threshold.\n";
        }

        //first identify all particles to be searched
        newlinks=0;
        for (i=1;i<=numgroups;i++) if (numingroup[i]>opt.Ncell*0.1&&igflag[i]==0)
        {
            ss=Head[pglist[i][0]];
            do {newlinksIndex[newlinks++]=ss;} while((ss = Next[ss]) >= 0);
        }
        //initialize nnID list so that if particle tagged no need to check comparison function
        for (ii=0;ii<nsubset;ii++) nnID[0][ii]=0;
        for (ii=0;ii<newlinks;ii++) nnID[0][Partsubset[newlinksIndex[ii]].GetID()]=pfof[Partsubset[newlinksIndex[ii]].GetID()];
        //first search list and find any new links, not that here if a particle has a pfof value > that the pfofvalue of the reference particle, its nnID value is set to the reference
        //particle's group id, otherwise, its left alone (unless its untagged)
        //if number of searches is large, run search in parallel
        SearchForNewLinks(nsubset, tree, Partsubset, pfof, fofcmp, param, newlinks, newlinksIndex, nnID, nthreads);
        tid=0;
        //determine groups
        //newIndex=DetermineNewLinks(nsubset, Partsubset, pfof, numgroups, newlinks, newlinksIndex, numgrouplinksIndex, nnID[tid]);
        DetermineNewLinks(nsubset, Partsubset, pfof, numgroups, newlinks, newlinksIndex, numgrouplinksIndex, nnID[tid],&newIndex);
        //link all previously unlinked particles for large groups by searching for each group the number of links for that group and linking them (if unlinked)
        LinkUntagged(Partsubset, numgroups, pfof, numingroup, pglist, newlinks, numgrouplinksIndex, newIndex, Head, Next, GroupTail,nnID[tid]);
        for (Int_t j=1;j<=numgroups;j++) delete[] newIndex[j];

        for (i=0;i<nsubset;i++) if (Partsubset[i].GetPotential()<param[9]&&nnID[0][Partsubset[i].GetID()]==0) nnID[0][Partsubset[i].GetID()]=-1;

        fofcmp=&FOFStreamwithprob;
        param[1]=(opt.ellxscale*opt.ellxscale)*(opt.ellphys*opt.ellphys)*opt.ellxfac*opt.ellxfac;//increase physical linking length slightly
        param[6]=(opt.ellxscale*opt.ellxscale)*(opt.ellphys*opt.ellphys)*opt.ellxfac*opt.ellxfac;
        param[7]=(opt.Vratio)*opt.vfac;
        param[8]=cos(opt.thetaopen*M_PI*opt.thetafac);
        param[9]=opt.ellthreshold*opt.ellfac;
        if (opt.iverbose) {
        cout<<ThisTask<<" "<<"Begin second expanded search with large linking length "<<endl;
        cout<<ThisTask<<" "<<"FOFSTPROB which uses: ellphys, vratio, thetaopen, and ellthreshold.\n";
        cout<<ThisTask<<" "<<"Parameters used are : ellphys="<<sqrt(param[6])<<" Lunits, vratio="<<param[7]<<", cos(thetaopen)="<<param[8]<<", ";
        cout<<ThisTask<<" "<<param[9]<<" is outlier threshold.\n";
        }
        //initialization, for merging, store old size prior to expanded search, set nnID
        newlinks=0;
        for (i=1;i<=numgroups;i++)
        {
            oldnumingroup[i]=numingroup[i];
            startpoint=Head[pglist[i][0]];
            ss=startpoint;
            do {if (Partsubset[ss].GetPotential()>=param[9]){newlinksIndex[newlinks++]=ss;}} while((ss = Next[ss]) >= 0);
        }
        //now continue to search all new links till there are no more links found
        tid=0;
        do {
            SearchForNewLinks(nsubset, tree, Partsubset, pfof, fofcmp, param, newlinks, newlinksIndex, nnID, nthreads);
            DetermineNewLinks(nsubset, Partsubset, pfof, numgroups, newlinks, newlinksIndex, numgrouplinksIndex, nnID[tid],&newIndex);
            LinkUntagged(Partsubset, numgroups, pfof, numingroup, pglist, newlinks, numgrouplinksIndex, newIndex, Head, Next, GroupTail,nnID[tid]);
            for (Int_t j=1;j<=numgroups;j++) delete[] newIndex[j];
        }while(newlinks);

        //then search for intergroup links. When merging, identify all intergroup links and define merging criterion based on mass ratios, number of links, old mass (prior to expansion), etc
        if (opt.iverbose) cout<<ThisTask<<" "<<"Search for intergroup links"<<endl;
        newintergroupIndex=new Int_t*[numgroups+1];
        intergroupgidIndex=new Int_t*[numgroups+1];
        newlinks=0;
        tid=0;
        for (i=1;i<=numgroups;i++) if (igflag[i]==0)
        {
            startpoint=Head[pglist[i][0]];
            ss=startpoint;
            do {if (Partsubset[ss].GetDensity()>=param[9]){newlinksIndex[newlinks++]=ss;}} while((ss = Next[ss]) >= 0);
        }
        for (ii=0;ii<newlinks;ii++) nnID[0][Partsubset[newlinksIndex[ii]].GetID()]=pfof[Partsubset[newlinksIndex[ii]].GetID()];
        do {
            //initialize
            mergers=0;
            //first search list and find any new links, not that here if a particle has a pfof value > that the pfofvalue of the reference particle, its nnID value is set to the reference
            //particle's group id, otherwise, its left alone (unless its untagged)
            //if number of searches is large, run search in parallel
            SearchForNewLinks(nsubset, tree, Partsubset, pfof, fofcmp, param, newlinks, newlinksIndex, nnID, nthreads);
            DetermineGroupLinks(nsubset, Partsubset, pfof, numgroups, newlinks, newlinksIndex, numgrouplinksIndex, nnID[tid], &newIndex);
            DetermineGroupMergerConnections(Partsubset, numgroups, pfof, ilflag, numgrouplinksIndex, intergrouplinksIndex, nnID[tid], &newIndex, &newintergroupIndex, &intergroupgidIndex);
            newlinks=0;
            mergers+=MergeGroups(opt, Partsubset, numgroups, pfof, numingroup, oldnumingroup, pglist, numgrouplinksIndex, &intergroupgidIndex, &newintergroupIndex, intergrouplinksIndex, Head, Next, GroupTail, igflag, nnID[tid], newlinks, newlinksIndex);
        }while(mergers);

        param[1]=(opt.ellxscale*opt.ellxscale)*(opt.ellphys*opt.ellphys)*opt.ellxfac*opt.ellxfac*2.25;//increase physical linking length slightly again
        param[6]=(opt.ellxscale*opt.ellxscale)*(opt.ellphys*opt.ellphys)*opt.ellxfac*opt.ellxfac*2.25;
        param[7]=(opt.Vratio)*opt.vfac;
        param[8]=cos(opt.thetaopen*M_PI*opt.thetafac);
        param[9]=opt.ellthreshold*opt.ellfac;
        if (opt.iverbose){
        cout<<ThisTask<<" "<<"Begin second expanded search with large linking length "<<endl;
        cout<<ThisTask<<" "<<"FOFSTPROB which uses: ellphys, vratio, thetaopen, and ellthreshold.\n";
        cout<<ThisTask<<" "<<"Parameters used are : ellphys="<<sqrt(param[6])<<" Lunits, vratio="<<param[7]<<", cos(thetaopen)="<<param[8]<<", ";
        cout<<ThisTask<<" "<<param[9]<<" is outlier threshold."<<endl;
        }
        //initialization, for merging, store old size prior to expanded search, set nnID
        newlinks=0;
        for (i=1;i<=numgroups;i++) if (igflag[i]==0)
        {
            startpoint=Head[pglist[i][0]];
            ss=startpoint;
            do {if (Partsubset[ss].GetPotential()>=param[9]){newlinksIndex[newlinks++]=ss;}} while((ss = Next[ss]) >= 0);
        }
        //now continue to search all new links till there are no more links found
        tid=0;
        do {
            SearchForNewLinks(nsubset, tree, Partsubset, pfof, fofcmp, param, newlinks, newlinksIndex, nnID, nthreads);
            DetermineNewLinks(nsubset, Partsubset, pfof, numgroups, newlinks, newlinksIndex, numgrouplinksIndex, nnID[tid],&newIndex);
            LinkUntagged(Partsubset, numgroups, pfof, numingroup, pglist, newlinks, numgrouplinksIndex, newIndex, Head, Next, GroupTail,nnID[tid]);
            for (Int_t j=1;j<=numgroups;j++) delete[] newIndex[j];
        }while(newlinks);

        //release memory
        for (i=1;i<=numgroups;i++)delete[] pglist[i];
        delete[] Head;
        delete[] Next;
        delete[] GroupTail;
        delete[] newlinksIndex;
        delete[] numgrouplinksIndex;
        delete[] newIndex;
        delete[] igflag;
        delete[] nnID[0];
        delete[] nnID;
        delete[] intergrouplinksIndex;
        delete[] intergroupgidIndex;
        delete[] newintergroupIndex;
        delete[] ilflag;

#ifdef USEOPENMP
#pragma omp parallel
    {
    omp_set_num_threads(maxnthreads);
    }
    nthreads=maxnthreads;
#endif
        //adjust groups
        for (i=1;i<=numgroups;i++) numingroup[i]=0;
        for (i=0;i<nsubset;i++) numingroup[pfof[i]]++;
        for (i=0;i<nsubset;i++) if (numingroup[pfof[i]]<opt.MinSize) pfof[i]=0;
        for (i=1;i<=numgroups;i++) numingroup[i]=0;
        for (i=0;i<nsubset;i++) numingroup[pfof[i]]++;
        //cout<<ThisTask<<" "<<"Now determine number of groups with non zero length"<<endl;
        for (i=numgroups;i>=1;i--) {
            if (numingroup[i]==0) ng--;
            else pglist[i]=new Int_t[numingroup[i]];
            numingroup[i]=0;
        }
        for (i=0;i<nsubset;i++) if (pfof[i]>0) pglist[pfof[i]][numingroup[pfof[i]]++]=i;
        if (ng) ReorderGroupIDs(numgroups, ng, numingroup, pfof, pglist);
        for (i=1;i<=numgroups;i++) if (numingroup[i]>0) delete[] pglist[i];
        delete[] pglist;
        delete[] numingroup;
        numgroups=ng;
        if (opt.iverbose>=2) cout<<ThisTask<<" "<<"After expanded search there are now "<< ng<<" groups"<<endl;
    }
    //once substructure groups are found, ensure all substructure groups are significant
    if (numgroups)
    {
        numingroup=BuildNumInGroup(nsubset, numgroups, pfof);
        //pglist is constructed without assuming particles are in index order
        pglist=BuildPGList(nsubset, numgroups, numingroup, pfof, Partsubset);
        CheckSignificance(opt,nsubset,Partsubset,numgroups,numingroup,pfof,pglist);
        for (i=1;i<=numgroups;i++) delete[] pglist[i];
        delete[] pglist;
        delete[] numingroup;
    }
    if (numgroups>0) if (opt.iverbose>=2) cout<<ThisTask<<": "<<numgroups<<" substructures found"<<endl;
    else if (opt.iverbose>=2) cout<<ThisTask<<": "<<"NO SUBSTRUCTURES FOUND"<<endl;

    //now search particle list for large compact substructures that are considered part of the background when using smaller grids
    if (nsubset>=MINSUBSIZE && opt.iLargerCellSearch)
    {
        //first have to delete tree used in search so that particles are in original particle order
        //then construct a new grid with much larger cells so that new bg velocity dispersion can be estimated
        delete tree;
        Int_t ngrid;
        Coordinate *gvel;
        Matrix *gveldisp;
        GridCell *grid;
        Double_t nf, ncl=opt.Ncell;
        //adjust ncellfac locally
        nf=(opt.Ncellfac*8.0,MAXCELLFRACTION);
        opt.Ncell=nf*nsubset;

        //ONLY calculate grid quantities if substructures have been found
        if (numgroups>0) {
            tree=InitializeTreeGrid(opt,nsubset,Partsubset);
            ngrid=tree->GetNumLeafNodes();
            if (opt.iverbose) cout<<ThisTask<<" "<<"bg search using "<<ngrid<<" grid cells, with each node containing ~"<<(opt.Ncell=nsubset/ngrid)<<" particles"<<endl;
            grid=new GridCell[ngrid];
            FillTreeGrid(opt, nsubset, ngrid, tree, Partsubset, grid);
            gvel=GetCellVel(opt,nsubset,Partsubset,ngrid,grid);
            gveldisp=GetCellVelDisp(opt,nsubset,Partsubset,ngrid,grid,gvel);
            GetDenVRatio(opt,nsubset,Partsubset,ngrid,grid,gvel,gveldisp);
            GetOutliersValues(opt,nsubset,Partsubset,-1);
        }
        ///produce tree to search for 6d phase space structures
        tree=new KDTree(Partsubset,nsubset,opt.Bsize,tree->TPHYS);

        //now begin fof6d search for large background objects that are missed using smaller grid cells ONLY IF substructures have been found
        //this search can identify merger excited radial shells so for the moment, disabled

        if (numgroups>0) {
            bgoffset=0;
            minsize=ncl*0.2;
            //use same linking length to find substructures
            param[1]=(opt.ellxscale*opt.ellxscale)*(opt.ellphys*opt.ellphys)*(opt.ellxfac*opt.ellxfac);
            param[6]=param[1];
            //velocity linking length from average sigmav from grid
            param[7]=opt.HaloLocalSigmaV;
            param[8]=cos(opt.thetaopen*M_PI);
            param[9]=opt.ellthreshold*opt.ellfac;
            if (opt.iverbose) {
            cout<<ThisTask<<" "<<"FOF6D uses ellphys and ellvel."<<endl;
            cout<<ThisTask<<" "<<"Parameters used are : ellphys="<<sqrt(param[6])<<" Lunits, ellvel="<<sqrt(param[7])<<" Vunits."<<endl;
            cout<<ThisTask<<" "<<param[9]<<" is outlier threshold and contains more than "<<minsize<<endl;
            }
            //then reset to find large subhalo cores close to cell size limit
            fofcmp=&FOF6dbgup;
            //here this ensures that particles belong to a 6dfof substructure that is composed of particles
            //which are considered dynamical outliers using a very large grid
            pfofbg=tree->FOFCriterion(fofcmp,param,numgroupsbg,minsize,1,1,FOFchecksub);

            //now combine results such that if particle already belongs to a substructure ignore
            //otherwise leave tagged. Then check if these new background substructures share enough links with the
            //other substructures that they should be joined.
            if (numgroupsbg>=bgoffset+1) {
                int mergers;
                int *igflag,*ilflag;
                Int_t newlinks, oldlinks,intergrouplinks,*newlinksIndex,*oldlinksIndex,*intergrouplinksIndex;
                Int_t pid,ppid, ss,tail,startpoint;
                Int_t numgrouplinks,*numgrouplinksIndex,**newIndex,**newintergroupIndex,**intergroupgidIndex;

                Int_t ng=numgroups+(numgroupsbg-bgoffset),oldng=numgroups;
                for (i=0;i<nsubset;i++) if (pfof[i]==bgoffset&&pfofbg[i]>0) pfof[i]=oldng+(pfofbg[i]-bgoffset);
                numgroups+=(numgroupsbg-bgoffset);
                if (opt.iverbose) cout<<ThisTask<<" "<<"Found "<<numgroups<<endl;

                //
                numingroup=BuildNumInGroup(nsubset, numgroups, pfof);
                pglist=BuildPGList(nsubset, numgroups, numingroup, pfof, Partsubset);
                Head=BuildHeadArray(nsubset,numgroups,numingroup,pglist);
                Next=BuildNextArray(nsubset,numgroups,numingroup,pglist);
                GroupTail=BuildGroupTailArray(nsubset,numgroups,numingroup,pglist);
                newlinksIndex=new Int_t[nsubset];
                oldlinksIndex=new Int_t[nsubset];
                intergrouplinksIndex=new Int_t[numgroups+1];
                igflag=new int[numgroups+1];
                ilflag=new int[numgroups+1];
                for (i=1;i<=numgroups;i++) igflag[i]=0;
#ifdef USEOPENMP
#pragma omp parallel
                {
                    if (omp_get_thread_num()==0) maxnthreads=omp_get_num_threads();
                    if (omp_get_thread_num()==0) nthreads=omp_get_num_threads();
                }
                if (log((double)nthreads*nsubset)/log(2.0)>32.0) nthreads=(max(1,(int)(pow((double)2,32)/(double)nsubset)));
                omp_set_num_threads(nthreads);
#endif

                nnID=new Int_t*[1];
                nnID[0]=new Int_t[nsubset*nthreads];

                numgrouplinksIndex=new Int_t[numgroups+1];
                newIndex=new Int_t*[numgroups+1];

                //initialize nnID list so that if particle tagged no need to check comparison function
                for (ii=0;ii<nsubset;ii++) nnID[0][ii]=0;
                if (opt.iverbose) cout<<ThisTask<<" "<<"Search for bg intergroup links"<<endl;
                newintergroupIndex=new Int_t*[numgroups+1];
                intergroupgidIndex=new Int_t*[numgroups+1];
                oldlinks=0;
                tid=0;
                for (i=1;i<=oldng;i++) {
                    startpoint=Head[pglist[i][0]];
                    ss=startpoint;
                    do {{oldlinksIndex[oldlinks++]=ss;}} while((ss = Next[ss]) >= 0);
                }
                for (ii=0;ii<oldlinks;ii++)
                    nnID[0][Partsubset[oldlinksIndex[ii]].GetID()]=pfof[Partsubset[oldlinksIndex[ii]].GetID()]+numgroups;
                newlinks=0;
                for (i=oldng+1;i<=numgroups;i++) if (numingroup[i]>0) {
                    startpoint=Head[pglist[i][0]];
                    ss=startpoint;
                    do {{newlinksIndex[newlinks++]=ss;}} while((ss = Next[ss]) >= 0);
                }
                else igflag[i]=1;
                for (ii=0;ii<newlinks;ii++)
                    nnID[0][Partsubset[newlinksIndex[ii]].GetID()]=pfof[Partsubset[newlinksIndex[ii]].GetID()];

                //now begin interative
                param[1]=(opt.ellxscale*opt.ellxscale)*(opt.ellphys*opt.ellphys);
                param[2]=(opt.ellvscale*opt.ellvscale)*(opt.ellvel*opt.ellvel);
                param[6]=(opt.ellxscale*opt.ellxscale)*(opt.ellphys*opt.ellphys);
                param[7]=(opt.Vratio);
                param[8]=cos(opt.thetaopen*M_PI);
                param[9]=opt.ellthreshold*opt.ellfac*0.8;
                fofcmp=&FOFStreamwithprobIterative;
                if (opt.iverbose){
                cout<<ThisTask<<" "<<"Begin expanded search for groups near cell size"<<endl;
                cout<<ThisTask<<" "<<"Parameters used are : ellphys="<<sqrt(param[6])<<" Lunits, vratio="<<param[7]<<", cos(thetaopen)="<<param[8]<<", ";
                cout<<ThisTask<<" "<<param[9]<<" is outlier threshold.\n";
                }
                SearchForNewLinks(nsubset, tree, Partsubset, pfof, fofcmp, param, newlinks, newlinksIndex, nnID, nthreads);
                tid=0;
                DetermineNewLinks(nsubset, Partsubset, pfof, numgroups, newlinks, newlinksIndex, numgrouplinksIndex, nnID[tid],&newIndex);
                LinkUntagged(Partsubset, numgroups, pfof, numingroup, pglist, newlinks, numgrouplinksIndex, newIndex, Head, Next, GroupTail,nnID[tid]);
                for (Int_t j=1;j<=numgroups;j++) delete[] newIndex[j];
                newlinks=0;
                for (i=oldng+1;i<=numgroups;i++) if (numingroup[i]>0) {
                    startpoint=Head[pglist[i][0]];
                    ss=startpoint;
                    do {{newlinksIndex[newlinks++]=ss;}} while((ss = Next[ss]) >= 0);
                }
                else igflag[i]=1;

                fofcmp=&FOFStreamwithprob;
                param[1]=(opt.ellxscale*opt.ellxscale)*(opt.ellphys*opt.ellphys)*opt.ellxfac*opt.ellxfac;//increase physical linking length slightly
                param[6]=(opt.ellxscale*opt.ellxscale)*(opt.ellphys*opt.ellphys)*opt.ellxfac*opt.ellxfac;
                param[7]=(opt.Vratio)*opt.vfac;
                param[8]=cos(opt.thetaopen*M_PI*opt.thetafac);
                param[9]=-3.0;

                mergers=0;
                SearchForNewLinks(nsubset, tree, Partsubset, pfof, fofcmp, param, newlinks, newlinksIndex, nnID, nthreads);
                for (ii=0;ii<oldlinks;ii++)
                    if (nnID[0][Partsubset[oldlinksIndex[ii]].GetID()]==pfof[Partsubset[oldlinksIndex[ii]].GetID()]+numgroups)
                        nnID[0][Partsubset[oldlinksIndex[ii]].GetID()]-=numgroups;
                DetermineGroupLinks(nsubset, Partsubset, pfof, numgroups, oldlinks, oldlinksIndex, numgrouplinksIndex, nnID[tid], &newIndex);
                DetermineGroupMergerConnections(Partsubset, numgroups, pfof, ilflag, numgrouplinksIndex, intergrouplinksIndex, nnID[tid], &newIndex, &newintergroupIndex, &intergroupgidIndex);
                mergers+=MergeGroups(opt, Partsubset, numgroups, pfof, numingroup, numingroup, pglist, numgrouplinksIndex, &intergroupgidIndex, &newintergroupIndex, intergrouplinksIndex, Head, Next, GroupTail, igflag, nnID[tid], newlinks, newlinksIndex);

                //release memory
                for (i=1;i<=numgroups;i++)delete[] pglist[i];
                delete[] Head;
                delete[] Next;
                delete[] GroupTail;
                delete[] newlinksIndex;
                delete[] numgrouplinksIndex;
                delete[] newIndex;
                delete[] igflag;
                delete[] nnID[0];
                delete[] nnID;
                delete[] intergrouplinksIndex;
                delete[] intergroupgidIndex;
                delete[] newintergroupIndex;
                delete[] ilflag;

#ifdef USEOPENMP
#pragma omp parallel
    {
    omp_set_num_threads(maxnthreads);
    }
    nthreads=maxnthreads;
#endif

                //adjust sizes and reorder groups
                for (i=1;i<=numgroups;i++) numingroup[i]=0;
                for (i=0;i<nsubset;i++) numingroup[pfof[i]]++;
                for (i=0;i<nsubset;i++) if (numingroup[pfof[i]]<opt.MinSize) pfof[i]=0;
                for (i=1;i<=numgroups;i++) numingroup[i]=0;
                for (i=0;i<nsubset;i++) numingroup[pfof[i]]++;
                if (opt.iverbose) cout<<ThisTask<<" "<<"Now determine number of groups with non zero length"<<endl;
                for (i=numgroups;i>=1;i--) {
                    if (numingroup[i]==0) ng--;
                    else pglist[i]=new Int_t[numingroup[i]];
                    numingroup[i]=0;
                }
                for (i=0;i<nsubset;i++) if (pfof[i]>0) pglist[pfof[i]][numingroup[pfof[i]]++]=i;
                if (ng) ReorderGroupIDs(numgroups, ng, numingroup, pfof, pglist);
                for (i=1;i<=numgroups;i++) if (numingroup[i]>0) delete[] pglist[i];
                delete[] pglist;
                delete[] numingroup;
                numgroups=ng;
                if (opt.iverbose) cout<<ThisTask<<" "<<"After expanded search there are now "<< ng<<" groups"<<endl;
            }
            else if (opt.iverbose) cout<<ThisTask<<" "<<"No large background substructure groups found"<<endl;
            delete[] pfofbg;
        }
        //output results of search
        if (numgroups>0) if (opt.iverbose>=2) cout<<numgroups<<" substructures found after large grid search"<<endl;
        else if (opt.iverbose>=2) cout<<"NO SUBSTRUCTURES FOUND"<<endl;
    }

    //ONCE ALL substructures are found, search for cores of major mergers with minimum size set by cell size since grid is quite large after bg search
    //for missing large substructure cores
    if((opt.iHaloCoreSearch>0&&((!opt.iSingleHalo&&sublevel<=maxhalocoresublevel)||(opt.iSingleHalo&&sublevel==0)))||opt.foftype==FOF6DCORE)
    {
        if (opt.iverbose>=2) cout<<ThisTask<<" beginning 6dfof core search to find multiple cores"<<endl;
        bgoffset=1;
        //if adaptive core linking then need to calculate dispersion tensors in configuration and velocity space
        if (opt.iAdaptiveCoreLinking)
        {
            double xscale2;
            Double_t XX, YY, ZZ;
            Double_t VOL;
            Double_t nn;

            //calculate inertia tensor (assumes that system is alread in CM frame
            ///\todo should add checks to see if system is in CM frame and if it is not, move it to that frame
            Matrix myeigvec, myI;
            CalcPosSigmaTensor(nsubset, Partsubset, XX, YY, ZZ, myeigvec, myI, -1);
            xscale2=sqrt(XX+YY+ZZ);
            //volume of configuration ellipsoid
            VOL = 4/3.0 * acos(-1) * sqrt(XX*XX*XX)*pow(opt.halocoresigmafac,3.0);
            //number density
            nn = pow(VOL/nsubset,1./3.);
            //now adjust linking length
            //param[1] = xscale2 * nn * nn * opt.halocorexfac * opt.halocorexfac;
            param[1] = nn*nn*opt.halocorexfac * opt.halocorexfac;
            param[6] = param[1];
            //now the same for velocity space
            ///\todo still need to look at optimal scaling function for velocities
            CalcVelSigmaTensor(nsubset, Partsubset, XX, YY, ZZ, myeigvec, myI, -1);
            VOL = 4/3.0 * acos(-1) * sqrt(XX*YY*ZZ);
            nn = pow(VOL/nsubset,1./3.);
            param[2] = XX*(opt.halocorevfac * opt.halocorevfac);
            param[7] = param[2];
        }
        //not adaptive, using halo based linking lengths and halo dispersion
        else
        {
            if ((opt.iKeepFOF) && (opt.ellhalo6dxfac > 0))
                param[1] = (opt.ellxscale * opt.ellphys * opt.ellhalo6dxfac * opt.halocorexfac);
            else
                param[1] = (opt.ellxscale * opt.ellphys * opt.ellhalophysfac * opt.halocorexfac);
            //if at a sublevel then start at a higher density threshold
            param[1] *= pow(opt.halocorexfac,sublevel-1);
            param[1] = param[1] * param[1];
            param[6] = param[1];
            //velocity linking length from average sigmav from FINE SCALE grid
            param[2] = opt.HaloSigmaV * (opt.halocorevfac * opt.halocorevfac);
            param[7] = param[2];
        }

        //set minsize of the core.
        //for a galaxy search (ie: PSTSTAR, we set this to the min search size,
        //but for others, smaller (DM) substructures have already been cleaned.
        if (opt.partsearchtype!=PSTSTAR) {
            minsize=nsubset*opt.halocorenfac;
            minsize=max(minsize,opt.MinSize);
        }
        else if (opt.foftype==FOF6DCORE || opt.partsearchtype==PSTSTAR){
            minsize=opt.MinSize;
        }
        if (opt.iverbose>=2) {
            cout<<ThisTask<<" "<<"Parameters used are : ellphys="<<sqrt(param[6])<<" Lunits, ellphys="<<sqrt(param[7])<<" Vunits"<<endl;
            cout<<"with minimum size of "<<minsize<<endl;
        }
        //start first 6d search
        fofcmp=&FOF6d;
        //here search for 6dfof groups, return ordered list. Also pass function check to ignore already tagged particles
        int iorder=1,icheck=1,numloops=0,numactiveloops=0;
        //for ignoring already tagged particles can just use the oultier potential and FOFcheckbg
        for (i=0;i<nsubset;i++) Partsubset[i].SetPotential(pfof[Partsubset[i].GetID()]);
        for (i=0;i<nsubset;i++) Partsubset[i].SetType(-1);
        param[9]=0.5;
        pfofbg=tree->FOFCriterion(fofcmp,param,numgroupsbg,minsize,iorder,icheck,FOFcheckbg);

        for (i=0;i<nsubset;i++) if (pfofbg[Partsubset[i].GetID()]<=1 && pfof[Partsubset[i].GetID()]==0) Partsubset[i].SetType(numactiveloops);

        //store the dispersion limit factor, which depends on level of the loop at which cores are found as the disperions criterion limits how large a dispersion a core can have when measured
        vector<Double_t> dispfac(numgroupsbg+1);
        //store the level a core is found at
        vector<int> corelevel(numgroupsbg+1);

        //now if searching for cores in fully adaptive fashion then process core (which will keep changing) till
        //no cores are found
        for (i=1;i<=numgroupsbg;i++) dispfac[i]=1.0;
        for (i=1;i<=numgroupsbg;i++) corelevel[i]=numactiveloops;
        if (opt.halocorenumloops>1)
        {
            //store the old velocity dispersion
            Double_t halocoreveldisp = param[7];
            //set the factor by which the minimum size is increased by
            //store the old number of groups and update the pfofbg list
            Int_t newnumgroupsbg=numgroupsbg;
            Int_t *pfofbgnew=new Int_t[nsubset];
            Int_t pid;
            //first copy pfofbg information
            newnumgroupsbg=numgroupsbg;
            for (i=0;i<nsubset;i++) pfofbgnew[i]=pfofbg[i];
            //for (i=1;i<=newnumgroupsbg;i++) dispfac[i]=param[7];

            //now keep doing this till zero new groups are found, copying over info of new groups above bgoffset as we go
            //store how much the dispersion will change given the allowed fof envelop;
            Double_t dispval=opt.halocorevfaciter*opt.halocorevfaciter*opt.halocorexfaciter*opt.halocorexfaciter;
            Double_t dispvaltot=1.0;
            do {
                numloops++;
                //free memory
                delete[] pfofbg;
                param[1]*=opt.halocorexfaciter*opt.halocorexfaciter;
                param[6]=param[1];
               	//adjust linking lengths in velocity space by the iterative factor, ~0.75
                param[2]*=opt.halocorevfaciter*opt.halocorevfaciter;
                param[7]=param[2];
               	//and alter the minsize
                minsize*=opt.halocorenumfaciter;
                if (minsize<opt.MinSize) minsize=opt.MinSize;
                dispvaltot*=dispval;
                //we adjust the particles potentials so as to ignore already tagged particles using FOFcheckbg
                //here since loop just iterates to search the largest core, we just set all previously tagged particles not belonging to main core as 1
                for (i=0;i<nsubset;i++) Partsubset[i].SetPotential((pfofbgnew[Partsubset[i].GetID()]!=1)+(pfof[Partsubset[i].GetID()]>0));
                pfofbg=tree->FOFCriterion(fofcmp,param,numgroupsbg,minsize,iorder,icheck,FOFcheckbg);
                //now if numgroupsbg is greater than one, need to update the pfofbgnew array
                if (numgroupsbg>1) {
                    numactiveloops++;
                    for (i=0;i<nsubset;i++) if (pfofbg[Partsubset[i].GetID()]==1 && pfofbgnew[Partsubset[i].GetID()]<=1 && pfof[Partsubset[i].GetID()]==0) Partsubset[i].SetType(numactiveloops);
                    dispfac[1]=dispvaltot;
                    corelevel[1]=numactiveloops;
                    for (i=2;i<=numgroupsbg;i++) dispfac.push_back(dispvaltot);
                    for (i=2;i<=numgroupsbg;i++) corelevel.push_back(numactiveloops);
                    for (i=0;i<nsubset;i++) {
                        pid=Partsubset[i].GetID();
                        //if the particle is untagged with new search, set it to be untagged
                        if (pfofbgnew[pid]==1 && pfofbg[pid]==0) pfofbgnew[pid]=0;
                        //if particle is tagged as new group > 1 then keep but offset id
                        else if (pfofbg[pid]>1) pfofbgnew[pid]=pfofbg[pid]-1+newnumgroupsbg;
                    }
                    newnumgroupsbg+=numgroupsbg-1;

                }
            }while (numgroupsbg > 0 && numloops<opt.halocorenumloops && minsize*opt.halocorenumfaciter<nsubset);
            //once the loop is finished, update info
            numgroupsbg=newnumgroupsbg;
            for (i=0;i<nsubset;i++) pfofbg[i]=pfofbgnew[i];
            delete[] pfofbgnew;
            param[7]=halocoreveldisp;
        }

        if (numgroupsbg>=bgoffset+1) {
            if (opt.iverbose>=2) cout<<"Number of cores: "<<numgroupsbg<<endl;
            //if cores are found, two options
            //a pnumcores pointer is passed, store the number of cores in this pointer assumes halo ids will not be reordered, making it easy to flag cores
            //if opt.iHaloCoreSearch==2 then start searching the halo to identify which particles belong to which core by linking particles to their closest
            //tagged neighbour in phase-space.
            if(pnumcores!=NULL) *pnumcores=numgroupsbg;
            if (opt.iHaloCoreSearch>=2) {
                HaloCoreGrowth(opt, nsubset, Partsubset, pfof, pfofbg, numgroupsbg, param,dispfac,numactiveloops,corelevel,nthreads);
                if(pnumcores!=NULL) *pnumcores=numgroupsbg;
                if (numgroupsbg>=bgoffset+1) {
                    for (i=0;i<nsubset;i++) if (pfofbg[i]>bgoffset) pfof[i]=numgroups+(pfofbg[i]-bgoffset);
                    numgroups+=numgroupsbg-bgoffset;
                }
                if (opt.iverbose>=2) cout<<ThisTask<<": After 6dfof core search and assignment there are "<<numgroups<<" groups"<<endl;
            }
        }
        else {
            if (opt.iverbose>=2) cout<<ThisTask<<": has found no excess cores indicating mergers"<<endl;
        }

        delete[] pfofbg;
    }

#ifdef USEMPI
    //now if substructures are subsubstructures, then the region of interest has already been localized to a single MPI domain
    //so do not need to search other mpi domains
    if (sublevel==0) {

    //if using MPI must determine which local particles need to be exported to other threads and used to search
    //that threads particles. This is done by seeing if the any particles have a search radius that overlaps with
    //the boundaries of another threads domain. Then once have exported particles must search local particles
    //relative to these exported particles. Iterate over search till no new links are found.

    //First have barrier to ensure that all mpi tasks have finished the local search
    MPI_Barrier(MPI_COMM_WORLD);

    //To make it easy to search the local particle arrays, build several arrays, in particular, Head, Next, Len arrays
    Int_tree_t *Len;
    numingroup=BuildNumInGroup(nsubset, numgroups, pfof);
    pglist=BuildPGList(nsubset, numgroups, numingroup, pfof,Partsubset);
    Len=BuildLenArray(nsubset,numgroups,numingroup,pglist);
    Head=BuildHeadArray(nsubset,numgroups,numingroup,pglist);
    Next=BuildNextArray(nsubset,numgroups,numingroup,pglist);
    for (i=1;i<=numgroups;i++)delete[] pglist[i];
    delete[] pglist;
    //Also must ensure that group ids do not overlap between mpi threads so adjust group ids
    MPI_Allgather(&numgroups, 1, MPI_Int_t, mpi_ngroups, 1, MPI_Int_t, MPI_COMM_WORLD);
    MPIAdjustLocalGroupIDs(nsubset, pfof);

    //then determine export particles, declare arrays used to export data
#ifdef MPIREDUCEMEM
#ifdef SWIFTINTERFACE
    MPIGetExportNumUsingMesh(libvelociraptorOpt, nbodies, Partsubset, sqrt(param[1]));
#else
    MPIGetExportNum(nbodies, Partsubset, sqrt(param[1]));
#endif
#endif
    //then determine export particles, declare arrays used to export data
    PartDataIn = new Particle[NExport];
    PartDataGet = new Particle[NExport];
    FoFDataIn = new fofdata_in[NExport];
    FoFDataGet = new fofdata_in[NExport];
    //I have adjusted FOF data structure to have local group length and also seperated the export particles from export fof data
    //the reason is that will have to update fof data in iterative section but don't need to update particle information.
#ifdef SWIFTINTERFACE
    MPIBuildParticleExportListUsingMesh(libvelociraptorOpt, nsubset, Partsubset, pfof, Len, sqrt(param[1]));
#else
    MPIBuildParticleExportList(nsubset, Partsubset, pfof, Len, sqrt(param[1]));
#endif
    //Now that have FoFDataGet (the exported particles) must search local volume using said particles
    //This is done by finding all particles in the search volume and then checking if those particles meet the FoF criterion
    //One must keep iterating till there are no new links.
    //Wonder if i don't need another loop and a final check
    Int_t links_across,links_across_total;
    do {
        links_across=MPILinkAcross(nsubset, tree, Partsubset, pfof, Len, Head, Next, param[1], fofcmp, param);
        MPIUpdateExportList(nsubset, Partsubset,pfof,Len);
        MPI_Allreduce(&links_across, &links_across_total, 1, MPI_Int_t, MPI_SUM, MPI_COMM_WORLD);
    }while(links_across_total>0);

    //reorder local particle array and delete memory associated with Head arrays, only need to keep Particles, pfof and some id and idexing information
    delete tree;
    delete[] Head;
    delete[] Next;
    delete[] Len;
    delete[] numingroup;
    delete[] FoFDataIn;
    delete[] FoFDataGet;
    delete[] PartDataIn;
    delete[] PartDataGet;

    //Now redistribute groups so that they are local to a processor (also orders the group ids according to size
    if (opt.iSingleHalo) opt.MinSize=MinNumOld;//reset minimum size
    Int_t newnbodies=MPIGroupExchange(nsubset,Partsubset,pfof);
    ///\todo need to clean up this mpi section for single halo
/*
#ifndef MPIREDUCEMEM
    //once groups are local, can free up memory
    delete[] Partsubset;
    delete[] pfof;
    //delete[] mpi_idlist;//since particles have now moved, must generate new list
    //mpi_idlist=new Int_t[newnbodies];
    pfof=new Int_t[newnbodies];
    //store new particle data in mpi_Part1 as external variable ensures memory allocated is not deallocated when function returns
    mpi_Part1=new Particle[newnbodies];
    Partsubset=mpi_Part1;
#endif
*/
    ///\todo Before final compilation of data, should have unbind here but must adjust unbind so it
    ///does not call reordergroupids in it though it might be okay.
    //And compile the information and remove groups smaller than minsize
    numgroups=MPICompileGroups(newnbodies,Partsubset,pfof,opt.MinSize);
    MPI_Barrier(MPI_COMM_WORLD);
    cout<<"MPI thread "<<ThisTask<<" has found "<<numgroups<<endl;
    //free up memory now that only need to store pfof and global ids
    if (ThisTask==0) {
        int totalgroups=0;
        for (int j=0;j<NProcs;j++) totalgroups+=mpi_ngroups[j];
        cout<<"Total number of groups found is "<<totalgroups<<endl;
    }
    //free up memory now that only need to store pfof and global ids
    delete[] FoFGroupDataLocal;
    delete[] FoFGroupDataExport;
    Nlocal=newnbodies;
    }
    else{
#endif
        delete tree;
#ifdef USEMPI
    }
#endif
    if (opt.iverbose) cout<<"Done"<<endl;
    return pfof;
}

//search for unassigned background particles if cores have been found.
void HaloCoreGrowth(Options &opt, const Int_t nsubset, Particle *&Partsubset, Int_t *&pfof, Int_t *&pfofbg, Int_t &numgroupsbg, Double_t param[], vector<Double_t> &dispfac,
    int numactiveloops, vector<int> &corelevel,
    int nthreads){
    //for simplicity make a new particle array storing core particles
    Int_t nincore=0,nbucket=opt.Bsize,pid, pidcore;
    Particle *Pcore,*Pval;
    KDTree *tcore;
    Coordinate x1;
    Double_t D2,dval,mval;
    Double_t *mcore=new Double_t[numgroupsbg+1];
    Int_t *ncore=new Int_t[numgroupsbg+1];
    Int_t newnumgroupsbg=0,*newcore=new Int_t[numgroupsbg+1];
    int nsearch=opt.Nvel;
    int mincoresize;
    int tid,i;
    Int_t **nnID;
    Double_t **dist2;
    PriorityQueue *pq;
    Int_t nactivepart=nsubset;

    for (i=0;i<=numgroupsbg;i++)ncore[i]=mcore[i]=0;
    //determine the weights for the cores dispersions factors
    for (i=0;i<nsubset;i++) {
        if (pfofbg[i]>0) {
            nincore++;
            mcore[pfofbg[i]]++;
            ncore[pfofbg[i]]++;
        }
    }

    if (opt.iverbose>=2) {
        cout<<"Mass ratios of cores are "<<endl;
        for (i=1;i<=numgroupsbg;i++)cout<<i<<" "<<mcore[i]<<" "<<mcore[i]/mcore[1]<<" "<<ncore[i]<<" "<<dispfac[i]<<endl;
    }
    //if number of particles in core less than number in subset then start assigning particles
    if (nincore<nsubset) {
        Int_t *noffset=new Int_t[numgroupsbg+1];
        //if running fully adaptive core linking, then need to calculate phase-space dispersions for each core
        //about their centres and use this to determine distances
        if (opt.iPhaseCoreGrowth) {
            if (opt.iverbose>=2) cout<<"Searching untagged particles to assign to cores using full phase-space metrics"<<endl;
            vector<GMatrix> dist(nthreads,GMatrix(6,1));
            vector<GMatrix> cmphase(numgroupsbg+1,GMatrix(6,1));
            vector<GMatrix> invdisp(numgroupsbg+1,GMatrix(6,6));
            GMatrix coredist(6,1);
            Int_t nactive=0;

            //store particles
            Pcore=new Particle[nincore];
            nincore=0;
            for (i=0;i<nsubset;i++) if (pfofbg[Partsubset[i].GetID()]>0) {
                Pcore[nincore]=Partsubset[i];
                Pcore[nincore].SetType(pfofbg[Partsubset[i].GetID()]);
                nincore++;
            }
            qsort(Pcore,nincore,sizeof(Particle),TypeCompare);
            noffset[0]=noffset[1]=0;
            for (i=2;i<=numgroupsbg;i++) noffset[i]=noffset[i-1]+ncore[i-1];
            //now get centre of masses and dispersions
            for (i=1;i<=numgroupsbg;i++) {
                cmphase[i]=CalcPhaseCM(ncore[i], &Pcore[noffset[i]]);
                for (int j=0;j<ncore[i];j++) {
                    for (int k=0;k<6;k++) Pcore[noffset[i]+j].SetPhase(k,Pcore[noffset[i]+j].GetPhase(k)-cmphase[i](k,0));
                }
                CalcPhaseSigmaTensor(ncore[i], &Pcore[noffset[i]], invdisp[i]);
                ///\todo must be issue with either phase-space tensor or number of particles assigned as
                ///it is possible to get haloes of size 0
                invdisp[i]=invdisp[i].Inverse();
            }
            delete[] Pcore;

            //once phase-space centers and dispersions are calculated, check to see
            //if distance is significant. Here idea is get distance in dispersion of
            //candidate core and this must be by ND*halocoredistsig, where ND is number of dimensions, ie. 6
            //if core is not significant set its mcore to 0
            for (i=2;i<=numgroupsbg;i++) {
                for (int k=0;k<6;k++) coredist(k,0)=(cmphase[i](k,0)-cmphase[1](k,0));
                D2=(coredist.Transpose()*invdisp[i]*coredist)(0,0);
                if (D2<opt.halocorephasedistsig*opt.halocorephasedistsig*6.0) mcore[i]=0;
                else nactive++;
            }

            //if there are no active cores then return nothing
            if (nactive==0) {
                delete[] mcore;
                delete[] ncore;
                numgroupsbg=0;
                return;
            }
            //if doing simple phase core growth then not recalculating dispersion as one goes up loops
            if (opt.iPhaseCoreGrowth==1) numactiveloops=0;
            //otherwise recalculating dispersions at every level
            else if (opt.iPhaseCoreGrowth>=2) for (i=1;i<=numgroupsbg;i++) dispfac[i]=1.0;

            for (Int_t iloop=numactiveloops;iloop>=0;iloop--) {
#ifdef USEOPENMP
            //if particle number large enough to warrant parallel search
            if (nactivepart>ompperiodnum) {
            int nreduce=0;
#pragma omp parallel default(shared) \
private(i,tid,Pval,D2,dval,mval,pid)
{
#pragma omp for reduction(+:nreduce)
            for (i=0;i<nsubset;i++)
            {
                tid=omp_get_thread_num();
                Pval=&Partsubset[i];
                if (Pval->GetType()<iloop) continue;
                pid=Pval->GetID();
                if (pfofbg[pid]==0 && pfof[pid]==0) {
                    mval=mcore[1];
                    for (int k=0;k<6;k++) dist[tid](k,0)=Pval->GetPhase(k)-cmphase[1](k,0);
                    dval=(dist[tid].Transpose()*invdisp[1]*dist[tid])(0,0);
                    pfofbg[pid]=1;
                    for (int j=2;j<=numgroupsbg;j++) if (mcore[j]>0 && corelevel[j]>=iloop){
                        for (int k=0;k<6;k++) dist[tid](k,0)=Pval->GetPhase(k)-cmphase[j](k,0);
                        D2=(dist[tid].Transpose()*invdisp[j]*dist[tid])(0,0);
                        if (dval*dispfac[pfofbg[pid]]>D2*dispfac[j]) {dval=D2;mval=mcore[j];pfofbg[pid]=j;}
                    }
                    //if particle assigned to a core remove from search
                    Pval->SetType(-1);
                    nreduce++;
                }
            }
}
            nactivepart-=nreduce;
            }
            else {
#endif
            for (i=0;i<nsubset;i++)
            {
                tid=0;
                Pval=&Partsubset[i];
                if (Pval->GetType()<iloop) continue;
                pid=Pval->GetID();
                if (pfofbg[pid]==0 && pfof[pid]==0) {
                    mval=mcore[1];
                    for (int k=0;k<6;k++) dist[tid](k,0)=Pval->GetPhase(k)-cmphase[1](k,0);
                    dval=(dist[tid].Transpose()*invdisp[1]*dist[tid])(0,0);
                    pfofbg[pid]=1;
                    for (int j=2;j<=numgroupsbg;j++) if (mcore[j]>0 && corelevel[j]>=iloop){
                        for (int k=0;k<6;k++) dist[tid](k,0)=Pval->GetPhase(k)-cmphase[j](k,0);
                        D2=(dist[tid].Transpose()*invdisp[j]*dist[tid])(0,0);
                        if (dval*dispfac[pfofbg[pid]]>D2*dispfac[j]) {dval=D2;mval=mcore[j];pfofbg[pid]=j;}
                    }
                    Pval->SetType(-1);
                    nactivepart--;
                }
            }
#ifdef USEOPENMP
            }
#endif
            //otherwise, recalculate dispersions
            if (opt.iPhaseCoreGrowth>=2) {
                nincore=0;
                for (i=0;i<nsubset;i++)
                    if (pfofbg[i]>0)
                        nincore++;
                Pcore=new Particle[nincore];
                for (i=1;i<=numgroupsbg;i++) ncore[i]=0;
                nincore=0;
                for (i=0;i<nsubset;i++) if (pfofbg[Partsubset[i].GetID()]>0) {
                    Pcore[nincore]=Partsubset[i];
                    Pcore[nincore].SetType(pfofbg[Partsubset[i].GetID()]);
                    nincore++;
                    ncore[pfofbg[Partsubset[i].GetID()]]++;
                }
                qsort(Pcore,nincore,sizeof(Particle),TypeCompare);
                noffset[0]=noffset[1]=0;
                for (i=2;i<=numgroupsbg;i++) noffset[i]=noffset[i-1]+ncore[i-1];
                //now get centre of masses and dispersions
                for (i=1;i<=numgroupsbg;i++) if (corelevel[i]>=iloop) {
                    cmphase[i]=CalcPhaseCM(ncore[i], &Pcore[noffset[i]]);
                    for (int j=0;j<ncore[i];j++) {
                        for (int k=0;k<6;k++) Pcore[noffset[i]+j].SetPhase(k,Pcore[noffset[i]+j].GetPhase(k)-cmphase[i](k,0));
                    }
                    CalcPhaseSigmaTensor(ncore[i], &Pcore[noffset[i]], invdisp[i]);
                    invdisp[i]=invdisp[i].Inverse();
                }
                delete[] Pcore;
            }
        }//
        }//end of phase core growth
        //otherwise, use simplier calculation: find nearest particles belonging to cores, calculate distances to these particles and assign untagged
        //particle to the same group as the closest core particle
        else {
            if (opt.iverbose>=2) cout<<"Searching untagged particles to assign to cores using simple distance measure to nearest core particle"<<endl;
            if (nsearch>nincore) nsearch=nincore;
            if (nbucket>=nincore/8) nbucket=max(1,(int)nincore/8);
            Pcore=new Particle[nincore];
            nincore=0;
            for (i=0;i<nsubset;i++) if (pfofbg[Partsubset[i].GetID()]>0) {
                Pcore[nincore]=Partsubset[i];
                Pcore[nincore].SetType(pfofbg[Partsubset[i].GetID()]);
                nincore++;
            }
            tcore=new KDTree(Pcore,nincore,opt.Bsize,tcore->TPHYS);
            nnID=new Int_t*[nthreads];
            dist2=new Double_t*[nthreads];
            for (i=0;i<nthreads;i++) {
                nnID[i]=new Int_t[nsearch];
                dist2[i]=new Double_t[nsearch];
            }
            for (i=1;i<=numgroupsbg;i++) ncore[i]=0;
#ifdef USEOPENMP
            //if particle number large enough to warrant parallel search
            if (nsubset>ompperiodnum) {
#pragma omp parallel default(shared) \
private(i,tid,Pval,x1,D2,dval,mval,pid,pidcore)
{
#pragma omp for
            //for each particle in the subset if not assigned to any group (core or substructure) then assign particle
            //this is done using either a simple distance/sigmax+velocity distance/sigmav calculation to the nearest core particles
            //or if a more complex routine is required then ...
            for (i=0;i<nsubset;i++)
            {
                tid=omp_get_thread_num();
                Pval=&Partsubset[i];
                pid=Pval->GetID();
                if (pfofbg[pid]==0 && pfof[pid]==0) {
                    x1=Coordinate(Pval->GetPosition());
                    tcore->FindNearestPos(x1, nnID[tid], dist2[tid],nsearch);
                    dval=0;
                    pidcore=nnID[tid][0];
                    //calculat distance from current particle to core particle
                    for (int k=0;k<3;k++) {
                        dval+=(Pval->GetPosition(k)-Pcore[pidcore].GetPosition(k))*(Pval->GetPosition(k)-Pcore[pidcore].GetPosition(k))/param[6]+(Pval->GetVelocity(k)-Pcore[pidcore].GetVelocity(k))*(Pval->GetVelocity(k)-Pcore[pidcore].GetVelocity(k))/param[7];
                    }
                    //get the core particle mass ratio
                    mval=mcore[Pcore[pidcore].GetType()];
                    pfofbg[pid]=Pcore[pidcore].GetType();
                    //now initialized to first core particle, examine the rest to see if one is closer
                    for (int j=1;j<nsearch;j++) {
                        D2=0;
                        pidcore=nnID[tid][j];
                        for (int k=0;k<3;k++) {
                            D2+=(Pval->GetPosition(k)-Pcore[pidcore].GetPosition(k))*(Pval->GetPosition(k)-Pcore[pidcore].GetPosition(k))/param[6]+(Pval->GetVelocity(k)-Pcore[pidcore].GetVelocity(k))*(Pval->GetVelocity(k)-Pcore[pidcore].GetVelocity(k))/param[7];
                        }
                        //if distance * mass weight is smaller than current distance, reassign particle
                        if (dval>D2*mval/mcore[Pcore[pidcore].GetType()]) {dval=D2;mval=mcore[Pcore[pidcore].GetType()];pfofbg[pid]=Pcore[pidcore].GetType();}
                    }
                }
            }
}
            }
            else {
#endif
            for (i=0;i<nsubset;i++)
            {
                tid=0;
                Pval=&Partsubset[i];
                pid=Pval->GetID();
                if (pfofbg[pid]==0 && pfof[pid]==0) {
                    x1=Coordinate(Pval->GetPosition());
                    tcore->FindNearestPos(x1, nnID[tid], dist2[tid],nsearch);
                    dval=0;
                    pidcore=nnID[tid][0];
                    for (int k=0;k<3;k++) {
                        dval+=(Pval->GetPosition(k)-Pcore[pidcore].GetPosition(k))*(Pval->GetPosition(k)-Pcore[pidcore].GetPosition(k))/param[6]+(Pval->GetVelocity(k)-Pcore[pidcore].GetVelocity(k))*(Pval->GetVelocity(k)-Pcore[pidcore].GetVelocity(k))/param[7];
                    }
                    mval=mcore[Pcore[pidcore].GetType()];
                    pfofbg[pid]=Pcore[pidcore].GetType();
                    for (int j=1;j<nsearch;j++) {
                        D2=0;
                        pidcore=nnID[tid][j];
                        for (int k=0;k<3;k++) {
                            D2+=(Pval->GetPosition(k)-Pcore[pidcore].GetPosition(k))*(Pval->GetPosition(k)-Pcore[pidcore].GetPosition(k))/param[6]+(Pval->GetVelocity(k)-Pcore[pidcore].GetVelocity(k))*(Pval->GetVelocity(k)-Pcore[pidcore].GetVelocity(k))/param[7];
                        }
                        if (dval>D2*mval/mcore[Pcore[pidcore].GetType()]) {dval=D2;mval=mcore[Pcore[pidcore].GetType()];pfofbg[pid]=Pcore[pidcore].GetType();}
                    }
                }
            }
#ifdef USEOPENMP
            }
#endif
            //clean up memory
            delete tcore;
            delete[] Pcore;
            for (i=0;i<nthreads;i++) {
                delete [] nnID[i];
                delete [] dist2[i];
            }
            delete[] nnID;
            delete[] dist2;
        }
        //now that particles assigned to cores, remove if core too small
        if (opt.partsearchtype!=PSTSTAR&&opt.foftype!=FOF6DCORE) mincoresize=max((Int_t)(nsubset*opt.halocorenfac),(Int_t)opt.MinSize);//max((Int_t)(nsubset*MAXCELLFRACTION/2.0),(Int_t)opt.MinSize);
        else mincoresize=opt.MinSize;
        for (i=1;i<=numgroupsbg;i++) ncore[i]=0;
        for (i=0;i<nsubset;i++) {
            if (pfofbg[i]>0 && mcore[pfofbg[i]]==0) pfofbg[i]=0;
            ncore[pfofbg[i]]++;
        }
        pq=new PriorityQueue(numgroupsbg);
        newnumgroupsbg=0;
        for (i=1;i<=numgroupsbg;i++){
            if (ncore[i]<mincoresize) ncore[i]=0;
            else newnumgroupsbg++;
            pq->Push(i,(Double_t)ncore[i]);
        }
        //if no large enough cores are left, then halt
        if (newnumgroupsbg<=1) {
            numgroupsbg=0;
            delete pq;
            delete[] mcore;
            delete[] ncore;
            delete[] newcore;
            return;
        }
        newnumgroupsbg=0;
        for (i=1;i<=numgroupsbg;i++){
            if (pq->TopPriority()>=mincoresize) newcore[pq->TopQueue()]=++newnumgroupsbg;
            pq->Pop();
        }
        for (i=0;i<nsubset;i++) {
            pid=Partsubset[i].GetID();
            if (pfofbg[pid]>0 && ncore[pfofbg[pid]]>0) pfofbg[pid]=newcore[pfofbg[pid]];
            else if  (pfofbg[pid]>0 && ncore[pfofbg[pid]]==0) pfofbg[pid]=0;
        }
        numgroupsbg=newnumgroupsbg;
        delete pq;
        delete[] mcore;
        delete[] ncore;
        delete[] newcore;
    }
}

/*!
    Given a initial ordered candidate list of substructures, find all substructures that are large enough to be searched.
    These substructures are used as a mean background velocity field and a new outlier list is found and searched.
    The subsubstructures must also be significant and if unbinding, must also be bound. If a particle in a subsubstructure is
    removed from the subsubstructure, its fof id is set to that of the substructure it is contained in.

    The minimum size is given by \ref MINSUBSIZE. This should be for objects composed of ~1000 particles or so as realistically,
    estimating the mean field needs at least 8 cells and ideally want about 100 particles per cell. Smaller objects will have
    cells used in mean field estimates that span too large a region in the phase-space of the object. The poorly resolved halos
    also have pretty noisy internal structures though they may have substructures composed of ~<10% of the particles (more
    realistially is ~<1%. So for 1000 that gives a maximum size of 100 particles.

    NOTE: if the code is altered and generalized to outliers in say the entropy distribution when searching for gas shocks,
    it might be possible to lower the cuts imposed.

    \todo To account for major mergers, the mininmum size of object searched for substructure is now the smallest allowed cell
    \ref MINCELLSIZE (order 100 particles). However, for objects smaller than \ref MINSUBSIZE, only can search effectively for
    major mergers, very hard to identify substructures
*/
void SearchSubSub(Options &opt, const Int_t nsubset, vector<Particle> &Partsubset, Int_t *&pfof, Int_t &ngroup, Int_t &nhalos, PropData *pdata)
{
    //now build a sublist of groups to search for substructure
    Int_t nsubsearch, oldnsubsearch,sublevel,maxsublevel,ngroupidoffset,ngroupidoffsetold,ngrid;
    bool iflag,iunbindflag;
    Particle *subPart;
    Int_t firstgroup,firstgroupoffset;
    Int_t ng,*numingroup,**pglist;
    Int_t *subpfof,*subngroup;
    Int_t *subnumingroup,**subpglist;
    Int_t **subsubnumingroup, ***subsubpglist;
    Int_t *numcores,*coreflag;
    Int_t *subpfofold;
    Coordinate *gvel;
    Matrix *gveldisp;
    KDTree *tree;
    GridCell *grid;
    Coordinate cm,cmvel;
    //variables to keep track of structure level, pfof values (ie group ids) and their parent structure
    //use to point to current level
    StrucLevelData *pcsld;
    //use to store total number in sublevel;
    Int_t ns;
#ifndef USEMPI
    int ThisTask=0,NProcs=1;
#endif
    cout<<ThisTask<<" Beginning substructure search "<<endl;
    if (ngroup>0) {
    //point to current structure level
    pcsld=psldata;
    //ns=0;

    //if a single halo was not passed then store fof halos for unbinding purposes
    if (!opt.iSingleHalo) nhalos=ngroup;

    nsubsearch=ngroup;sublevel=1;ngroupidoffset=ngroupidoffsetold=0;
    if (opt.iBaryonSearch>=1 && opt.partsearchtype==PSTALL) numingroup=BuildNumInGroupTyped(nsubset, ngroup, pfof, Partsubset.data(), DARKTYPE);
    else numingroup=BuildNumInGroup(nsubset, ngroup, pfof);
    //since initially groups in order find index of smallest group that can be searched for substructure
    //for (Int_t i=1;i<=ngroup;i++) if (numingroup[i]<MINSUBSIZE) {nsubsearch=i-1;break;}
    //for (Int_t i=1;i<=ngroup;i++) if (numingroup[i]<MINCELLSIZE) {nsubsearch=i-1;break;}
    firstgroup=1;
    firstgroupoffset=0;
    //if keeping fof as a leve, then don't start substructure for all 3dfof halos and move the structure level pointer upwards
    ///\todo check offsets of firstgroup and old
    if (opt.iKeepFOF) {
        firstgroup=opt.num3dfof+1;
        ngroupidoffsetold=opt.num3dfof;
        pcsld=psldata->nextlevel;
        nsubsearch=ngroup-opt.num3dfof;
    }
    for (Int_t i=firstgroup;i<=ngroup;i++) if (numingroup[i]<MINCELLSIZE) {nsubsearch=i-firstgroup;break;}
    iflag=(nsubsearch>0);

    if (iflag) {
    if (opt.iBaryonSearch>=1 && opt.partsearchtype==PSTALL) pglist=BuildPGListTyped(nsubset, ngroup, numingroup, pfof,Partsubset.data(),DARKTYPE);
    else pglist=BuildPGList(nsubset, ngroup, numingroup, pfof);
    //now store group ids of (sub)structures that will be searched for (sub)substructure.
    //since at level zero, the particle group list that is going to be used to calculate the background, outliers and searched through is simple pglist here
    //also the group size is simple numingroup
    subnumingroup=new Int_t[nsubsearch+1];
    subpglist=new Int_t*[nsubsearch+1];
    for (Int_t i=1;i<=nsubsearch;i++) {
        subnumingroup[i]=numingroup[i+firstgroupoffset];
        subpglist[i]=new Int_t[subnumingroup[i]];
        for (Int_t j=0;j<subnumingroup[i];j++) subpglist[i][j]=pglist[i+firstgroupoffset][j];
    }
    for (Int_t i=1;i<=ngroup;i++) delete[] pglist[i];
    delete[] pglist;
    delete[] numingroup;
    //now start searching while there are still sublevels to be searched

    while (iflag) {
        if (opt.iverbose) cout<<ThisTask<<" There are "<<nsubsearch<<" substructures large enough to search for other substructures at sub level "<<sublevel<<endl;
        oldnsubsearch=nsubsearch;
        subsubnumingroup=new Int_t*[nsubsearch+1];
        subsubpglist=new Int_t**[nsubsearch+1];
        subngroup=new Int_t[nsubsearch+1];
        numcores=new Int_t[nsubsearch+1];
        subpfofold=new Int_t[nsubsearch+1];
        ns=0;
        //here loop over all sublevel groups that need to be searched for substructure
        for (Int_t i=1;i<=oldnsubsearch;i++) {
            subpfofold[i]=pfof[subpglist[i][0]];
            subPart=new Particle[subnumingroup[i]];
            for (Int_t j=0;j<subnumingroup[i];j++) subPart[j]=Partsubset[subpglist[i][j]];
            //now if low statistics, then possible that very central regions of subhalo will be higher due to cell size used and Nv search
            //so first determine centre of subregion
            Double_t cmx=0.,cmy=0.,cmz=0.,cmvelx=0.,cmvely=0.,cmvelz=0.;
            Double_t mtotregion=0.0;
            Int_t j;
            if (opt.icmrefadjust) {
                if(opt.iverbose) cout<<"moving to cm frame"<<endl;
#ifdef USEOPENMP
            if (subnumingroup[i]>ompsearchnum) {
#pragma omp parallel default(shared)
{
#pragma omp for private(j) reduction(+:mtotregion,cmx,cmy,cmz,cmvelx,cmvely,cmvelz)
            for (j=0;j<subnumingroup[i];j++) {
                cmx+=subPart[j].X()*subPart[j].GetMass();
                cmy+=subPart[j].Y()*subPart[j].GetMass();
                cmz+=subPart[j].Z()*subPart[j].GetMass();
                cmvelx+=subPart[j].Vx()*subPart[j].GetMass();
                cmvely+=subPart[j].Vy()*subPart[j].GetMass();
                cmvelz+=subPart[j].Vz()*subPart[j].GetMass();
                mtotregion+=subPart[j].GetMass();
            }
}
            }
            else {
#endif
            for (j=0;j<subnumingroup[i];j++) {
                cmx+=subPart[j].X()*subPart[j].GetMass();
                cmy+=subPart[j].Y()*subPart[j].GetMass();
                cmz+=subPart[j].Z()*subPart[j].GetMass();
                cmvelx+=subPart[j].Vx()*subPart[j].GetMass();
                cmvely+=subPart[j].Vy()*subPart[j].GetMass();
                cmvelz+=subPart[j].Vz()*subPart[j].GetMass();
                mtotregion+=subPart[j].GetMass();
            }
#ifdef USEOPENMP
}
#endif
            cm[0]=cmx;cm[1]=cmy;cm[2]=cmz;
            cmvel[0]=cmvelx;cmvel[1]=cmvely;cmvel[2]=cmvelz;
            for (int k=0;k<3;k++) {cm[k]/=mtotregion;cmvel[k]/=mtotregion;}
#ifdef USEOPENMP
            if (subnumingroup[i]>ompsearchnum) {
#pragma omp parallel default(shared)
{
#pragma omp for private(j)
            for (j=0;j<subnumingroup[i];j++)
                for (int k=0;k<3;k++) {
                    subPart[j].SetPosition(k,subPart[j].GetPosition(k)-cm[k]);subPart[j].SetVelocity(k,subPart[j].GetVelocity(k)-cmvel[k]);
                }
}
            }
            else {
#endif
            for (j=0;j<subnumingroup[i];j++)
                for (int k=0;k<3;k++) {
                    subPart[j].SetPosition(k,subPart[j].GetPosition(k)-cm[k]);subPart[j].SetVelocity(k,subPart[j].GetVelocity(k)-cmvel[k]);
                }
#ifdef USEOPENMP
}
#endif
            }
            if (subnumingroup[i]>=MINSUBSIZE&&opt.foftype!=FOF6DCORE) {
                //now if object is large enough for phase-space decomposition and search, compare local field to bg field
                opt.Ncell=opt.Ncellfac*subnumingroup[i];
                //if ncell is such that uncertainty would be greater than 0.5% based on Poisson noise, increase ncell till above unless cell would contain >25%
                while (opt.Ncell<MINCELLSIZE && subnumingroup[i]/4.0>opt.Ncell) opt.Ncell*=2;
                tree=InitializeTreeGrid(opt,subnumingroup[i],subPart);
                ngrid=tree->GetNumLeafNodes();
                if (opt.iverbose) cout<<ThisTask<<" Substructure "<<i<< " at sublevel "<<sublevel<<" with "<<subnumingroup[i]<<" particles split into are "<<ngrid<<" grid cells, with each node containing ~"<<subnumingroup[i]/ngrid<<" particles"<<endl;
                grid=new GridCell[ngrid];
                FillTreeGrid(opt, subnumingroup[i], ngrid, tree, subPart, grid);
                gvel=GetCellVel(opt,subnumingroup[i],subPart,ngrid,grid);
                gveldisp=GetCellVelDisp(opt,subnumingroup[i],subPart,ngrid,grid,gvel);
                opt.HaloLocalSigmaV=0;for (int j=0;j<ngrid;j++) opt.HaloLocalSigmaV+=pow(gveldisp[j].Det(),1./3.);opt.HaloLocalSigmaV/=(double)ngrid;

                Matrix eigvec(0.),I(0.);
                Double_t sigma2x,sigma2y,sigma2z;
                CalcVelSigmaTensor(subnumingroup[i], subPart, sigma2x, sigma2y, sigma2z, eigvec, I);
                opt.HaloSigmaV=pow(sigma2x*sigma2y*sigma2z,1.0/3.0);
                if (opt.HaloSigmaV>opt.HaloVelDispScale) opt.HaloVelDispScale=opt.HaloSigmaV;
#ifdef HALOONLYDEN
                GetVelocityDensity(opt,subnumingroup[i],subPart);
#endif
                GetDenVRatio(opt,subnumingroup[i],subPart,ngrid,grid,gvel,gveldisp);
                GetOutliersValues(opt,subnumingroup[i],subPart,sublevel);
                opt.idenvflag++;//largest field halo used to deteremine statistics of ratio
            }
            //otherwise only need to calculate a velocity scale for merger separation
            else {
                Matrix eigvec(0.),I(0.);
                Double_t sigma2x,sigma2y,sigma2z;
                CalcVelSigmaTensor(subnumingroup[i], subPart, sigma2x, sigma2y, sigma2z, eigvec, I);
                opt.HaloLocalSigmaV=opt.HaloSigmaV=pow(sigma2x*sigma2y*sigma2z,1.0/3.0);
            }
            subpfof=SearchSubset(opt,subnumingroup[i],subnumingroup[i],subPart,subngroup[i],sublevel,&numcores[i]);
            //now if subngroup>0 change the pfof ids of these particles in question and see if there are any substrucures that can be searched again.
            //the group ids must be stored along with the number of groups in this substructure that will be searched at next level.
            //now check if self bound and if not, id doesn't change from original subhalo,ie: subpfof[j]=0
            if (subngroup[i]) {
                ng=subngroup[i];
                subsubnumingroup[i]=BuildNumInGroup(subnumingroup[i], subngroup[i], subpfof);
                subsubpglist[i]=BuildPGList(subnumingroup[i], subngroup[i], subsubnumingroup[i], subpfof);
                if (opt.uinfo.unbindflag&&subngroup[i]>0) {
                    //if also keeping track of cores then must allocate coreflag
                    if (numcores[i]>0 && opt.iHaloCoreSearch>=1) {
                        coreflag=new Int_t[ng+1];
                        for (int icore=1;icore<=ng;icore++) coreflag[icore]=1+(icore>ng-numcores[i]);
                    }
                    else {coreflag=NULL;}
                    iunbindflag=CheckUnboundGroups(opt,subnumingroup[i],subPart,subngroup[i],subpfof,subsubnumingroup[i],subsubpglist[i],1, coreflag);
                    if (iunbindflag) {
                        for (int j=1;j<=ng;j++) delete[] subsubpglist[i][j];
                        delete[] subsubnumingroup[i];
                        delete[] subsubpglist[i];
                        if (subngroup[i]>0) {
                            subsubnumingroup[i]=BuildNumInGroup(subnumingroup[i], subngroup[i], subpfof);
                            subsubpglist[i]=BuildPGList(subnumingroup[i], subngroup[i], subsubnumingroup[i], subpfof);
                        }
                        //if need to update number of cores,
                        if (numcores[i]>0 && opt.iHaloCoreSearch>=1) {
                            numcores[i]=0;
                            for (int icore=1;icore<=subngroup[i];icore++)numcores[i]+=(coreflag[icore]==2);
                            delete[] coreflag;
                        }
                    }
                }
                for (j=0;j<subnumingroup[i];j++) if (subpfof[j]>0) pfof[subpglist[i][j]]=ngroup+ngroupidoffset+subpfof[j];
                ngroupidoffset+=subngroup[i];
                //now alter subsubpglist so that index pointed is global subset index as global subset is used to get the particles to be searched for subsubstructure
                for (j=1;j<=subngroup[i];j++) for (Int_t k=0;k<subsubnumingroup[i][j];k++) subsubpglist[i][j][k]=subpglist[i][subsubpglist[i][j][k]];
            }
            delete[] subpfof;
            delete[] subPart;
            //increase tot num of objects at sublevel
            ns+=subngroup[i];
        }
        //if objects have been found adjust the StrucLevelData
        //this stores the address of the parent particle and pfof along with child substructure particle and pfof
        if (ns>0) {
            pcsld->nextlevel=new StrucLevelData();
            //pcsld->nextlevel->Initialize(ns);
            pcsld->nextlevel->Phead=new Particle*[ns+1];
            pcsld->nextlevel->gidhead=new Int_t*[ns+1];
            pcsld->nextlevel->Pparenthead=new Particle*[ns+1];
            pcsld->nextlevel->gidparenthead=new Int_t*[ns+1];
            pcsld->nextlevel->giduberparenthead=new Int_t*[ns+1];
            pcsld->nextlevel->stypeinlevel=new Int_t[ns+1];
            pcsld->nextlevel->stype=HALOSTYPE+10*sublevel;
            pcsld->nextlevel->nsinlevel=ns;
            Int_t nscount=1;
            for (Int_t i=1;i<=oldnsubsearch;i++) {
                Int_t ii=0,iindex;
                Int_t *gidparentheadval,*giduberparentheadval;
                Particle *Pparentheadval;
                //here adjust head particle of parent structure if necessary. Search for first instance where
                //the pfof value of the particles originally associated with the parent structure have a value
                //less than the expected values for substructures
                while (pfof[subpglist[i][ii]]>ngroup+ngroupidoffset-ns && ii<subnumingroup[i]) ii++;
                //if a (sub)structure has been fully decomposed into (sub)substructures then possible no particles
                //remaining with a halo id, this must be handled
                if (pfof[subpglist[i][ii]]>ngroup+ngroupidoffset-ns) {
                    //in the case that no particles remain part of the parent (sub)structure
                    //then remove the (sub)structure from the current structure level, add the new structures to the next structure level
                    //first find index of (sub)structure
                    Particle *Pval=&Partsubset[subpglist[i][0]];
                    iindex=0;
                    while (pcsld->Phead[iindex++]!=Pval);
                    //store the parent/uber parent info if not a field halo
                    if(sublevel==1&&opt.iKeepFOF==0) {
                        Pparentheadval=NULL;
                        gidparentheadval=NULL;
                        giduberparentheadval=NULL;
                    }
                    else {
                        Pparentheadval=pcsld->Phead[iindex];
                        gidparentheadval=pcsld->gidhead[iindex];
                        giduberparentheadval=pcsld->giduberparenthead[iindex];
                    }
                    //now copy information
                    for (Int_t jj=iindex;jj<pcsld->nsinlevel;jj++) {
                        pcsld->Phead[jj]=pcsld->Phead[jj+1];
                        pcsld->gidhead[jj]=pcsld->gidhead[jj+1];
                        pcsld->Pparenthead[jj]=pcsld->Pparenthead[jj+1];
                        pcsld->gidparenthead[jj]=pcsld->gidparenthead[jj+1];
                        pcsld->giduberparenthead[jj]=pcsld->giduberparenthead[jj+1];
                        pcsld->stypeinlevel[jj]=pcsld->stypeinlevel[jj+1];
                    }
                    //decrease number of structures in level, adjust ids, offsets, etc
                    for (Int_t jj=0;jj<nsubset;jj++) if (pfof[jj]>subpfofold[i]) pfof[jj]--;
                    pcsld->nsinlevel--;
                    ngroupidoffsetold--;
                }
                else {
                    //otherwise, just a matter of updating some pointers
                    //store index in the structure list to access the parent (sub)structure
                    iindex=pfof[subpglist[i][ii]]-ngroupidoffsetold-firstgroupoffset;
                    pcsld->gidhead[iindex]=&pfof[subpglist[i][ii]];
                    pcsld->Phead[iindex]=&Partsubset[subpglist[i][ii]];
                    //only for field haloes does the gidparenthead and giduberparenthead need to be adjusted
                    //but only if 3DFOFs are not kept as uber parents
                    if(sublevel==1&&opt.iKeepFOF==0) {
                        pcsld->gidparenthead[iindex]=&pfof[subpglist[i][ii]];
                        pcsld->giduberparenthead[iindex]=&pfof[subpglist[i][ii]];
                    }
                    Pparentheadval=&Partsubset[subpglist[i][ii]];
                    gidparentheadval=pcsld->gidhead[iindex];
                    giduberparentheadval=pcsld->giduberparenthead[iindex];
                }
                for (Int_t j=1;j<=subngroup[i];j++) {
                    //need to restructure pointers so that they point to what the parent halo
                    //points to and point to the head of the structure
                    //this is after viable structures have been identfied
                    pcsld->nextlevel->Phead[nscount]=&Partsubset[subsubpglist[i][j][0]];
                    pcsld->nextlevel->gidhead[nscount]=&pfof[subsubpglist[i][j][0]];
                    pcsld->nextlevel->Pparenthead[nscount]=Pparentheadval;
                    pcsld->nextlevel->gidparenthead[nscount]=gidparentheadval;
                    pcsld->nextlevel->giduberparenthead[nscount]=giduberparentheadval;
                    //if multiple core region then set the appropriate structure level
                    if (j>=(subngroup[i]-numcores[i])+1) pcsld->nextlevel->stypeinlevel[nscount]=HALOSTYPE+10*(sublevel-1)+HALOCORESTYPE;
                    else pcsld->nextlevel->stypeinlevel[nscount]=HALOSTYPE+10*sublevel;
                    nscount++;
                }
            }
            ngroupidoffsetold+=pcsld->nsinlevel;
            pcsld=pcsld->nextlevel;
        }
        if (opt.iverbose) cout<<ThisTask<<"Finished searching substructures to sublevel "<<sublevel<<endl;
        sublevel++;
        for (Int_t i=1;i<=oldnsubsearch;i++) delete[] subpglist[i];
        delete[] subpglist;
        delete[] subnumingroup;
        nsubsearch=0;
        //after looping over all level sublevel substructures adjust nsubsearch, set subpglist subnumingroup, so that can move to next level.
        for (Int_t i=1;i<=oldnsubsearch;i++)
            for (Int_t j=1;j<=subngroup[i];j++) if (subsubnumingroup[i][j]>MINSUBSIZE)
                nsubsearch++;
        if (nsubsearch>0) {
            subnumingroup=new Int_t[nsubsearch+1];
            subpglist=new Int_t*[nsubsearch+1];
            nsubsearch=1;
            for (Int_t i=1;i<=oldnsubsearch;i++) {
                for (Int_t j=1;j<=subngroup[i];j++)
                    if (subsubnumingroup[i][j]>MINSUBSIZE) {
                        subnumingroup[nsubsearch]=subsubnumingroup[i][j];
                        subpglist[nsubsearch]=new Int_t[subnumingroup[nsubsearch]];
                        for (Int_t k=0;k<subnumingroup[nsubsearch];k++) subpglist[nsubsearch][k]=subsubpglist[i][j][k];
                        nsubsearch++;
                    }
            }
            nsubsearch--;
        }
        else iflag=false;
        //free memory
        for (Int_t i=1;i<=oldnsubsearch;i++) {
            if (subngroup[i]>0) {
                for (Int_t j=1;j<=subngroup[i];j++) delete[] subsubpglist[i][j];
                delete[] subsubnumingroup[i];
                delete[] subsubpglist[i];
            }
        }
        delete[] subsubnumingroup;
        delete[] subsubpglist;
        delete[] subngroup;
        delete[] numcores;
        delete[] subpfofold;
        if (opt.iverbose) cout<<ThisTask<<"Finished storing next level of substructures to be searched for subsubstructure"<<endl;
    }

    ngroup+=ngroupidoffset;
    cout<<ThisTask<<"Done searching substructure to "<<sublevel-1<<" sublevels "<<endl;
    }
    else delete[] numingroup;
    //if not an idividual halo and want bound haloes after substructure search (and not searching for baryons afterwards)
    //unbind halo population
    if (!opt.iSingleHalo&&opt.iBoundHalos>1&&!opt.iBaryonSearch) {
        //begin by storing information of the current hierarchy
        Int_t nhaloidoffset=0,nhierarchy,gidval;
        Int_t *nsub,*parentgid,*uparentgid,*stype;
        StrucLevelData *ppsldata,**papsldata;

        ng=nhalos;
        numingroup=BuildNumInGroup(nsubset, ngroup, pfof);
        pglist=BuildPGList(nsubset, ngroup, numingroup, pfof);

        //store the parent and uber parent info
        nsub=new Int_t[ngroup+1];
        parentgid=new Int_t[ngroup+1];
        uparentgid=new Int_t[ngroup+1];
        stype=new Int_t[ngroup+1];
        GetHierarchy(opt,ngroup,nsub,parentgid,uparentgid,stype);
        //store pointer to the various substructure levels
        ppsldata=psldata;
        nhierarchy=0;
        //determine the number of levels in the hierarchy
        while (ppsldata->nextlevel!=NULL){nhierarchy++;ppsldata=ppsldata->nextlevel;}
        ppsldata=psldata;
        papsldata=new StrucLevelData*[nhierarchy];
        nhierarchy=0;
        while (ppsldata!=NULL) {papsldata[nhierarchy++]=ppsldata;ppsldata=ppsldata->nextlevel;}

        if(CheckUnboundGroups(opt,nsubset,Partsubset.data(),nhalos,pfof,numingroup,pglist,0)) {
            //if haloes adjusted then need to update the StrucLevelData
            //first update just halos (here ng=old nhalos)
            //by setting NULL values in structure level and moving all the unbound halos the end of array
            for (Int_t i=1;i<=ng;i++) {
                if (numingroup[i]==0) {
                    psldata->Phead[i]=NULL;
                    psldata->gidhead[i]=NULL;
                }
                else {
                    psldata->Phead[i]=&Partsubset[pglist[i][0]];
                    psldata->gidhead[i]=&pfof[pglist[i][0]];
                    //set the parent pointers to appropriate addresss such that the parent and uber parent are the same as the groups head
                    psldata->gidparenthead[i]=psldata->gidhead[i];
                    psldata->giduberparenthead[i]=psldata->gidhead[i];
                }
            }
            for (Int_t i=1,j=0;i<=nhalos;i++) {
                if (psldata->Phead[i]==NULL) {
                    j=i+1;while(psldata->Phead[j]==NULL) j++;
                    //copy the first non-NULL pointer to current NULL pointers,
                    //ie: for a non-existing structure which has been unbound, remove it from the structure list
                    //by copying the pointers of the next still viable structure to that address and setting
                    //the pointers at the new position, j, to NULL
                    psldata->Phead[i]=psldata->Phead[j];
                    psldata->gidhead[i]=psldata->gidhead[j];
                    psldata->gidparenthead[i]=psldata->gidparenthead[j];
                    psldata->giduberparenthead[i]=psldata->giduberparenthead[j];
                    psldata->stypeinlevel[i]=psldata->stypeinlevel[j];
                    psldata->Phead[j]=NULL;
                    psldata->gidhead[j]=NULL;
                    psldata->gidparenthead[j]=NULL;
                    psldata->giduberparenthead[j]=NULL;
                    psldata->stypeinlevel[j]=BGTYPE;
                }
            }
            psldata->nsinlevel=nhalos;
            //then adjust sublevels so that they point to the appropriate parent and uberparent values
            for (Int_t i=nhierarchy-1;i>0;i--){
                for (int j=1;j<=papsldata[i]->nsinlevel;j++) {
                    gidval=(*papsldata[i]->gidhead[j]);
                    if (parentgid[gidval]!=GROUPNOPARENT) {
                        if (numingroup[parentgid[gidval]]>0) papsldata[i]->gidparenthead[j]=&pfof[pglist[parentgid[gidval]][0]];
                        else papsldata[i]->gidparenthead[j]=NULL;
                    }
                    if (uparentgid[gidval]!=GROUPNOPARENT) {
                        if (numingroup[uparentgid[gidval]]>0) papsldata[i]->giduberparenthead[j]=&pfof[pglist[uparentgid[gidval]][0]];
                        else papsldata[i]->giduberparenthead[j]=NULL;
                    }
                }
            }
            //if inclusive halo masses calculated then also need to adjust the ordering of these properties
            if (opt.iInclusiveHalo) ReorderInclusiveMasses(ng,nhalos,numingroup,pdata);
            //adjust halo ids
            ReorderGroupIDs(ng,nhalos, numingroup, pfof,pglist);
            nhaloidoffset=ng-nhalos;
            for (Int_t i=0;i<nsubset;i++) if (pfof[i]>ng) pfof[i]-=nhaloidoffset;
        }
        for (Int_t i=1;i<=ngroup;i++) delete[] pglist[i];
        delete[] pglist;
        delete[] numingroup;
        delete[] nsub;
        delete[] parentgid;
        delete[] uparentgid;
        delete[] papsldata;
        ngroup-=nhaloidoffset;
    }
    }
    //update the number of local groups found
#ifdef USEMPI
    MPI_Barrier(MPI_COMM_WORLD);
    MPI_Allgather(&ngroup, 1, MPI_Int_t, mpi_ngroups, 1, MPI_Int_t, MPI_COMM_WORLD);
    cout<<ThisTask<<" has found a total of "<<ngroup<<endl;
#endif
}

/*!
    Check significance of group using significance parameter.  A group is considered significant if (ave/expected ave) (and possibly (max-min)/varexpected] is significant relative to Poisson noise.
    If a group is not start removing particle with lowest ell value.
*/
int CheckSignificance(Options &opt, const Int_t nsubset, Particle *Partsubset, Int_t &numgroups, Int_t *numingroup, Int_t *pfof, Int_t **pglist)
{
    Int_t i;
    Double_t ellaveexp,ellvarexp, ellvallim;
    Double_t *aveell,*varell,*maxell,*minell, *ptypefrac, *betaave;
    Int_t iflag=0,ng=numgroups;
    aveell=new Double_t[numgroups+1];
    maxell=new Double_t[numgroups+1];
    minell=new Double_t[numgroups+1];
    //varell=new Double_t[numgroups+1];
    betaave=new Double_t[numgroups+1];

    if (opt.iiterflag) ellvallim=opt.ellthreshold*opt.ellfac;
    else ellvallim=opt.ellthreshold;
    ellaveexp=sqrt(2.0/M_PI)*exp(-ellvallim*ellvallim)*exp(0.5*ellvallim*ellvallim)/(1.0-gsl_sf_erf(ellvallim/sqrt(2.0)));

    //first adjust system and store pList for each group so one can access pfof appropriately
    if (opt.iverbose) {
        cout<<"Checking that groups have a significance level of "<<opt.siglevel<<" and contain more than "<<opt.MinSize<<" members"<<endl;
        cout<<"First calculate group properties"<<endl;
    }
    for (i=0;i<=numgroups;i++) {aveell[i]=0.;maxell[i]=-MAXVALUE;minell[i]=MAXVALUE;//numingroup[i]=0;
    }
    for (i=0;i<nsubset;i++)
    {
        Int_t gid=pfof[Partsubset[i].GetID()];
        Double_t ellvalue=Partsubset[i].GetPotential();
        aveell[gid]+=ellvalue;
        if(maxell[gid]<ellvalue)maxell[gid]=ellvalue;
        if(minell[gid]>ellvalue)minell[gid]=ellvalue;
    }
    for (i=1;i<=numgroups;i++) {
        aveell[i]/=(Double_t)numingroup[i];
        betaave[i]=(aveell[i]/ellaveexp-1.0)*sqrt((Double_t)numingroup[i]);
        //flag indicating that group ids need to be adjusted
        if(betaave[i]<opt.siglevel) iflag=1;
    }
    if (opt.iverbose) cout<<"Done"<<endl;
    if (iflag){
        if (opt.iverbose) cout<<"Remove groups below significance level"<<endl;
#ifdef USEOPENMP
#pragma omp parallel default(shared) \
private(i)
{
#pragma omp for
#endif
        for (i=1;i<=numgroups;i++) {
            if(betaave[i]<opt.siglevel) {
                do {
                    if ((numingroup[i])<opt.MinSize) {
                        for (Int_t j=0;j<numingroup[i];j++) pfof[Partsubset[pglist[i][j]].GetID()]=0;
                        numingroup[i]=-1;
                        break;
                    }
                    Int_t iminell;
                    Double_t vminell=minell[i];
                    aveell[i]=(aveell[i]*(Double_t)numingroup[i]-minell[i])/(Double_t)(numingroup[i]-1.0);
                    minell[i]=maxell[i];
                    for (Int_t j=0;j<numingroup[i];j++)
                        if(Partsubset[pglist[i][j]].GetPotential()>vminell&&Partsubset[pglist[i][j]].GetPotential()<minell[i])minell[i]=Partsubset[pglist[i][j]].GetPotential();
                        else if (Partsubset[pglist[i][j]].GetPotential()==vminell) iminell=j;
                    pfof[Partsubset[pglist[i][iminell]].GetID()]=0;
                    if (iminell!=numingroup[i]-1)pglist[i][iminell]=pglist[i][--numingroup[i]];
                    betaave[i]=(aveell[i]/ellaveexp-1.0)*sqrt((Double_t)numingroup[i]);
                } while(betaave[i]<opt.siglevel);
            }
            else if ((numingroup[i])<opt.MinSize) {
                for (Int_t j=0;j<numingroup[i];j++) pfof[Partsubset[pglist[i][j]].GetID()]=0;
                numingroup[i]=-1;
            }
        }
#ifdef USEOPENMP
}
#endif
        if (opt.iverbose) cout<<"Done"<<endl;
        for (i=1;i<=numgroups;i++) if (numingroup[i]==-1) ng--;
        if (ng) ReorderGroupIDs(numgroups, ng, numingroup, pfof, pglist, Partsubset);
        else if (opt.iverbose) printf("No groups of significance found\n");
    }

    //free memory
    delete[] aveell;
    delete[] maxell;
    delete[] minell;
    delete[] betaave;

    numgroups=ng;
    return iflag;
}

//@}

/// \name Routines searches baryonic or other components separately based on initial dark matter (or other) search
//@{
/*!
 * Searches star and gas particles separately to see if they are associated with any dark matter particles belonging to a substructure
 *
 * Assumes baryonic particles that could be associated with haloes located in MPI's thread are also on that thread if all particles were
 * searched initial for field objects.
 * Otherwise, sends dark matter particles that overlap other mpi domains across to see if DM particle with which baryon particle associated with
 * lies on another mpi domain.
 *
 * \todo might use full phase-space tensor association.
*/
Int_t* SearchBaryons(Options &opt, Int_t &nbaryons, Particle *&Pbaryons, const Int_t ndark, vector<Particle> &Part, Int_t *&pfofdark, Int_t &ngroupdark, Int_t &nhalos, int ihaloflag, int iinclusive, PropData *pdata)
{
    KDTree *tree;
    Double_t *period;
    Int_t *pfofbaryons, *pfofall, *pfofold;
    Int_t i,pindex,npartingroups,ng,nghalos,nhalosold=nhalos, baryonfofold;
    Int_t *ids, *storeval,*storeval2;
    Double_t D2,dval,rval;
    Coordinate x1;
    Particle p1;
    int icheck;
    FOFcompfunc fofcmp;
    Double_t param[20];
    int nsearch=opt.Nvel;
    Int_t *nnID=NULL,*numingroup;
    Double_t *dist2=NULL, *localdist;
    int nthreads=1,maxnthreads,tid;
    int minsize;
    Int_t nparts=ndark+nbaryons;
    Int_t nhierarchy=1,gidval;
    StrucLevelData *ppsldata,**papsldata;
#ifndef USEMPI
    int ThisTask=0,NProcs=1;
#endif

    cout<<ThisTask<<" search baryons "<<nparts<<" "<<ndark<<endl;
    //if searched all particles in FOF, reorder particles and also the pfof group id array
    if (opt.partsearchtype==PSTALL) {
        cout<<" of only baryons in FOF structures as baryons have already been grouped in FOF search "<<endl;
        //store original pfof value
        pfofall=pfofdark;
#ifndef USEMPI
        //if no objects are found then stop (or if no substructures found as baryons won't change association)
        if (ngroupdark==0 || ngroupdark==nhalos) return pfofall;
#endif
        pfofbaryons=&pfofall[ndark];
        storeval=new Int_t[nparts];
        storeval2=new Int_t[nparts];
        for (i=0;i<nparts;i++) {
            if (Part[i].GetType()==DARKTYPE) Part[i].SetType(-1);
            storeval2[i]=Part[i].GetPID();
            Part[i].SetPID(pfofdark[i]);
        }
        qsort(Part.data(),nparts,sizeof(Particle),TypeCompare);
        //sort(Part.begin(),Part.end(),TypeCompareVec);
        Pbaryons=&Part[ndark];
        for (i=0;i<nparts;i++) {
            //store id order after type sort
            storeval[i]=Part[i].GetID();
            Part[i].SetID(i);
            pfofdark[i]=Part[i].GetPID();
        }
    }
#ifdef USEOPENMP
#pragma omp parallel
    {
    if (omp_get_thread_num()==0) maxnthreads=omp_get_num_threads();
    if (omp_get_thread_num()==0) nthreads=omp_get_num_threads();
    }
#endif
    //if serial can allocate pfofall at this point as the number of particles in local memory will not change
#ifndef USEMPI
    if (opt.partsearchtype!=PSTALL) {
        pfofall=new Int_t[nbaryons+ndark];
        for (i=0;i<ndark;i++) pfofall[i]=pfofdark[i];
        pfofbaryons=&pfofall[ndark];
        for (i=0;i<nbaryons;i++) pfofbaryons[i]=0;
        if (ngroupdark==0) {
            delete[] storeval;
            delete[] storeval2;
            return pfofall;
        }
    }
#else
    //if using mpi but all particle FOF search, then everything is localized
    if (opt.partsearchtype!=PSTALL) {
        pfofbaryons=new Int_t[nbaryons];
        for (i=0;i<nbaryons;i++) pfofbaryons[i]=0;
        localdist=new Double_t[nbaryons];
        for (i=0;i<nbaryons;i++) localdist[i]=MAXVALUE;
    }
#endif

    //build a particle list containing only dark matter particles
    numingroup=BuildNumInGroup(ndark, ngroupdark, pfofdark);

    //determine total number of particles in groups and set search appropriately
    npartingroups=0;
    for (i=1;i<=ngroupdark;i++) npartingroups+=numingroup[i];
    if (npartingroups<=2*opt.MinSize) nsearch=npartingroups-1;
    else nsearch=2*opt.MinSize;
    if (opt.p>0) {
        period=new Double_t[3];
        for (int j=0;j<3;j++) period[j]=opt.p;
    }

    //sort dark matter particles so that particles belonging to a group are first, then all other dm particles
    if (opt.iverbose) cout<<"sort particles so that tree only uses particles in groups "<<npartingroups<<endl;

    //search all dm particles in structures
    for (i=0;i<ndark;i++) Part[i].SetPotential(2*(pfofdark[i]==0)+(pfofdark[i]>1));
    qsort(Part.data(), ndark, sizeof(Particle), PotCompare);
    //sort(Part.begin(),Part.begin()+ndark,PotCompareVec);
    ids=new Int_t[ndark+1];
    //store the original order of the dark matter particles
    for (i=0;i<ndark;i++) ids[i]=Part[i].GetID();

    if (npartingroups>0) {
    //set parameters, first to some fraction of halo linking length
    param[1]=(opt.ellxscale*opt.ellxscale)*(opt.ellphys*opt.ellphys)*(opt.ellhalophysfac*opt.ellhalophysfac);
    param[6]=param[1];
    //also check to see if velocity scale still zero find dispersion of largest halo
    //otherwise search uses the largest average "local" velocity dispersion of halo identified in the mpi domain.
    if (opt.HaloVelDispScale==0) {
        Double_t mtotregion,vx,vy,vz;
        Coordinate vmean;
        mtotregion=vx=vy=vz=0;
        for (i=0;i<numingroup[1];i++) {
            vx+=Part[i].GetVelocity(0)*Part[i].GetMass();
            vy+=Part[i].GetVelocity(1)*Part[i].GetMass();
            vz+=Part[i].GetVelocity(2)*Part[i].GetMass();
            mtotregion+=Part[i].GetMass();
        }
        vmean[0]=vx/mtotregion;vmean[1]=vy/mtotregion;vmean[2]=vz/mtotregion;
        for (i=0;i<numingroup[1];i++) {
            for (int j=0;j<3;j++) opt.HaloVelDispScale+=pow(Part[i].GetVelocity(j)-vmean[j],2.0)*Part[i].GetMass();
        }
        opt.HaloVelDispScale/=mtotregion;
        param[2]=opt.HaloVelDispScale;
    }
    else param[2]=opt.HaloVelDispScale*16.0;//here use factor of 4 in local dispersion //could remove entirely and just use global dispersion but this will over compensate.
    param[7]=param[2];

    //Set fof type
    fofcmp=&FOF6d;
    if (opt.iverbose) {
        cout<<"Baryon search "<<nbaryons<<endl;
        cout<<"FOF6D uses ellphys and ellvel.\n";
        cout<<"Parameters used are : ellphys="<<sqrt(param[6])<<" Lunits, ellvel="<<sqrt(param[7])<<" Vunits.\n";
        cout<<"Building tree to search dm containing "<<npartingroups<<endl;
    }
    //build tree of baryon particles (in groups if a full particle search was done, otherwise npartingroups=nbaryons
    tree=new KDTree(Part.data(),npartingroups,nsearch/2,tree->TPHYS,tree->KEPAN,100,0,0,0,period);
    //allocate memory for search
    //find the closest dm particle that belongs to the largest dm group and associate the baryon with that group (including phase-space window)
    if (opt.iverbose) cout<<"Searching ..."<<endl;
#ifdef USEOPENMP
#pragma omp parallel default(shared) \
private(i,tid,p1,pindex,x1,D2,dval,rval,icheck,nnID,dist2,baryonfofold)
{
    nnID=new Int_t[nsearch];
    dist2=new Double_t[nsearch];
#pragma omp for
#else
    nnID=new Int_t[nsearch];
    dist2=new Double_t[nsearch];
#endif
    for (i=0;i<nbaryons;i++)
    {
#ifdef USEOPENMP
        tid=omp_get_thread_num();
#else
        tid=0;
#endif

        //if all particles have been searched for field objects then ignore baryons not associated with a group
        if (opt.partsearchtype==PSTALL && pfofbaryons[i]==0) continue;
        p1=Pbaryons[i];
        x1=Coordinate(p1.GetPosition());
        rval=dval=MAXVALUE;
        baryonfofold=pfofbaryons[i];
        tree->FindNearestPos(x1, nnID, dist2,nsearch);
        if (dist2[0]<param[6]) {
        for (int j=0;j<nsearch;j++) {
            D2=0;
            pindex=ids[Part[nnID[j]].GetID()];
            //determine if baryonic particle needs to be searched. Note that if all particles have been searched during FOF
            //then particle is checked regardless. If that is not the case, particle is searched only if its current group
            //is smaller than the group of the dm particle being examined.
            //But do not allow baryons to switch between fof structures
            if (opt.partsearchtype==PSTALL) icheck=((pfofdark[pindex]>nhalos)||(pfofdark[pindex]==baryonfofold));
            else icheck=(numingroup[pfofbaryons[i]]<numingroup[pfofdark[pindex]]);
            if (icheck) {
                if (fofcmp(p1,Part[nnID[j]],param)) {
                    for (int k=0;k<3;k++) {
                        D2+=(p1.GetPosition(k)-Part[nnID[j]].GetPosition(k))*(p1.GetPosition(k)-Part[nnID[j]].GetPosition(k))/param[6]+(p1.GetVelocity(k)-Part[nnID[j]].GetVelocity(k))*(p1.GetVelocity(k)-Part[nnID[j]].GetVelocity(k))/param[7];
                    }
                    //if gas thermal properties stored then also add self-energy to distance measure
#ifdef GASON
                    D2+=p1.GetU()/param[7];
#endif
                    //check to see if phase-space distance is small
                    if (dval>D2) {
                        dval=D2;pfofbaryons[i]=pfofdark[pindex];
                        rval=dist2[j];
#ifdef USEMPI
                        if (opt.partsearchtype!=PSTALL) localdist[i]=dval;
#endif
                    }
                }
            }
        }
        }
    }
    delete[] nnID;
    delete[] dist2;
#ifdef USEOPENMP
}
#endif
    }

#ifdef USEMPI
    //if mpi then baryons are not necessarily local if opt.partsearchtype!=PSTALL
    //in that case must search other mpi domains.
    //if all particles are searched then just need to reset the particle order
    ///\todo need to update this for mpi vector
    if (opt.partsearchtype!=PSTALL) {
        if (opt.iverbose) cout<<ThisTask<<" finished local search"<<endl;
        MPI_Barrier(MPI_COMM_WORLD);
        //determine all tagged dark matter particles that have search areas that overlap another mpi domain
<<<<<<< HEAD
#ifdef SWIFTINTERFACE
        MPIGetExportNumUsingMesh(libvelociraptorOpt, npartingroups, Part, sqrt(param[1]));
#else
        MPIGetExportNum(npartingroups, Part, sqrt(param[1]));
#endif
=======
        MPIGetExportNum(npartingroups, Part.data(), sqrt(param[1]));
>>>>>>> 93ed21e2
        //to store local mpi task
        mpi_foftask=MPISetTaskID(nbaryons);
        //then determine export particles, declare arrays used to export data
        PartDataIn = new Particle[NExport+1];
        PartDataGet = new Particle[NImport+1];
        FoFDataIn = new fofdata_in[NExport+1];
        FoFDataGet = new fofdata_in[NImport+1];
        //exchange particles

        MPIBuildParticleExportBaryonSearchList(npartingroups, Part.data(), pfofdark, ids, numingroup, sqrt(param[1]));

        //now dark matter particles associated with a group existing on another mpi domain are local and can be searched.
        NExport=MPISearchBaryons(nbaryons, Pbaryons, pfofbaryons, numingroup, localdist, nsearch, param, period);

        //reset order
        delete tree;
        for (i=0;i<ndark;i++) Part[i].SetID(ids[i]);
        qsort(Part.data(), ndark, sizeof(Particle), IDCompare);
        //sort(Part.begin(), Part.begin()+ndark, IDCompareVec);
        delete[] ids;

        //reorder local particle array and delete memory associated with Head arrays, only need to keep Particles, pfof and some id and idexing information
        delete[] FoFDataIn;
        delete[] FoFDataGet;
        delete[] PartDataIn;
        delete[] PartDataGet;

        Int_t newnbaryons=MPIBaryonGroupExchange(nbaryons,Pbaryons,pfofbaryons);
        //once baryons are correctly associated to the appropriate mpi domain and are local (either in Pbaryons or in the \ref fofid_in structure, specifically FOFGroupData arrays) must then copy info correctly.
//#ifdef MPIREDUCEMEM
        if (Nmemlocalbaryon<newnbaryons)
//#endif
        {
        //note that if mpireduce is not set then all info is copied into the FOFGroupData structure and must deallocated and reallocate Pbaryon array
            delete[] Pbaryons;
            Pbaryons=new Particle[newnbaryons];
            delete[] pfofbaryons;
            pfofbaryons=new Int_t[newnbaryons];
        }
        //then compile groups and if inclusive halo masses not calculated, reorder group ids
        MPIBaryonCompileGroups(newnbaryons,Pbaryons,pfofbaryons,opt.MinSize,(opt.iInclusiveHalo==0));
        delete[] mpi_foftask;
        if (opt.iverbose) cout<<ThisTask<<" finished search across domains"<<endl;
        //now allocate pfofall and store info
        pfofall=new Int_t[newnbaryons+ndark];
        for (i=0;i<ndark;i++) pfofall[i]=pfofdark[i];
        for (i=0;i<newnbaryons;i++) pfofall[i+ndark]=pfofbaryons[i];
        delete[] pfofbaryons;

        //update nbaryons
        nbaryons=newnbaryons;
        Nlocalbaryon[0]=newnbaryons;

        Part.resize(nparts);
        for (i=0;i<nbaryons;i++)Part[i+ndark]=Pbaryons[i];
        delete[] Pbaryons;
        Pbaryons=&Part.data()[ndark];
        for (i=0;i<nbaryons;i++) Pbaryons[i].SetID(i+ndark);
        Nlocal=nparts;
        /*
        //and place all particles into a contiguous memory block
        nparts=ndark+nbaryons;
        mpi_Part2=new Particle[nparts];
        for (i=0;i<ndark;i++)mpi_Part2[i]=Part[i];
        for (i=0;i<nbaryons;i++)mpi_Part2[i+ndark]=Pbaryons[i];
        if (mpi_Part1!=NULL) delete[] mpi_Part1;
        else delete[] Part;
        delete[] Pbaryons;
        Part=mpi_Part2;
        Pbaryons=&mpi_Part2[ndark];
        for (i=0;i<nbaryons;i++) Pbaryons[i].SetID(i+ndark);
        Nlocal=nparts;
        */
    } // end of if preliminary search is NOT all particles
    else {
        //reset order
        if (npartingroups>0) delete tree;
        for (i=0;i<ndark;i++) Part[i].SetID(ids[i]);
        qsort(Part.data(), ndark, sizeof(Particle), IDCompare);
        //sort(Part.begin(), Part.end(), IDCompareVec);
        delete[] ids;
        for (i=0;i<nparts;i++) {Part[i].SetPID(pfofall[Part[i].GetID()]);Part[i].SetID(storeval[i]);}
        qsort(Part.data(), nparts, sizeof(Particle), IDCompare);
        //sort(Part.begin(), Part.end(), IDCompareVec);
        for (i=0;i<nparts;i++) {
            pfofall[i]=Part[i].GetPID();Part[i].SetPID(storeval2[i]);
            if (Part[i].GetType()==-1)Part[i].SetType(DARKTYPE);
        }
        delete[] storeval;
        delete[] storeval2;
    }
//if NOT mpi
#else
    //now that search has finished, reset dark matter particles back to prior to search order
    //extra sorts are needed to reset the particles back to input order if all particles were searched initially
    if (opt.partsearchtype==PSTALL) {
        //reset order
        if (npartingroups>0) delete tree;
        for (i=0;i<ndark;i++) Part[i].SetID(ids[i]);
        qsort(Part.data(), ndark, sizeof(Particle), IDCompare);
        //sort(Part.begin(), Part.begin()+ndark, IDCompareVec);
        delete[] ids;
        for (i=0;i<nparts;i++) {Part[i].SetPID(pfofall[Part[i].GetID()]);Part[i].SetID(storeval[i]);}
        qsort(Part.data(), nparts, sizeof(Particle), IDCompare);
        //sort(Part.begin(), Part.end(), IDCompareVec);
        for (i=0;i<nparts;i++) {
            pfofall[i]=Part[i].GetPID();Part[i].SetPID(storeval2[i]);
            if (Part[i].GetType()==-1)Part[i].SetType(DARKTYPE);
        }
        delete[] storeval;
        delete[] storeval2;
    }
    else {
        delete tree;
        for (i=0;i<ndark;i++) Part[i].SetID(ids[i]);
        qsort(Part.data(), ndark, sizeof(Particle), IDCompare);
        //sort(Part.begin(), Part.begin()+ndark, IDCompareVec);
        delete[] ids;
        for (i=0;i<nbaryons;i++) Pbaryons[i].SetID(i+ndark);
    }
#endif
    //and free up memory
    delete[] numingroup;

    cout<<"Done"<<endl;

    //if unbinding go back and redo full unbinding after including baryons
    //note that here if all particles are searched, the particle array has been reorderd from the input order
    //to dark matter first followed by baryons as has the pfofall array
    if (opt.uinfo.unbindflag&&ngroupdark>0) {
        if (opt.iverbose) cout<<ThisTask<<" starting unbind of dm+baryons"<<endl;
        //build new arrays based on pfofall.
        Int_t *ningall,**pglistall;
        ningall=BuildNumInGroup(nparts, ngroupdark, pfofall);
        pglistall=BuildPGList(nparts, ngroupdark, ningall, pfofall);
        //first repoint everything in the structure pointer to pfofall. See GetHierarchy for some guidance on how to parse the
        //the structure data
        nhierarchy=1;
        ppsldata=psldata;
        //determine the number of levels in the hierarchy
        while (ppsldata->nextlevel!=NULL){nhierarchy++;ppsldata=ppsldata->nextlevel;}
        ppsldata=psldata;
        papsldata=new StrucLevelData*[nhierarchy];
        nhierarchy=0;
        while (ppsldata!=NULL) {papsldata[nhierarchy++]=ppsldata;ppsldata=ppsldata->nextlevel;}
        //now parse hierarchy and repoint stuff to the pfofall pointer instead of pfof
        if (opt.partsearchtype!=PSTALL) {
            for (i=nhierarchy-1;i>=0;i--){
                for (int j=1;j<=papsldata[i]->nsinlevel;j++) {
                    gidval=(*papsldata[i]->gidhead[j]);
                    papsldata[i]->gidhead[j]=&pfofall[pglistall[gidval][0]];
                    if (papsldata[i]->gidparenthead[j]!=NULL) {
                        gidval=(*papsldata[i]->gidparenthead[j]);
                        if (numingroup[gidval]>0) papsldata[i]->gidparenthead[j]=&pfofall[pglistall[gidval][0]];
                        else papsldata[i]->gidparenthead[j]=NULL;
                    }
                    if (papsldata[i]->giduberparenthead[j]!=NULL) {
                        gidval=(*papsldata[i]->giduberparenthead[j]);
                        if (numingroup[gidval]>0) papsldata[i]->giduberparenthead[j]=&pfofall[pglistall[gidval][0]];
                    }
                    else papsldata[i]->giduberparenthead[j]=NULL;
                }
            }
        }
        //store old number of groups
        ng=ngroupdark;
        //if any structures have been changed need to update the structure pointers.
        //For now, do NOT reorder group ids based on number of particles that a group is composed of
        //as need to adjust the hierarchy data structure.
        //before unbinding store the parent and uberparent of an object
        Int_t *nsub,*parentgid,*uparentgid,*stype;
        nsub=new Int_t[ngroupdark+1];
        parentgid=new Int_t[ngroupdark+1];
        uparentgid=new Int_t[ngroupdark+1];
        stype=new Int_t[ngroupdark+1];
        GetHierarchy(opt,ngroupdark,nsub,parentgid,uparentgid,stype);
        //store the old pfof values of all so that in case particle unbound from a
        //substructure they are reassigned to the uber parent halo
        pfofold=new Int_t[nparts];
        for (i=0;i<nparts;i++) pfofold[i]=pfofall[i];
        if (CheckUnboundGroups(opt,nparts, Part.data(), ngroupdark, pfofall, ningall,pglistall,0)) {
            //now if pfofall is zero but was a substructure reassign back to uber parent
            for (i=0;i<nparts;i++)
            {
                if (pfofall[Part[i].GetID()]==0 && pfofold[Part[i].GetID()]>nhalos) {
                    pfofall[Part[i].GetID()]=uparentgid[pfofold[Part[i].GetID()]];
                    ningall[uparentgid[pfofold[Part[i].GetID()]]]++;
                }
            }
            //must rebuild pglistall
            for (i=1;i<=ng;i++) delete[] pglistall[i];
            delete[] pglistall;
            pglistall=BuildPGList(nparts, ng, ningall, pfofall);
            //now adjust the structure pointers after unbinding where groups are NOT reordered
            //first find groups that have been removed, tag their head as NULL
            //otherwise update the head, parent and uber parent
            int nlevel=0,ninleveloff=0,ii;
            for (i=1;i<=ng;i++) {
                if (i-ninleveloff>papsldata[nlevel]->nsinlevel) {
                    ninleveloff+=papsldata[nlevel]->nsinlevel;
                    nlevel++;
                }
                ii=i-ninleveloff;
                if (ningall[i]==0) {
                    papsldata[nlevel]->Phead[ii]=NULL;
                    papsldata[nlevel]->gidhead[ii]=NULL;
                    papsldata[nlevel]->gidparenthead[ii]=NULL;
                    papsldata[nlevel]->giduberparenthead[ii]=NULL;
                }
                else {
                    papsldata[nlevel]->Phead[ii]=&Part[pglistall[i][0]];
                    papsldata[nlevel]->gidhead[ii]=&pfofall[pglistall[i][0]];
                    if (parentgid[i]!=GROUPNOPARENT) {
                        if (ningall[parentgid[i]]>0) papsldata[nlevel]->gidparenthead[ii]=&pfofall[pglistall[parentgid[i]][0]];
                        else papsldata[nlevel]->gidparenthead[ii]=NULL;
                    }
                    if (uparentgid[i]!=GROUPNOPARENT) {
                        if (ningall[uparentgid[i]]>0) papsldata[nlevel]->giduberparenthead[ii]=&pfofall[pglistall[uparentgid[i]][0]];
                        else papsldata[nlevel]->giduberparenthead[ii]=NULL;
                    }
                }
            }
            //then clean up the structure list so that removed groups no longer in structure list
            for (i=nhierarchy-1;i>=0;i--) {
                Int_t ninlevel=0, iend=papsldata[i]->nsinlevel;
                for (Int_t k=1;k<=papsldata[i]->nsinlevel;k++) if (papsldata[i]->Phead[k]!=NULL) ninlevel++;
                for (Int_t k=1,j=0;k<=ninlevel;k++) {
                    if (papsldata[i]->Phead[k]==NULL) {
                        //j=k+1;while(papsldata[i]->Phead[j]==NULL) j++;
                        //find last entry that is not NULL
                        j=iend;while(papsldata[i]->Phead[j]==NULL) j--;
                        iend--;
                        //copy the first non-NULL pointer to current NULL pointers,
                        //ie: for a non-existing structure which has been unbound, remove it from the structure list
                        //by copying the pointers of the next still viable structure to that address and setting
                        //the pointers at the new position, j, to NULL
                        papsldata[i]->Phead[k]=papsldata[i]->Phead[j];
                        papsldata[i]->gidhead[k]=papsldata[i]->gidhead[j];
                        papsldata[i]->gidparenthead[k]=papsldata[i]->gidparenthead[j];
                        papsldata[i]->giduberparenthead[k]=papsldata[i]->giduberparenthead[j];
                        papsldata[i]->stypeinlevel[k]=papsldata[i]->stypeinlevel[j];
                        papsldata[i]->Phead[j]=NULL;
                        papsldata[i]->gidhead[j]=NULL;
                        papsldata[i]->gidparenthead[j]=NULL;
                        papsldata[i]->giduberparenthead[j]=NULL;
                        papsldata[i]->stypeinlevel[j]=BGTYPE;
                    }
                }
                papsldata[i]->nsinlevel=ninlevel;
            }
            if (opt.iverbose) cout<<ThisTask<<" Reorder after finding baryons and unbinding, previously had "<<ng<<" groups and now have "<<ngroupdark<<endl;
            //reorder groups just according to number of dark matter particles
            //and whether object is a substructure or not. First get current number of dark matter particles
            //note that one could technically have no dark matter partices remaining bound
            //here numingroup is how data will be sorted, largest first.
            numingroup=BuildNumInGroup(ndark, ng, pfofall);
            //if wish to organise halos and subhaloes differently, adjust numingroup which is used to sort data
            if (ihaloflag&&opt.iSubSearch) {
                Int_t nleveloffset=nhalos,ninleveloffset=0;
                for (Int_t k=1;k<=papsldata[0]->nsinlevel;k++)ninleveloffset+=ningall[(*papsldata[0]->gidhead[k])];
                //if looking to separate haloes and substructure then offset numingroup[i] for halos so long as ningall[i]>0
                for (i=1;i<=nhalos;i++) if (ningall[i]>0) numingroup[i]+=ninleveloffset;
            }
            //store new number of halos
            nhalos=papsldata[0]->nsinlevel;
            if (iinclusive) ReorderGroupIDsAndHaloDatabyValue(ng, ngroupdark, ningall, pfofall, pglistall, numingroup, pdata);
            else ReorderGroupIDsbyValue(ng, ngroupdark, ningall, pfofall, pglistall, numingroup);
            if (opt.iverbose) cout<<ThisTask<<" Done"<<endl;
            delete[] numingroup;
            delete[] ningall;
            for (i=1;i<=ng;i++) delete[] pglistall[i];
            delete[] pglistall;
            for (i=nhierarchy-1;i>=0;i--) papsldata[i]=NULL;
            delete[] papsldata;
        }
        delete[] pfofold;
        delete[] nsub;
        delete[] parentgid;
        delete[] uparentgid;
        delete[] stype;
    }

#ifdef USEMPI
    //if number of groups has changed then update
    if (opt.uinfo.unbindflag) {
    cout<<"MPI thread "<<ThisTask<<" has found "<<ngroupdark<<endl;
    MPI_Allgather(&ngroupdark, 1, MPI_Int_t, mpi_ngroups, 1, MPI_Int_t, MPI_COMM_WORLD);
    //free up memory now that only need to store pfof and global ids
    if (ThisTask==0) {
        int totalgroups=0;
        for (int j=0;j<NProcs;j++) totalgroups+=mpi_ngroups[j];
        cout<<"Total number of groups found is "<<totalgroups<<endl;
    }
    }
#endif

    return pfofall;
}
//@}

/// \name Routines used to determine substructure hierarchy
//@{
Int_t GetHierarchy(Options &opt,Int_t ngroups, Int_t *nsub, Int_t *parentgid, Int_t *uparentgid, Int_t* stype)
{
    if (opt.iverbose) cout<<"Getting Hierarchy "<<ngroups<<endl;
    Int_t ng=0,nhierarchy=1,noffset=0;
    StrucLevelData *ppsldata,**papsldata;
    ppsldata=psldata;
    while (ppsldata->nextlevel!=NULL){nhierarchy++;ppsldata=ppsldata->nextlevel;}
    for (Int_t i=1;i<=ngroups;i++) nsub[i]=0;
    for (Int_t i=1;i<=ngroups;i++) parentgid[i]=GROUPNOPARENT;
    for (Int_t i=1;i<=ngroups;i++) uparentgid[i]=GROUPNOPARENT;
    ppsldata=psldata;
    papsldata=new StrucLevelData*[nhierarchy];
    nhierarchy=0;
    while (ppsldata!=NULL) {papsldata[nhierarchy++]=ppsldata;ppsldata=ppsldata->nextlevel;}
    for (int i=nhierarchy-1;i>=1;i--){
        //store number of substructures
        for (int j=1;j<=papsldata[i]->nsinlevel;j++) {
	           if (papsldata[i]->gidparenthead[j]!=NULL&&papsldata[i]->gidparenthead[j]!=papsldata[i]->gidhead[j]) nsub[*(papsldata[i]->gidparenthead[j])]++;
        }
        //then add these to parent substructure
        for (int j=1;j<=papsldata[i]->nsinlevel;j++) {
    	    if (papsldata[i]->gidparenthead[j]!=NULL&&papsldata[i]->gidparenthead[j]!=papsldata[i]->gidhead[j]){
                nsub[*(papsldata[i]->gidparenthead[j])]+=nsub[*(papsldata[i]->gidhead[j])];
                parentgid[*(papsldata[i]->gidhead[j])]=*(papsldata[i]->gidparenthead[j]);
            }
            if (papsldata[i]->giduberparenthead[j]!=NULL &&papsldata[i]->gidparenthead[j]!=papsldata[i]->gidhead[j]) uparentgid[*(papsldata[i]->gidhead[j])]=*(papsldata[i]->giduberparenthead[j]);
            stype[*(papsldata[i]->gidhead[j])]=(papsldata[i]->stypeinlevel[j]);
        }
    }
    //store field structures (top treel level) types
    for (int j=1;j<=papsldata[0]->nsinlevel;j++) {
        stype[*(papsldata[0]->gidhead[j])]=(papsldata[0]->stypeinlevel[j]);
    }
    for (int i=0;i<nhierarchy;i++)papsldata[i]=NULL;
    delete[] papsldata;
    if(opt.iverbose) cout<<"Done"<<endl;
    return nhierarchy;
}

void CopyHierarchy(Options &opt,PropData *pdata, Int_t ngroups, Int_t *nsub, Int_t *parentgid, Int_t *uparentgid, Int_t* stype)
{
    Int_t i,haloidoffset=0;
#ifdef USEMPI
    for (int j=0;j<ThisTask;j++)haloidoffset+=mpi_ngroups[j];
#endif
#ifdef USEOPENMP
#pragma omp parallel default(shared)  \
private(i)
{
    #pragma omp for nowait
#endif
    for (i=1;i<=ngroups;i++) {
        pdata[i].haloid=opt.snapshotvalue+i;
        //if using mpi than ids must be offset
#ifdef USEMPI
        pdata[i].haloid+=haloidoffset;
#endif
        if (parentgid[i]!=GROUPNOPARENT) {
            pdata[i].hostid=opt.snapshotvalue+uparentgid[i];
            pdata[i].directhostid=opt.snapshotvalue+parentgid[i];
            if(opt.iKeepFOF && uparentgid[i]<=opt.num3dfof) pdata[i].hostfofid=opt.snapshotvalue+uparentgid[i];
            if(opt.iKeepFOF && uparentgid[i]>opt.num3dfof) pdata[i].hostfofid=GROUPNOPARENT;
#ifdef USEMPI
            pdata[i].hostid+=haloidoffset;
            pdata[i].directhostid+=haloidoffset;
            if(opt.iKeepFOF && uparentgid[i]<=opt.num3dfof) pdata[i].hostfofid+=haloidoffset;
#endif
        }
        else {
            pdata[i].hostid=GROUPNOPARENT;
            pdata[i].directhostid=GROUPNOPARENT;
            pdata[i].hostfofid=GROUPNOPARENT;
        }
        pdata[i].stype=stype[i];
        pdata[i].numsubs=nsub[i];
    }
#ifdef USEOPENMP
}
#endif
}
//@}

/// \name Routines used for interative search
//@{
///for halo mergers check, get mean velocity dispersion
inline Double_t GetVelDisp(Particle *Part, Int_t numgroups, Int_t *numingroup, Int_t **pglist){
    Int_t i;
    Double_t mt,sigmav=0;
    Coordinate cmval;
    Matrix dispmatrix;
#ifdef USEOPENMP
#pragma omp parallel default(shared) \
private(i,mt,cmval,dispmatrix)
{
#pragma omp for reduction(+:sigmav)
#endif
    for (i=1;i<=numgroups;i++) {
        for (int k=0;k<3;k++) cmval[k]=0.;
        mt=0.;
        for (Int_t j=0;j<numingroup[i];j++) {
            for (int k=0;k<3;k++) cmval[k]+=Part[pglist[i][j]].GetVelocity(k)*Part[pglist[i][j]].GetMass();
            mt+=Part[pglist[i][j]].GetMass();
        }
        mt=1.0/mt;
        for (int k=0;k<3;k++) cmval[k]*=mt;
        for (int k=0;k<3;k++) for (int l=0;l<3;l++) dispmatrix(k,l)=0.;
        for (Int_t j=0;j<numingroup[i];j++) {
            for (int k=0;k<3;k++) for (int l=k;l<3;l++) dispmatrix(k,l)+=Part[pglist[i][j]].GetMass()*(Part[pglist[i][j]].GetVelocity(k)-cmval[k])*(Part[pglist[i][j]].GetVelocity(l)-cmval[l]);
        }
        for (int k=0;k<3;k++) for (int l=k;l<3;l++) dispmatrix(k,l)*=mt;
        for (int k=1;k<3;k++) for (int l=0;l<k;l++) dispmatrix(k,l)=dispmatrix(l,k);
        sigmav+=pow(dispmatrix.Det(),1./3.);
    }
#ifdef USEOPENMP
}
#endif
    sigmav/=(double)numgroups;
    return sigmav;
}

///Create array for each group listing all previously unlinked particles that should now be linked. Note that the triple pointer newIndex is a double pointer, extra pointer layer is to ensure that
///it is passed by reference so that the memory allocated in the function is associated with the newIndex pointer once the function as returned.
inline void DetermineNewLinks(Int_t nsubset, Particle *Partsubset, Int_t *pfof, Int_t numgroups, Int_t &newlinks, Int_t *newlinksIndex, Int_t *numgrouplinksIndex, Int_t *nnID, Int_t ***newIndex) {
    Int_t pid,ppid;
    newlinks=0;
    for (Int_t j=1;j<=numgroups;j++) numgrouplinksIndex[j]=0;
    for (Int_t j=0;j<nsubset;j++) {
        ppid=Partsubset[j].GetID();
        if (nnID[ppid]!=pfof[ppid]) {
            if (nnID[ppid]>0&&pfof[ppid]==0) {newlinksIndex[newlinks++]=j;numgrouplinksIndex[nnID[ppid]]++;}
        }
    }
    for (Int_t j=1;j<=numgroups;j++) {
        (*newIndex)[j]=new Int_t[numgrouplinksIndex[j]+1];
        numgrouplinksIndex[j]=0;
    }
    for (Int_t j=0;j<nsubset;j++) {
        ppid=Partsubset[j].GetID();
        if (nnID[ppid]>0&&pfof[ppid]==0) {(*newIndex)[nnID[ppid]][numgrouplinksIndex[nnID[ppid]]++]=j;}
    }
}

///Create array for each group listing all possibly intergroup links
inline void DetermineGroupLinks(Int_t nsubset, Particle *Partsubset, Int_t *pfof, Int_t numgroups, Int_t &newlinks, Int_t *newlinksIndex, Int_t *numgrouplinksIndex, Int_t *nnID, Int_t ***newIndex) {
    Int_t i,pid,ppid;
    //store number of links between groups in newIndex
    for (i=1;i<=numgroups;i++) numgrouplinksIndex[i]=0;
    //first determine number of links a group has with particles identified as belonging to another group
    for (i=0;i<newlinks;i++) {
        ppid=Partsubset[newlinksIndex[i]].GetID();
        if (nnID[ppid]!=pfof[ppid]&&nnID[ppid]>-1) {numgrouplinksIndex[nnID[ppid]]++;}
    }
    //then go through list and store all these particles
    for (i=1;i<=numgroups;i++) {
        (*newIndex)[i]=new Int_t[numgrouplinksIndex[i]+1];
        numgrouplinksIndex[i]=0;
    }
    for (i=0;i<newlinks;i++) {
        ppid=Partsubset[newlinksIndex[i]].GetID();
        if (nnID[ppid]!=pfof[ppid]&&nnID[ppid]>-1) {(*newIndex)[nnID[ppid]][numgrouplinksIndex[nnID[ppid]]++]=newlinksIndex[i];}
    }
}
///once Group links are found, reduce the data so that one can determine for each group, number of other groups linked, their gids and the number of that group linked
///these are stored in numgrouplinksIndex, intergroupgidIndex, & newintergroupIndex
inline void DetermineGroupMergerConnections(Particle *Partsubset, Int_t numgroups, Int_t *pfof, int *ilflag, Int_t *numgrouplinksIndex, Int_t *intergrouplinksIndex, Int_t *nnID, Int_t ***newIndex, Int_t ***newintergroupIndex, Int_t ***intergroupgidIndex) {
    Int_t i,ii,pid,ppid, intergrouplinks;
    //ilflag ensures that group only assocaited once to current group being searched for intergroup links
    for (i=1;i<=numgroups;i++) ilflag[i]=0;
    for (i=1;i<=numgroups;i++) {
        intergrouplinks=0;
        for (ii=0;ii<numgrouplinksIndex[i];ii++) {
            ppid=Partsubset[(*newIndex)[i][ii]].GetID();
            if (ilflag[pfof[ppid]]==0) {intergrouplinksIndex[intergrouplinks++]=pfof[ppid];ilflag[pfof[ppid]]=1;}
        }
        if (intergrouplinks>0) {
            (*newintergroupIndex)[i]=new Int_t[intergrouplinks];
            (*intergroupgidIndex)[i]=new Int_t[intergrouplinks];
            for (ii=0;ii<intergrouplinks;ii++) {
                (*intergroupgidIndex)[i][ii]=intergrouplinksIndex[ii];
                (*newintergroupIndex)[i][ii]=0;
                ilflag[intergrouplinksIndex[ii]]=0;
            }
            for (ii=0;ii<numgrouplinksIndex[i];ii++) {
                ppid=Partsubset[(*newIndex)[i][ii]].GetID();
                for (Int_t j=0;j<intergrouplinks;j++) if (pfof[ppid]==(*intergroupgidIndex)[i][j]) {(*newintergroupIndex)[i][j]++;}
            }
        }
        numgrouplinksIndex[i]=intergrouplinks;
        delete[] (*newIndex)[i];
    }
}

///Routine uses a tree to mark all particles meeting the search criteria given by the FOF comparison function and the paramaters in param. The particles are marked in nnID in ID order
///Only the set of particles in newlinksIndex are searched for other particles meeting this criteria. Note that the tree search is set up such that if the marker value (here given by pfof) greater than the particle's
///current id marker or the particle's current marker is 0, the particle's nnID value is set to the marker value.
inline void SearchForNewLinks(Int_t nsubset, KDTree *tree, Particle *Partsubset, Int_t *pfof, FOFcompfunc &fofcmp, Double_t *param, Int_t newlinks, Int_t *newlinksIndex, Int_t **nnID, Double_t **dist2, int nthreads) {
    Int_t i,ii;
    int tid;
#ifdef USEOPENMP
        if (newlinks>ompsearchnum) {
        for (ii=0;ii<nsubset;ii++) for (int j=1;j<nthreads;j++) nnID[0][ii+j*nsubset]=nnID[0][ii];
#pragma omp parallel default(shared) \
private(ii,tid)
{
#pragma omp for schedule(dynamic,1) nowait
        for (ii=0;ii<newlinks;ii++) {
            tid=omp_get_thread_num();
            tree->SearchCriterion(newlinksIndex[ii], fofcmp,param, pfof[Partsubset[newlinksIndex[ii]].GetID()], &nnID[0][tid*nsubset], &dist2[0][tid*nsubset]);
        }
}
#pragma omp parallel default(shared) \
private(ii,tid)
{
#pragma omp for
        for (ii=0;ii<nsubset;ii++) {
            for (int j=1;j<nthreads;j++) {
                if (nnID[0][ii]==0) nnID[0][ii]=nnID[0][ii+j*nsubset];
                else if (nnID[0][ii+j*nsubset]>0) {
                    if (nnID[0][ii+j*nsubset]<nnID[0][ii]) nnID[0][ii]=nnID[0][ii+j*nsubset];
                }
            }
        }
}
        }
        else
#endif
        {
            tid=0;
            for (ii=0;ii<newlinks;ii++) {
                tree->SearchCriterion(newlinksIndex[ii], fofcmp,param, pfof[Partsubset[newlinksIndex[ii]].GetID()], nnID[tid], dist2[tid]);
            }
        }
}
inline void SearchForNewLinks(Int_t nsubset, KDTree *tree, Particle *Partsubset, Int_t *pfof, FOFcompfunc &fofcmp, Double_t *param, Int_t newlinks, Int_t *newlinksIndex, Int_t **nnID, int nthreads) {
    Int_t i,ii;
    int tid;
#ifdef USEOPENMP
        if (newlinks>ompsearchnum) {
        for (ii=0;ii<nsubset;ii++) for (int j=1;j<nthreads;j++) nnID[0][ii+j*nsubset]=nnID[0][ii];
#pragma omp parallel default(shared) \
private(ii,tid)
{
#pragma omp for schedule(dynamic,1) nowait
        for (ii=0;ii<newlinks;ii++) {
            tid=omp_get_thread_num();
            tree->SearchCriterion(newlinksIndex[ii], fofcmp,param, pfof[Partsubset[newlinksIndex[ii]].GetID()], &nnID[0][tid*nsubset]);
        }
}
#pragma omp parallel default(shared) \
private(ii,tid)
{
#pragma omp for
        for (ii=0;ii<nsubset;ii++) {
            for (int j=1;j<nthreads;j++) {
                if (nnID[0][ii]==0) nnID[0][ii]=nnID[0][ii+j*nsubset];
                else if (nnID[0][ii+j*nsubset]>0) {
                    if (nnID[0][ii+j*nsubset]<nnID[0][ii]) nnID[0][ii]=nnID[0][ii+j*nsubset];
                }
            }
        }
}
        }
        else
#endif
        {
            tid=0;
            for (ii=0;ii<newlinks;ii++) {
                tree->SearchCriterion(newlinksIndex[ii], fofcmp,param, pfof[Partsubset[newlinksIndex[ii]].GetID()], nnID[tid]);
            }
        }
}

///This routine links particle's stored in newIndex to a group. Routine assumes that each group's list of new particle's is independent.
inline void LinkUntagged(Particle *Partsubset, Int_t numgroups, Int_t *pfof, Int_t *numingroup, Int_t **pglist, Int_t newlinks, Int_t *numgrouplinksIndex, Int_t **newIndex, Int_tree_t *Head, Int_tree_t *Next, Int_tree_t *GroupTail, Int_t *nnID) {
    Int_t i,pindex,tail,pid,ppid;
    if (newlinks>0) {
#ifdef USEOPENMP
#pragma omp parallel default(shared) \
private(i,pindex,tail,pid,ppid)
{
#pragma omp for schedule(dynamic,1) nowait
#endif
        for (i=1;i<=numgroups;i++) if (numgrouplinksIndex[i]>0) {
            pindex=pglist[i][0];
            tail=GroupTail[i];
            for (Int_t k=0;k<numgrouplinksIndex[i];k++) {
                pid=newIndex[i][k];
                ppid=Partsubset[pid].GetID();
                Head[pid]=Head[pindex];
                Next[tail]=pid;
                tail=pid;
                pfof[ppid]=i;
                nnID[ppid]=i;
            }
            numingroup[i]+=numgrouplinksIndex[i];
            GroupTail[i]=newIndex[i][numgrouplinksIndex[i]-1];
        }
#ifdef USEOPENMP
}
#endif
    }
}

///This routine merges candidate substructre groups together so long as the groups share enough links compared to the groups original size given in oldnumingroup
///(which is generally the group size prior to the expanded search).
inline Int_t MergeGroups(Options &opt, Particle *Partsubset, Int_t numgroups, Int_t *pfof, Int_t *numingroup, Int_t *oldnumingroup, Int_t **pglist, Int_t *numgrouplinksIndex, Int_t ***intergroupgidIndex, Int_t ***newintergroupIndex, Int_t *intergrouplinksIndex, Int_tree_t *Head, Int_tree_t *Next, Int_tree_t *GroupTail, int *igflag, Int_t *nnID, Int_t &newlinks, Int_t *newlinksIndex) {
    Int_t i,gid,gidjoin,pindex,lindex,sindex,tail,ss,intergrouplinks,mergers=0;
    for (i=1;i<=numgroups;i++) if (igflag[i]==0&&numgrouplinksIndex[i]>0) {
        intergrouplinks=0;
        for (Int_t j=0;j<numgrouplinksIndex[i];j++) {
            gidjoin=(*intergroupgidIndex)[i][j];
            if (igflag[gidjoin]==0&&i!=gidjoin) {
            //merge if enough links relative to original size of group
            int merge=((*newintergroupIndex)[i][j]>opt.fmerge*oldnumingroup[gidjoin]);
            if (merge) {
                mergers++;
                intergrouplinksIndex[gidjoin]=0;numingroup[gidjoin]=0;
                igflag[gidjoin]=1;
                pindex=pglist[i][0];
                sindex=pglist[gidjoin][0];lindex=pindex;
                gid=pfof[Partsubset[Head[lindex]].GetID()];
                //first adjust length of the larger group
                tail=GroupTail[i];
                //then adjust the next of the tail of the larger group
                Next[tail]=Head[sindex];
                ss=Head[sindex];
                //then adjust the group id, head and group length of the smaller group
                do {
                    pfof[Partsubset[ss].GetID()]=gid;
                    nnID[Partsubset[ss].GetID()]=gid;
                    Head[ss]=Head[lindex];
                    intergrouplinks++;
                    newlinksIndex[newlinks++]=ss;
                } while((ss = Next[ss]) >= 0);
                GroupTail[i]=GroupTail[gidjoin];
                if (numgrouplinksIndex[gidjoin]>0) {delete[] (*newintergroupIndex)[gidjoin];delete[] (*intergroupgidIndex)[gidjoin];}
            }
            }
        }
        numingroup[i]+=intergrouplinks;
        delete[] (*newintergroupIndex)[i];delete[] (*intergroupgidIndex)[i];
    }
    return mergers;
}

///This routine merges candidate halo groups together during the merger check so long as the groups share enough links compared to the groups original size given in oldnumingroup
///or one group is significantly larger than the other (in which case the secondary object is probably a substructure of the other)
inline Int_t MergeHaloGroups(Options &opt, Particle *Partsubset, Int_t numgroups, Int_t *pfof, Int_t *numingroup, Int_t *oldnumingroup, Int_t **pglist, Int_t *numgrouplinksIndex, Int_t ***intergroupgidIndex, Int_t ***newintergroupIndex, Int_t *intergrouplinksIndex, Int_t *Head, Int_t *Next, Int_t *GroupTail, int *igflag, Int_t *nnID, Int_t &newlinks, Int_t *newlinksIndex) {
    Int_t i,gid,gidjoin,pindex,lindex,sindex,tail,ss,intergrouplinks,mergers=0;
    for (i=1;i<=numgroups;i++) if (igflag[i]==0&&numgrouplinksIndex[i]>0) {
        intergrouplinks=0;
        for (Int_t j=0;j<numgrouplinksIndex[i];j++) {
            gidjoin=(*intergroupgidIndex)[i][j];
            if (igflag[gidjoin]==0&&i!=gidjoin) {
            //merge if enough links relative to original size of group
            int merge=(((*newintergroupIndex)[i][j]>opt.fmergebg*oldnumingroup[gidjoin])||((Double_t)oldnumingroup[gidjoin]/(Double_t)oldnumingroup[i]<opt.HaloMergerRatio*opt.fmergebg));
            if (merge) {
                mergers++;
                intergrouplinksIndex[gidjoin]=0;numingroup[gidjoin]=0;
                igflag[gidjoin]=1;
                pindex=pglist[i][0];
                sindex=pglist[gidjoin][0];lindex=pindex;
                gid=pfof[Partsubset[Head[lindex]].GetID()];
                //first adjust length of the larger group
                tail=GroupTail[i];
                //then adjust the next of the tail of the larger group
                Next[tail]=Head[sindex];
                ss=Head[sindex];
                //then adjust the group id, head and group length of the smaller group
                do {
                    pfof[Partsubset[ss].GetID()]=gid;
                    nnID[Partsubset[ss].GetID()]=gid;
                    Head[ss]=Head[lindex];
                    intergrouplinks++;
                    newlinksIndex[newlinks++]=ss;
                } while((ss = Next[ss]) >= 0);
                GroupTail[i]=GroupTail[gidjoin];
                if (numgrouplinksIndex[gidjoin]>0) {delete[] (*newintergroupIndex)[gidjoin];delete[] (*intergroupgidIndex)[gidjoin];}
            }
            }
        }
        numingroup[i]+=intergrouplinks;
        delete[] (*newintergroupIndex)[i];delete[] (*intergroupgidIndex)[i];
    }
    return mergers;
}

//@}<|MERGE_RESOLUTION|>--- conflicted
+++ resolved
@@ -74,13 +74,8 @@
     cout<<"First build tree ... "<<endl;
     tree=new KDTree(Part.data(),nbodies,opt.Bsize,tree->TPHYS,tree->KEPAN,1000,0,0,0,period);
     cout<<"Done"<<endl;
-<<<<<<< HEAD
     cout<<ThisTask<<" Search particles using 3DFOF in physical space"<<endl;
     cout<<ThisTask<<" Parameters used are : ellphys="<<sqrt(param[6])<<" Lunits (ell^2="<<param[6]<<" and likely "<<sqrt(param[6])/opt.ellxscale<<" in interparticle spacing"<<endl;
-=======
-    cout<<"Search particles using 3DFOF in physical space"<<endl;
-    cout<<"Parameters used are : ellphys="<<sqrt(param[6])<<" Lunits (and likely "<<sqrt(param[6])/opt.ellxscale<<" in interparticle spacing"<<endl;
->>>>>>> 93ed21e2
     if (opt.partsearchtype==PSTALL && opt.iBaryonSearch>1) {fofcmp=&FOF3dDM;param[7]=DARKTYPE;fofcheck=FOFchecktype;}
     else fofcmp=&FOF3d;
     //if using mpi no need to locally sort just yet and might as well return the Head, Len, Next arrays
@@ -146,14 +141,10 @@
     MPIAdjustLocalGroupIDs(nbodies, pfof);
     //then determine export particles, declare arrays used to export data
 #ifdef MPIREDUCEMEM
-<<<<<<< HEAD
 #ifdef SWIFTINTERFACE
-    MPIGetExportNumUsingMesh(libvelociraptorOpt, nbodies, Part, sqrt(param[1]));
+    MPIGetExportNumUsingMesh(libvelociraptorOpt, nbodies, Part.data(), sqrt(param[1]));
 #else
-    MPIGetExportNum(nbodies, Part, sqrt(param[1]));
-=======
     MPIGetExportNum(nbodies, Part.data(), sqrt(param[1]));
->>>>>>> 93ed21e2
 #endif
 #endif
     //allocate memory to store info
@@ -170,15 +161,11 @@
 
     //I have adjusted FOF data structure to have local group length and also seperated the export particles from export fof data
     //the reason is that will have to update fof data in iterative section but don't need to update particle information.
-<<<<<<< HEAD
 #ifdef SWIFTINTERFACE
-    MPIBuildParticleExportListUsingMesh(libvelociraptorOpt, nbodies, Part, pfof, Len, sqrt(param[1]));
+    MPIBuildParticleExportListUsingMesh(libvelociraptorOpt, nbodies, Part.data(), pfof, Len, sqrt(param[1]));
 #else
-    MPIBuildParticleExportList(nbodies, Part, pfof, Len, sqrt(param[1]));
-#endif
-=======
     MPIBuildParticleExportList(nbodies, Part.data(), pfof, Len, sqrt(param[1]));
->>>>>>> 93ed21e2
+#endif
     MPI_Barrier(MPI_COMM_WORLD);
     //Now that have FoFDataGet (the exported particles) must search local volume using said particles
     //This is done by finding all particles in the search volume and then checking if those particles meet the FoF criterion
@@ -188,23 +175,14 @@
     cout<<ThisTask<<": Starting to linking across MPI domains"<<endl;
     do {
         if (opt.partsearchtype==PSTALL && opt.iBaryonSearch>1) {
-<<<<<<< HEAD
-            links_across=MPILinkAcross(nbodies, tree, Part, pfof, Len, Head, Next, param[1], fofcheck, param);
+            links_across=MPILinkAcross(nbodies, tree, Part.data(), pfof, Len, Head, Next, param[1], fofcheck, param);
         }
         else {
-            links_across=MPILinkAcross(nbodies, tree, Part, pfof, Len, Head, Next, param[1]);
+            links_across=MPILinkAcross(nbodies, tree, Part.data(), pfof, Len, Head, Next, param[1]);
         }
         if (opt.iverbose>=2) {
             cout<<ThisTask<<" has found "<<links_across<<" links to particles on other mpi domains "<<endl;
         }
-=======
-            links_across=MPILinkAcross(nbodies, tree, Part.data(), pfof, Len, Head, Next, param[1], fofcheck, param);
-        }
-        else {
-            links_across=MPILinkAcross(nbodies, tree, Part.data(), pfof, Len, Head, Next, param[1]);
-        }
-        cout<<ThisTask<<" number of links "<<links_across<<endl;
->>>>>>> 93ed21e2
         MPI_Allreduce(&links_across, &links_across_total, 1, MPI_Int_t, MPI_SUM, MPI_COMM_WORLD);
         MPIUpdateExportList(nbodies,Part.data(),pfof,Len);
     }while(links_across_total>0);
@@ -2841,15 +2819,11 @@
         if (opt.iverbose) cout<<ThisTask<<" finished local search"<<endl;
         MPI_Barrier(MPI_COMM_WORLD);
         //determine all tagged dark matter particles that have search areas that overlap another mpi domain
-<<<<<<< HEAD
 #ifdef SWIFTINTERFACE
-        MPIGetExportNumUsingMesh(libvelociraptorOpt, npartingroups, Part, sqrt(param[1]));
+        MPIGetExportNumUsingMesh(libvelociraptorOpt, npartingroups, Part.data(), sqrt(param[1]));
 #else
-        MPIGetExportNum(npartingroups, Part, sqrt(param[1]));
-#endif
-=======
         MPIGetExportNum(npartingroups, Part.data(), sqrt(param[1]));
->>>>>>> 93ed21e2
+#endif
         //to store local mpi task
         mpi_foftask=MPISetTaskID(nbaryons);
         //then determine export particles, declare arrays used to export data
