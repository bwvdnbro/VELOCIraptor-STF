--- conflicted
+++ resolved
@@ -523,13 +523,10 @@
     Attribute headerattribs;
     HDF_Header hdf_header_info = HDF_Header(opt.ihdfnameconvention);
     //buffers to load data
-<<<<<<< HEAD
-=======
     string stringbuff;
     string swift_str = "SWIFT";
     int intbuff[NHDFTYPE];
     long long longbuff[NHDFTYPE];
->>>>>>> 91ebe856
     unsigned int uintbuff[NHDFTYPE];
     int j,k,ireaderror=0;
     Int_t nbodies=0;
