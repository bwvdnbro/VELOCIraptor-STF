/*! \file mpihdfio.cxx
 *  \brief this file contains routines used with MPI compilation and HDF io and domain construction.
 */

#if defined(USEMPI) && defined(USEHDF)

//-- For MPI

#include "stf.h"
#include "hdfitems.h"

/// \name HDF Domain decomposition
//@{

/*!
    Determine the domain decomposition.\n
    Here the domains are constructured in data units
    only read tasks should call this routine. It is tricky to get appropriate load balancing and correct number of particles per processor.\n

    I could use recursive binary splitting like kd-tree along most spread axis till have appropriate number of volumes corresponding
    to number of processors. Or build a Peno-Hilbert space filling curve.

    BUT for identifying particles on another mpi domain, simple enough to split volume into rectangular cells.
*/

///Determine Domain for HDF input
void MPIDomainExtentHDF(Options &opt){
    char buf[2000];
    H5File Fhdf;
    HDF_Group_Names hdf_gnames;
    HDF_Header hdf_header_info;
    Attribute headerattribs;
    DataSpace headerdataspace;
    float floatbuff;
    double doublebuff;
    FloatType floattype;
    PredType HDFREALTYPE(PredType::NATIVE_FLOAT);
    int ireaderror = 0;

    if (ThisTask==0) {
        if(opt.num_files>1) sprintf(buf,"%s.0.hdf5",opt.fname);
        else sprintf(buf,"%s.hdf5",opt.fname);

        //Try block to detect exceptions raised by any of the calls inside it
        try
        {
            //turn off the auto-printing when failure occurs so that we can
            //handle the errors appropriately
            Exception::dontPrint();

            //Open the specified file and the specified dataset in the file.
            Fhdf.openFile(buf, H5F_ACC_RDONLY);
            cout<<"Loading HDF header info in header group: "<<hdf_gnames.Header_name<<endl;

            //start reading attributes
            headerattribs=get_attribute(Fhdf, hdf_header_info.names[hdf_header_info.IBoxSize]);
            headerdataspace=headerattribs.getSpace();
            floattype=headerattribs.getFloatType();
            if (floattype.getSize()==sizeof(float)) {
                headerattribs.read(PredType::NATIVE_FLOAT,&floatbuff);
                hdf_header_info.BoxSize=floatbuff;
            }
            if (floattype.getSize()==sizeof(double)) {
                headerattribs.read(PredType::NATIVE_DOUBLE,&doublebuff);
                hdf_header_info.BoxSize=doublebuff;
            }
        }
        catch(GroupIException error)
        {
<<<<<<< HEAD
            error.printErrorStack();
=======
            HDF5PrintError(error);
>>>>>>> ae1f5dc1
        }
        // catch failure caused by the H5File operations
        catch( FileIException error )
        {
<<<<<<< HEAD
            error.printErrorStack();
=======
            HDF5PrintError(error);
>>>>>>> ae1f5dc1

        }
        // catch failure caused by the DataSet operations
        catch( DataSetIException error )
        {
<<<<<<< HEAD
            error.printErrorStack();
=======
            HDF5PrintError(error);
>>>>>>> ae1f5dc1
            ireaderror=1;
        }
        // catch failure caused by the DataSpace operations
        catch( DataSpaceIException error )
        {
<<<<<<< HEAD
            error.printErrorStack();
=======
            HDF5PrintError(error);
>>>>>>> ae1f5dc1
            ireaderror=1;
        }
        // catch failure caused by the DataSpace operations
        catch( DataTypeIException error )
        {
<<<<<<< HEAD
            error.printErrorStack();
=======
            HDF5PrintError(error);
>>>>>>> ae1f5dc1
            ireaderror=1;
        }
        Fhdf.close();
        for (int i=0;i<3;i++) {mpi_xlim[i][0]=0;mpi_xlim[i][1]=hdf_header_info.BoxSize;}
    }
    //There may be issues with particles exactly on the edge of a domain so before expanded limits by a small amount
    //now only done if a specific compile option passed
#ifdef MPIEXPANDLIM
    for (int i=0;i<3;i++) {
        Double_t dx=0.001*(mpi_xlim[i][1]-mpi_xlim[i][0]);
        mpi_xlim[i][0]-=dx;mpi_xlim[i][1]+=dx;
    }
#endif

    //make sure limits have been found
    MPI_Barrier(MPI_COMM_WORLD);
    if (NProcs==1) {
        for (int i=0;i<3;i++) {
            mpi_domain[ThisTask].bnd[i][0]=mpi_xlim[i][0];
            mpi_domain[ThisTask].bnd[i][1]=mpi_xlim[i][1];
        }
    }
}

void MPIDomainDecompositionHDF(Options &opt){
    Int_t i,j,k,n,m;
    int Nsplit,isplit;

    if (ThisTask==0) {
    }
}

///reads HDF file to determine number of particles in each MPIDomain
void MPINumInDomainHDF(Options &opt)
{
    if (NProcs>1) {
    MPIDomainExtentHDF(opt);
    MPIInitialDomainDecomposition();
    MPIDomainDecompositionHDF(opt);

    Int_t i,j,k,n,nchunk;
    char buf[2000];
    MPI_Status status;

    //structure stores the names of the groups in the hdf input
    HDF_Group_Names hdf_gnames;
    HDF_Part_Info hdf_gas_info(HDFGASTYPE);
    HDF_Part_Info hdf_dm_info(HDFDMTYPE);
    HDF_Part_Info hdf_tracer_info(HDFTRACERTYPE);
    HDF_Part_Info hdf_star_info(HDFSTARTYPE);
    HDF_Part_Info hdf_bh_info(HDFBHTYPE);

    HDF_Part_Info *hdf_parts[NHDFTYPE];
    hdf_parts[0]=&hdf_gas_info;
    hdf_parts[1]=&hdf_dm_info;
    //hdf_parts[2]=(void*)&hdf_extra_info;
    hdf_parts[3]=&hdf_tracer_info;
    hdf_parts[4]=&hdf_star_info;
    hdf_parts[5]=&hdf_bh_info;

    H5File *Fhdf;
    //to store the groups, data sets and their associated data spaces
    HDF_Header *hdf_header_info;
    Attribute *headerattribs;
    DataSpace *headerdataspace;
    Group *partsgroup;
    DataSet *partsdataset;
    DataSpace *partsdataspace;
    DataSpace chunkspace;
    int chunksize=opt.inputbufsize;
    //buffers to load data
    int *intbuff=new int[NHDFTYPE];
    long long *longbuff=new long long[NHDFTYPE];
    float *floatbuff=new float[chunksize*3];
    double *doublebuff=new double[chunksize*3];
    void *realbuff;
    //arrays to store number of items to read and offsets when selecting hyperslabs
    //at most one needs a dimensionality of 13 for the tracer particles in Illustris
    hsize_t filespacecount[13],filespaceoffset[13];
    //to determine types
    IntType inttype;
    FloatType floattype;
    PredType HDFREALTYPE(PredType::NATIVE_FLOAT);
    PredType HDFINTEGERTYPE(PredType::NATIVE_LONG);
    int ifloat,iint;
    int datarank;
    hsize_t datadim[5];
    Int_t Nlocalbuf,ibuf=0,*Nbuf, *Nbaryonbuf;
    int *ireadfile,*ireadtask,*readtaskID;
    ireadtask=new int[NProcs];
    readtaskID=new int[opt.nsnapread];
    ireadfile=new int[opt.num_files];
    MPIDistributeReadTasks(opt,ireadtask,readtaskID);

    Nbuf=new Int_t[NProcs];
    Nbaryonbuf=new Int_t[NProcs];
    for (j=0;j<NProcs;j++) Nbuf[j]=0;
    for (j=0;j<NProcs;j++) Nbaryonbuf[j]=0;

    ///array listing number of particle types used.
    ///Since Illustris contains an unused type of particles (2) and tracer particles (3) really not useful to iterate over all particle types in loops
    int nusetypes,nbusetypes;
    int usetypes[NHDFTYPE];
    if (ireadtask[ThisTask]>=0) {
        if (opt.partsearchtype==PSTALL) {
            nusetypes=0;
            //assume existance of dark matter and gas
            usetypes[nusetypes++]=HDFGASTYPE;usetypes[nusetypes++]=HDFDMTYPE;
            if (opt.iuseextradarkparticles) {
                usetypes[nusetypes++]=HDFDM1TYPE;
                usetypes[nusetypes++]=HDFDM2TYPE;
        	}
            if (opt.iusestarparticles) usetypes[nusetypes++]=HDFSTARTYPE;
            if (opt.iusesinkparticles) usetypes[nusetypes++]=HDFBHTYPE;
            if (opt.iusewindparticles) usetypes[nusetypes++]=HDFWINDTYPE;
        }
        else if (opt.partsearchtype==PSTDARK) {
            nusetypes=1;usetypes[0]=HDFDMTYPE;
            if (opt.iuseextradarkparticles) {
                usetypes[nusetypes++]=HDFDM1TYPE;
                usetypes[nusetypes++]=HDFDM2TYPE;
            }
        }
        else if (opt.partsearchtype==PSTGAS) {nusetypes=1;usetypes[0]=HDFGASTYPE;}
        else if (opt.partsearchtype==PSTSTAR) {nusetypes=1;usetypes[0]=HDFSTARTYPE;}
        else if (opt.partsearchtype==PSTBH) {nusetypes=1;usetypes[0]=HDFBHTYPE;}

        Fhdf=new H5File[opt.num_files];
        hdf_header_info=new HDF_Header[opt.num_files];
        headerdataspace=new DataSpace[opt.num_files];
        headerattribs=new Attribute[opt.num_files];
        partsgroup=new Group[opt.num_files*NHDFTYPE];
        partsdataset=new DataSet[opt.num_files*NHDFTYPE];
        partsdataspace=new DataSpace[opt.num_files*NHDFTYPE];
        MPISetFilesRead(opt,ireadfile,ireadtask);
        for(i=0; i<opt.num_files; i++) {
	    if(ireadfile[i]) {
            if(opt.num_files>1) sprintf(buf,"%s.%d.hdf5",opt.fname,i);
            else sprintf(buf,"%s.hdf5",opt.fname);
            //Open the specified file and the specified dataset in the file.
            Fhdf[i].openFile(buf, H5F_ACC_RDONLY);
            //get number in file
            headerattribs[i]=get_attribute(Fhdf[i], hdf_header_info[i].names[hdf_header_info[i].INuminFile]);
            headerdataspace[i]=headerattribs[i].getSpace();
            inttype=headerattribs[i].getIntType();
            if (inttype.getSize()==sizeof(int)) {
                headerattribs[i].read(PredType::NATIVE_INT,&intbuff[0]);
                for (k=0;k<NHDFTYPE;k++) hdf_header_info[i].npart[k]=intbuff[k];
            }
            if (inttype.getSize()==sizeof(long long)) {
                headerattribs[i].read(PredType::NATIVE_LONG,&longbuff[0]);
                for (k=0;k<NHDFTYPE;k++) hdf_header_info[i].npart[k]=longbuff[k];
            }

            //open particle group structures
            for (j=0;j<nusetypes;j++) {k=usetypes[j]; partsgroup[i*NHDFTYPE+k]=Fhdf[i].openGroup(hdf_gnames.part_names[k]);}
            if (opt.partsearchtype==PSTDARK && opt.iBaryonSearch) for (j=1;j<=nbusetypes;j++) {k=usetypes[j];partsgroup[i*NHDFTYPE+k]=Fhdf[i].openGroup(hdf_gnames.part_names[k]);}

            //get positions
            for (j=0;j<nusetypes;j++) {
                k=usetypes[j];
                partsdataset[i*NHDFTYPE+k]=partsgroup[i*NHDFTYPE+k].openDataSet(hdf_parts[k]->names[0]);
                partsdataspace[i*NHDFTYPE+k]=partsdataset[i*NHDFTYPE+k].getSpace();
                //assuming all particles use the same float type for shared property structures
                floattype=partsdataset[i*NHDFTYPE+k].getFloatType();
            }
            if (opt.partsearchtype==PSTDARK && opt.iBaryonSearch) for (j=1;j<=nbusetypes;j++) {
                k=usetypes[j];
                partsdataset[i*NHDFTYPE+k]=partsgroup[i*NHDFTYPE+k].openDataSet(hdf_parts[k]->names[0]);
                partsdataspace[i*NHDFTYPE+k]=partsdataset[i*NHDFTYPE+k].getSpace();
            }
            if (floattype.getSize()==sizeof(float)) {HDFREALTYPE=PredType::NATIVE_FLOAT;realbuff=floatbuff;ifloat=1;}
            else {HDFREALTYPE=PredType::NATIVE_DOUBLE ;realbuff=doublebuff;ifloat=0;}
            for (j=0;j<nusetypes;j++) {
                k=usetypes[j];
                //data loaded into memory in chunks
                if (hdf_header_info[i].npart[k]<chunksize)nchunk=hdf_header_info[i].npart[k];
                else nchunk=chunksize;
                for(n=0;n<hdf_header_info[i].npart[k];n+=nchunk)
                {
                    if (hdf_header_info[i].npart[k]-n<chunksize&&hdf_header_info[i].npart[k]-n>0)nchunk=hdf_header_info[i].npart[k]-n;
                    //setup hyperslab so that it is loaded into the buffer
                    datarank=1;
                    datadim[0]=nchunk*3;
                    chunkspace=DataSpace(datarank,datadim);
                    filespacecount[0]=nchunk;filespacecount[1]=3;
                    filespaceoffset[0]=n;filespaceoffset[1]=0;
                    partsdataspace[i*NHDFTYPE+k].selectHyperslab(H5S_SELECT_SET, filespacecount, filespaceoffset);
                    partsdataset[i*NHDFTYPE+k].read(realbuff,HDFREALTYPE,chunkspace,partsdataspace[i*NHDFTYPE+k]);

                    if (ifloat) {
                        for (int nn=0;nn<nchunk;nn++) {
                            ibuf=MPIGetParticlesProcessor(floatbuff[nn*3],floatbuff[nn*3+1],floatbuff[nn*3+2]);
                            Nbuf[ibuf]++;
                        }
                    }
                    else {
                        for (int nn=0;nn<nchunk;nn++) {
                            ibuf=MPIGetParticlesProcessor(doublebuff[nn*3],doublebuff[nn*3+1],doublebuff[nn*3+2]);
                            Nbuf[ibuf]++;
                        }
                    }
                }
            }
            if (opt.partsearchtype==PSTDARK && opt.iBaryonSearch) {
                for (j=1;j<=nbusetypes;j++) {
                    k=usetypes[j];
                    //data loaded into memory in chunks
                    if (hdf_header_info[i].npart[k]<chunksize)nchunk=hdf_header_info[i].npart[k];
                    else nchunk=chunksize;
                    for(n=0;n<hdf_header_info[i].npart[k];n+=nchunk)
                    {
                        if (hdf_header_info[i].npart[k]-n<chunksize&&hdf_header_info[i].npart[k]-n>0)nchunk=hdf_header_info[i].npart[k]-n;
                        //setup hyperslab so that it is loaded into the buffer
                        datarank=1;
                        datadim[0]=nchunk*3;
                        chunkspace=DataSpace(datarank,datadim);
                        filespacecount[0]=nchunk;filespacecount[1]=3;
                        filespaceoffset[0]=n;filespaceoffset[1]=0;
                        partsdataspace[i*NHDFTYPE+k].selectHyperslab(H5S_SELECT_SET, filespacecount, filespaceoffset);
                        partsdataset[i*NHDFTYPE+k].read(realbuff,HDFREALTYPE,chunkspace,partsdataspace[i*NHDFTYPE+k]);

                        if (ifloat) {
                            for (int nn=0;nn<nchunk;nn++) {
                                ibuf=MPIGetParticlesProcessor(floatbuff[nn*3],floatbuff[nn*3+1],floatbuff[nn*3+2]);
                                Nbaryonbuf[ibuf]++;
                            }
                        }
                        else {
                            for (int nn=0;nn<nchunk;nn++) {
                                ibuf=MPIGetParticlesProcessor(doublebuff[nn*3],doublebuff[nn*3+1],doublebuff[nn*3+2]);
                                Nbaryonbuf[ibuf]++;
                            }
                        }
                    }
                }
            }
            Fhdf[i].close();
	  }
	}
    }
    //now having read number of particles, run all gather
    Int_t mpi_nlocal[NProcs];
    MPI_Allreduce(Nbuf,mpi_nlocal,NProcs,MPI_Int_t,MPI_SUM,MPI_COMM_WORLD);
    Nlocal=mpi_nlocal[ThisTask];
    if (opt.iBaryonSearch) {
        MPI_Allreduce(Nbaryonbuf,mpi_nlocal,NProcs,MPI_Int_t,MPI_SUM,MPI_COMM_WORLD);
        Nlocalbaryon[0]=mpi_nlocal[ThisTask];
    }
    }
}

//@}

#endif<|MERGE_RESOLUTION|>--- conflicted
+++ resolved
@@ -67,50 +67,29 @@
         }
         catch(GroupIException error)
         {
-<<<<<<< HEAD
-            error.printErrorStack();
-=======
-            HDF5PrintError(error);
->>>>>>> ae1f5dc1
+            HDF5PrintError(error);
         }
         // catch failure caused by the H5File operations
         catch( FileIException error )
         {
-<<<<<<< HEAD
-            error.printErrorStack();
-=======
-            HDF5PrintError(error);
->>>>>>> ae1f5dc1
-
+            HDF5PrintError(error);
         }
         // catch failure caused by the DataSet operations
         catch( DataSetIException error )
         {
-<<<<<<< HEAD
-            error.printErrorStack();
-=======
-            HDF5PrintError(error);
->>>>>>> ae1f5dc1
+            HDF5PrintError(error);
             ireaderror=1;
         }
         // catch failure caused by the DataSpace operations
         catch( DataSpaceIException error )
         {
-<<<<<<< HEAD
-            error.printErrorStack();
-=======
-            HDF5PrintError(error);
->>>>>>> ae1f5dc1
+            HDF5PrintError(error);
             ireaderror=1;
         }
         // catch failure caused by the DataSpace operations
         catch( DataTypeIException error )
         {
-<<<<<<< HEAD
-            error.printErrorStack();
-=======
-            HDF5PrintError(error);
->>>>>>> ae1f5dc1
+            HDF5PrintError(error);
             ireaderror=1;
         }
         Fhdf.close();
