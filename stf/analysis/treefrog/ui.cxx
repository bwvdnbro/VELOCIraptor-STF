/*! \file ui.cxx
 *  \brief user interface
 */

#include "TreeFrog.h"

///routine to get arguments from command line
void GetArgs(int argc, char *argv[], Options &opt)
{
    int option;
    int NumArgs = 0;
<<<<<<< HEAD
    while ((option = getopt(argc, argv, ":i:s:t:n:f:p:o:C:c:S:I:N:B:F:M:H:h:D:O:T:v:m:d:z:Z:a:x:u:")) != EOF)
=======
    while ((option = getopt(argc, argv, ":i:s:t:n:f:p:o:C:c:S:I:N:B:F:M:H:h:D:O:T:v:m:d:z:Z:a:x:w:")) != EOF)
>>>>>>> 001fb546
    {
        switch(option)
        {
            ///input related options such as input name, number of snaps to process, input format, outputformat
            case 'i':
                opt.fname = optarg;
                NumArgs += 2;
                break;
            case 's':
                opt.numsnapshots = atoi(optarg);
                NumArgs += 2;
                break;
            case 'I':
                opt.ioformat = atoi(optarg);
                NumArgs += 2;
                break;
            case 'N':
                opt.nmpifiles = atoi(optarg);
                NumArgs += 2;
                break;
            case 'B':
                opt.ibinary = atoi(optarg);
                NumArgs += 2;
                break;
            case 'F':
                opt.ifield = atoi(optarg);
                NumArgs += 2;
                break;
            case 'o':
                opt.outname = optarg;
                NumArgs += 2;
                break;
            case 'O':
                opt.outputformat = atoi(optarg);
                NumArgs += 2;
                break;


            case 't':
                opt.numsteps = atoi(optarg);
                NumArgs += 2;
                break;
            case 'n':
                opt.MaxIDValue = atol(optarg);
                NumArgs += 2;
                break;
            case 'f':
                opt.particle_frac = atof(optarg);
                NumArgs += 2;
                break;
            case 'p':
                opt.min_numpart = atoi(optarg);
                NumArgs += 2;
                break;
<<<<<<< HEAD
=======
            case 'o':
                opt.outname = optarg;
                NumArgs += 2;
                break;
            case 'w':
                opt.isearchdirection = atoi(optarg);
                NumArgs += 2;
                break;
>>>>>>> 001fb546
            case 'C':
                opt.imerittype = atoi(optarg);
                NumArgs += 2;
                break;
            case 'x':
                opt.imultsteplinkcrit= atoi(optarg);
                NumArgs += 2;
                break;
            case 'u':
                opt.iopttemporalmerittype= atoi(optarg);
                NumArgs += 2;
                break;
            case 'c':
                opt.icatalog = atoi(optarg);
                NumArgs += 2;
                break;
            case 'D':
                opt.idcorrectflag = atoi(optarg);
                NumArgs += 2;
                break;
            case 'S':
                opt.mlsig = atof(optarg);
                NumArgs += 2;
                break;
            case 'a':
                opt.meritlimit = atof(optarg);
                NumArgs += 2;
                break;
            case 'M':
                opt.imapping = atoi(optarg);
                NumArgs += 2;
                break;
            case 'H':
                opt.snapshotvaloffset = atoi(optarg);
                NumArgs += 2;
                break;
            case 'h':
                opt.haloidval= atol(optarg);
                NumArgs += 2;
                break;
            case 'd':
                opt.haloidoffset= atoi(optarg);
                NumArgs += 2;
                break;
            case 'T':
                opt.itypematch = atoi(optarg);
                NumArgs += 2;
                break;
            case 'v':
                opt.iverbose = atoi(optarg);
                NumArgs += 2;
                break;
#ifdef USEMPI
            case 'm':
                opt.numpermpi = atol(optarg);
                NumArgs += 2;
                break;
            case 'z':
                opt.ndesiredmpithreads = atoi(optarg);
                NumArgs += 2;
                break;
            case 'Z':
                opt.iwriteparallel = atoi(optarg);
                NumArgs += 2;
                break;
#endif
            case '?':
                usage();
        }
    }
    /*
    if(configflag){
        cout<<"Reading config file"<<endl;
        GetParamFile(opt);
    }
    else {
        cout<<"NO CONFIG FILE PASSED! Using default values"<<endl;
    }
    */
#ifdef USEMPI
    MPI_Barrier(MPI_COMM_WORLD);
#endif
<<<<<<< HEAD
    ConfigCheck(opt);
=======
        cerr<<"Number of steps over which to produce links must be >=1\n";
#ifdef USEMPI
            MPI_Abort(MPI_COMM_WORLD,8);
#else
            exit(8);
#endif
    }
    if (opt.icatalog==DCROSSCAT) {
        if (opt.numsnapshots>2) {cerr<<"Cross catalog, yet more than two snapshots compared, reseting and only comparing two"<<endl;opt.numsnapshots=2;}
        if (opt.numsteps>1) {cerr<<"Cross catalog, yet asking to use more than a single step when linking, reseting and only linking across one "<<endl;opt.numsteps=1;}
    }
    //else if (opt.imapping==???) opt.mappingfunc=???;
    opt.description=(char*)"VELOCIraptor halo merger tree constructed by identifying the main progenitor with the highest value of ";
    if(opt.isearchdirection==SEARCHPROGEN)      opt.description+=(char*)"searching for progenitors, moving backwards in time |";
    else if(opt.isearchdirection==SEARCHDESCEN)      opt.description+=(char*)"searching for descendants, moving forwards in time |";
    else if(opt.isearchdirection==SEARCHALL)      opt.description+=(char*)"searching both forward and backwards |";
    if(opt.imerittype==NsharedN1N2)      opt.description+=(char*)"Nshared^2/Nh/Np |";
    else if(opt.imerittype==NsharedN1)   opt.description+=(char*)"Nshared/Nh | ";
    else if(opt.imerittype==Nshared)     opt.description+=(char*)"Nshared |";
    else if (opt.imerittype==Nsharedcombo) opt.description=(char*)"Nshared/Nh+(Nshared^2/Nh/Np) so as to weight progenitors that contribute similar amounts by how much of their mass contributes to the new object | ";
    opt.description+=(char*)"Tree built using ";
    opt.description+=static_cast<ostringstream*>( &(ostringstream() << opt.numsteps) )->str();
    opt.description+=(char*)" temporal steps | ";
    opt.description+=(char*)"Particle types for matching limited to ";
    if (opt.itypematch==ALLTYPEMATCH) opt.description+=(char*)" all |";
    else {opt.description+=(char*)" part type ";opt.description+=static_cast<ostringstream*>( &(ostringstream() << opt.itypematch) )->str();}
    opt.description+=(char*)" | ";
    if (opt.particle_frac<1 && opt.particle_frac>0) {
    opt.description+=(char*)" Weighted merit with ";opt.description+=static_cast<ostringstream*>( &(ostringstream() << opt.particle_frac) )->str();
    opt.description+=(char*)" fraction of most bound particles with min particle num of  ";opt.description+=static_cast<ostringstream*>( &(ostringstream() << opt.min_numpart) )->str();
    opt.description+=(char*)" | ";
    }
>>>>>>> 001fb546
}

///Outputs the usage to stdout
void usage(void)
{
    Options opt;
#ifdef USEMPI
    if (ThisTask==0) {
#endif
    cerr<<"USAGE:\n";
    cerr<<"\n";
    cerr<<" ========================= "<<endl;
    cerr<<"-i <file containing filelist>\n";
    cerr<<"-I <Input format ("<<opt.ioformat<<" [Sussing "<<DSUSSING<<", normal velociraptor catalog "<<DCATALOG<<", nIFTY "<<DNIFTY<<", Void "<<DVOID<<" ])\n";
    cerr<<"-s <number of files/snapshots>\n";
    cerr<<"-N <if output is split between multiple files due to mpi, number of files written ("<<opt.nmpifiles<<")>\n";
    cerr<<"-c <produce cross catalog match (0 halo tree ,1 cross catalog ,2 full graph) default ("<<opt.icatalog<<")\n";
    cerr<<"-o <output filename>\n";
    cerr<<"-O <output format>\n";
    cerr<<" ========================= "<<endl<<endl;

    cerr<<" ========================= "<<endl;
    cerr<<" For normal catalog produced by velociraptor "<<endl;
    cerr<<" ========================= "<<endl;
    cerr<<"-B <input format for (binary 1, hdf 2, or ascii 0) ("<<opt.ibinary<<")>\n";
    cerr<<"-F <field objects in separate file ("<<opt.ifield<<")>\n";
    cerr<<" ========================= "<<endl<<endl;

    cerr<<" ========================= "<<endl;
    cerr<<" Cross matching options "<<endl;
    cerr<<" ========================= "<<endl;
    cerr<<"-n <Max ID value of particles [Must specify] ("<<opt.MaxIDValue<<")>\n";
    cerr<<"-t <number of steps integrated over to find links ("<<opt.numsteps<<")\n";
    cerr<<"-x <criteria for when to keep searching for new links if multiple steps invoked ("<<opt.imultsteplinkcrit<<"). Possibilities are :";
    cerr<<MSLCMISSING<<" Only missing ,";
    cerr<<MSLCMERIT<<" Missing & low merit given by merit limit, ";
    cerr<<endl;
    cerr<<"-C <cross correlation function type to identify main progenitor ("<<opt.imerittype<<" ["<<NsharedN1N2<<" "<<Nshared<<"])\n";
    cerr<<"-T <type of particles to cross correlate ("<<opt.itypematch<<" ["<<ALLTYPEMATCH<<" is all particle types, ";
    cerr<<DMTYPEMATCH<<" is DM particle types, ";
    cerr<<GASTYPEMATCH<<" is GAS particle types, ";
    cerr<<STARTYPEMATCH<<" is STAR particle types, ";
    cerr<<DMGASTYPEMATCH<<" is both DM and GAS particle types, ";
    cerr<<",])\n";
    cerr<<"-S <significance of cross match relative to Poisson noise ("<<opt.mlsig<<")\n";
    cerr<<"-a <merit limit to search for new links ("<<opt.meritlimit<<")\n";
    cerr<<"-f <fraction of particles to use to calculate weigted merit>\n";
    cerr<<"-p <minimum number of particles used in weighted merit>\n";
    cerr<<" ========================= "<<endl<<endl;

    cerr<<" ========================= "<<endl;
    cerr<<" ID to index mapping if required"<<endl;
    cerr<<" ========================= "<<endl;
    cerr<<"-D <adjust particle IDs for nIFTY cross catalogs across simulations ("<<opt.idcorrectflag<<")\n";
    cerr<<"-M <Mapping of particle ids to index ("<<opt.imapping<<" [ no maping "<<DNOMAP<<", simple mapping "<<DSIMPLEMAP<<", computational expensive but memory efficient adaptive map "<<DMEMEFFICIENTMAP<<"])\n";
    cerr<<" ========================= "<<endl<<endl;

    cerr<<" ========================= "<<endl;
    cerr<<" Ouptut options for halo ID values"<<endl;
    cerr<<" ========================= "<<endl;
    cerr<<"-h <adjust Halo ID values stored in group catalog, useful for matching these values to those stored in .properties files produced by the halo finder. output is ID+(snap+snapshotvaloffset)*haloIDval ("<<opt.haloidval<<")\n";
    cerr<<"-d <adjust Halo ID by this offset value ("<<opt.haloidoffset<<")\n";
    cerr<<"-H <offset snapshot values by this number ("<<opt.snapshotvaloffset<<")>\n";
    cerr<<" ========================= "<<endl<<endl;

    cerr<<" ========================= "<<endl;
    cerr<<" Other options"<<endl;
    cerr<<" ========================= "<<endl;
    cerr<<"-v <verbose flag 1/0 ("<<opt.iverbose<<")\n";
    cerr<<" ========================= "<<endl<<endl;

#ifdef USEMPI
    cerr<<" ========================= "<<endl;
    cerr<<" For mpi load balancing "<<endl;
    cerr<<" ========================= "<<endl;
    cerr<<"-m <number of items per mpi thead, use for load balacing. If 0, based on input ("<<opt.numpermpi<<")\n";
    cerr<<"-z <number of mpi theads used to calculate load balacing. If >0 this used with one actual mpi thread but determines load balancing based on desired number of mpi threads. Write load balancing file and terminates. If 0 (default) normal operation \n";
    cerr<<"-Z <whether to write output in parallel (0/1). \n";
    cerr<<" ========================= "<<endl<<endl;
#endif
#ifdef USEMPI
    }
    MPI_Finalize();
#endif
    exit(1);
}

//check to see if config options are acceptable.
inline void ConfigCheck(Options &opt)
{
    if (opt.fname==NULL||opt.outname==NULL){
#ifdef USEMPI
    if (ThisTask==0)
#endif
        cerr<<"Must provide input and output file names\n";
#ifdef USEMPI
            MPI_Abort(MPI_COMM_WORLD,8);
#else
            exit(8);
#endif
    }

    if (opt.imapping==DSIMPLEMAP) opt.mappingfunc=simplemap;
    if (opt.numsnapshots<2){
#ifdef USEMPI
    if (ThisTask==0)
#endif
        cerr<<"Number of snapshots must be >=2\n";
#ifdef USEMPI
            MPI_Abort(MPI_COMM_WORLD,8);
#else
            exit(8);
#endif
    }
    if (opt.numsteps<1){
#ifdef USEMPI
    if (ThisTask==0)
#endif
        cerr<<"Number of steps over which to produce links must be >=1\n";
#ifdef USEMPI
            MPI_Abort(MPI_COMM_WORLD,8);
#else
            exit(8);
#endif
    }
    if (opt.icatalog==DCROSSCAT) {
        if (opt.numsnapshots>2) {cerr<<"Cross catalog, yet more than two snapshots compared, reseting and only comparing two"<<endl;opt.numsnapshots=2;}
        if (opt.numsteps>1) {cerr<<"Cross catalog, yet asking to use more than a single step when linking, reseting and only linking across one "<<endl;opt.numsteps=1;}
    }
    //else if (opt.imapping==???) opt.mappingfunc=???;
    opt.description=(char*)"VELOCIraptor halo merger tree constructed by identifying the main progenitor with the highest value of ";
    if(opt.imerittype==NsharedN1N2)      opt.description+=(char*)"Nshared^2/Nh/Np |";
    else if(opt.imerittype==NsharedN1)   opt.description+=(char*)"Nshared/Nh | ";
    else if(opt.imerittype==Nshared)     opt.description+=(char*)"Nshared |";
    else if (opt.imerittype==Nsharedcombo) opt.description=(char*)"Nshared/Nh+(Nshared^2/Nh/Np) so as to weight progenitors that contribute similar amounts by how much of their mass contributes to the new object | ";
    opt.description=(char*)"Optimal temporal merits are set by  ";
    if(opt.iopttemporalmerittype==GENERALIZEDMERITTIME)  opt.description+=(char*)"a generalized temporal merit taking into account average time evolution |";
    else if(opt.iopttemporalmerittype==GENERALIZEDMERITTIMEPROGEN)  opt.description+=(char*)"a generalized temporal merit taking into account average time evolution and maximise the ranking of the progenitor so that links always point to primary progen/descen |";
    opt.description+=(char*)"Tree built using ";
    opt.description+=static_cast<ostringstream*>( &(ostringstream() << opt.numsteps) )->str();
    opt.description+=(char*)" temporal steps | ";
    opt.description+=(char*)"Particle types for matching limited to ";
    if (opt.itypematch==ALLTYPEMATCH) opt.description+=(char*)" all |";
    else {opt.description+=(char*)" part type ";opt.description+=static_cast<ostringstream*>( &(ostringstream() << opt.itypematch) )->str();}
    opt.description+=(char*)" | ";
    if (opt.particle_frac<1 && opt.particle_frac>0) {
    opt.description+=(char*)" Weighted merit with ";opt.description+=static_cast<ostringstream*>( &(ostringstream() << opt.particle_frac) )->str();
    opt.description+=(char*)" fraction of most bound particles with min particle num of  ";opt.description+=static_cast<ostringstream*>( &(ostringstream() << opt.min_numpart) )->str();
    opt.description+=(char*)" | ";
    }
}

/*!
    \page args Command line options
    The following commands are accepted as command line arguments (more info can be found in \ref Options struct and \ref ui.cxx for user interface or the sample configuration file
in the examples directory). \n \n

    \section ioconfig Input/Output related.
    See \ref io.cxx, \ref stfio.cxx, and \ref otherio.cxx for implementation of the code, \ref allvars.h for definitions
    \arg \b \e -i < file containing filelist >
    \arg \b \e -s < number of files/snapshots to be processed >
    \arg \b \e -I < Input format, can be \ref DSUSSING (ascii) \ref DCATALOG (VELOCIraptor output which can be ascii, binary or hdf see -B),  \ref DNIFTY (ascii), \ref DVOID (ascii) >
    \arg \b \e -N < 0/1 if output is split between multiple files due to mpi, number of files written, useful for reading VELOCIraptor output >
    \arg \b \e -B < for VELOCIraptor catalogs can be \ref INASCII (ascii) \ref INBINARY (binary) or \ref INHDF (hdf5) >
    \arg \b \e -F < 0/1 field objects in VELOCIraptor output in separate file >
    \arg \b \e -o < output filename >
    \arg \b \e -O < output type, whether merger tree, full graph, whether to output merit of each match >
    \arg \b \e -c < produce cross catalog match (0 halo tree ,1 cross catalog where code acts like particle correlator, matching analogues between simulations >

    \section linkingconfig Linking options
    \arg \b \e -t < number of steps over to find links >
    \arg \b \e -n < maximum id of particles, used to allocate an array of this size so that ids are mapped to an index, allows quick check of what groups a particle belongs to>
    \arg \b \e -C < cross correlation function type to identify main progenitor (see \ref Options.imerittype, which can be  \ref NsharedN1N2 standard merit function \f[ \mathcal{M}=N_{\rm sh}^2/N_1/N_2 \f], \ref Nshared >
    \arg \b \e -T < type of particles to cross correlate (\ref opt.itypematch, which can be \ref ALLTYPEMATCH is all particle types, \ref DMTYPEMATCH is DM particle types
    \ref GASTYPEMATCH is GAS particle types \ref STARTYPEMATCH is STAR particle types, \ref DMGASTYPEMATCH is both DM and GAS particle types >
    \arg \b \e -S < significance of cross match relative to Poisson noise >
    \arg \b \e -a < merit limit below which will search for links at earlier snapshot (as if no match is found)>

    \section outputconfig Output options
    \arg \b \e -H < offset snapshot values by this number >
    \arg \b \e -h < adjust Halo ID values stored in group catalog, useful for matching these values to those stored in .properties files produced by the halo finder. output is ID+(snap+snapshotvaloffset)*haloIDval >
    \arg \b \e -d < adjust Halo ID by this offset value >

    \section otherconfig Other options
    \arg \b \e -D < adjust particle IDs for nIFTY cross catalogs across simulations >
    \arg \b \e -M < Mapping of particle ids to index  (\ref opt.imapping with \ref DNOMAP no mapping of ids to indices, \ref DMEMEFFICIENTMAP produces a unique ID to index mapping, needs more memory while building the map>
    \arg \b \e -v < verbose flag 1/0 >
    \section mpiconfig MPI options
    \arg \b \e -m < number of items per mpi thead, use for load balacing. Use 0 if no mpi used when building halo catalog >
    \arg \b \e -z < number of mpi theads used to calculate load balacing. If >0 this used with one actual mpi thread but determines load balancing based on desired number of mpi threads. Write load balancing file and terminates. If 0 (default) normal operation >
    \arg \b \e -Z < whether to write output in parallel (0/1) >

*/<|MERGE_RESOLUTION|>--- conflicted
+++ resolved
@@ -9,11 +9,7 @@
 {
     int option;
     int NumArgs = 0;
-<<<<<<< HEAD
     while ((option = getopt(argc, argv, ":i:s:t:n:f:p:o:C:c:S:I:N:B:F:M:H:h:D:O:T:v:m:d:z:Z:a:x:u:")) != EOF)
-=======
-    while ((option = getopt(argc, argv, ":i:s:t:n:f:p:o:C:c:S:I:N:B:F:M:H:h:D:O:T:v:m:d:z:Z:a:x:w:")) != EOF)
->>>>>>> 001fb546
     {
         switch(option)
         {
@@ -68,17 +64,10 @@
                 opt.min_numpart = atoi(optarg);
                 NumArgs += 2;
                 break;
-<<<<<<< HEAD
-=======
-            case 'o':
-                opt.outname = optarg;
-                NumArgs += 2;
-                break;
             case 'w':
+                NumArgs += 2;
                 opt.isearchdirection = atoi(optarg);
-                NumArgs += 2;
-                break;
->>>>>>> 001fb546
+                break;
             case 'C':
                 opt.imerittype = atoi(optarg);
                 NumArgs += 2;
@@ -161,42 +150,7 @@
 #ifdef USEMPI
     MPI_Barrier(MPI_COMM_WORLD);
 #endif
-<<<<<<< HEAD
     ConfigCheck(opt);
-=======
-        cerr<<"Number of steps over which to produce links must be >=1\n";
-#ifdef USEMPI
-            MPI_Abort(MPI_COMM_WORLD,8);
-#else
-            exit(8);
-#endif
-    }
-    if (opt.icatalog==DCROSSCAT) {
-        if (opt.numsnapshots>2) {cerr<<"Cross catalog, yet more than two snapshots compared, reseting and only comparing two"<<endl;opt.numsnapshots=2;}
-        if (opt.numsteps>1) {cerr<<"Cross catalog, yet asking to use more than a single step when linking, reseting and only linking across one "<<endl;opt.numsteps=1;}
-    }
-    //else if (opt.imapping==???) opt.mappingfunc=???;
-    opt.description=(char*)"VELOCIraptor halo merger tree constructed by identifying the main progenitor with the highest value of ";
-    if(opt.isearchdirection==SEARCHPROGEN)      opt.description+=(char*)"searching for progenitors, moving backwards in time |";
-    else if(opt.isearchdirection==SEARCHDESCEN)      opt.description+=(char*)"searching for descendants, moving forwards in time |";
-    else if(opt.isearchdirection==SEARCHALL)      opt.description+=(char*)"searching both forward and backwards |";
-    if(opt.imerittype==NsharedN1N2)      opt.description+=(char*)"Nshared^2/Nh/Np |";
-    else if(opt.imerittype==NsharedN1)   opt.description+=(char*)"Nshared/Nh | ";
-    else if(opt.imerittype==Nshared)     opt.description+=(char*)"Nshared |";
-    else if (opt.imerittype==Nsharedcombo) opt.description=(char*)"Nshared/Nh+(Nshared^2/Nh/Np) so as to weight progenitors that contribute similar amounts by how much of their mass contributes to the new object | ";
-    opt.description+=(char*)"Tree built using ";
-    opt.description+=static_cast<ostringstream*>( &(ostringstream() << opt.numsteps) )->str();
-    opt.description+=(char*)" temporal steps | ";
-    opt.description+=(char*)"Particle types for matching limited to ";
-    if (opt.itypematch==ALLTYPEMATCH) opt.description+=(char*)" all |";
-    else {opt.description+=(char*)" part type ";opt.description+=static_cast<ostringstream*>( &(ostringstream() << opt.itypematch) )->str();}
-    opt.description+=(char*)" | ";
-    if (opt.particle_frac<1 && opt.particle_frac>0) {
-    opt.description+=(char*)" Weighted merit with ";opt.description+=static_cast<ostringstream*>( &(ostringstream() << opt.particle_frac) )->str();
-    opt.description+=(char*)" fraction of most bound particles with min particle num of  ";opt.description+=static_cast<ostringstream*>( &(ostringstream() << opt.min_numpart) )->str();
-    opt.description+=(char*)" | ";
-    }
->>>>>>> 001fb546
 }
 
 ///Outputs the usage to stdout
