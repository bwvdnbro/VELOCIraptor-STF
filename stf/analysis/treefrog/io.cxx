--- conflicted
+++ resolved
@@ -1328,27 +1328,16 @@
         Fout<<i<<"\t"<<h[i].numhalos<<endl;
         for (int j=0;j<h[i].numhalos;j++) {
             Fout<<h[i].Halo[j].haloID<<"\t"<<p[i][j].NumberofProgenitors;
-<<<<<<< HEAD
-            if (opt.outdataformat>=2) {
-=======
             if (opt.outdataformat>=DATAOUTMERITNPART) {
->>>>>>> 73aace6e
                 Fout<<"\t"<<h[i].Halo[j].NumberofParticles;
             }
             Fout<<endl;
             for (int k=0;k<p[i][j].NumberofProgenitors;k++) {
                 Fout<<h[i-1].Halo[p[i][j].ProgenitorList[k]-1].haloID<<" ";
-<<<<<<< HEAD
-                if (opt.outdataformat>=1) {
-                    Fout<<p[i][j].Merit[k]<<" ";
-                }
-                if (opt.outdataformat>=2) {
-=======
                 if (opt.outdataformat>=DATAOUTMERIT) {
                     Fout<<p[i][j].Merit[k]<<" ";
                 }
                 if (opt.outdataformat>=DATAOUTMERITNPART) {
->>>>>>> 73aace6e
                     Fout<<h[i-p[i][j].istep].Halo[p[i][j].ProgenitorList[k]-1].NumberofParticles<<" ";
                 }
                 Fout<<endl;
